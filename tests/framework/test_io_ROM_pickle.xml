--- conflicted
+++ resolved
@@ -14,14 +14,9 @@
     <Input    class = 'DataObjects'     type = 'TimePointSet'   >Data1</Input>
     <Model    class = 'Models'    type = 'ExternalModel'  >XM1</Model>
     <Output   class = 'DataObjects'     type = 'TimePointSet'   >Data2</Output>    
-  </MultiRun >
-<<<<<<< HEAD
+  </MultiRun>
   <RomTrainer name='step2'>
-        <Input   class='Datas'  type='TimePointSet'>Data2</Input>
-=======
-  <RomTrainer name='step2' debug='False'>
         <Input   class='DataObjects'  type='TimePointSet'>Data2</Input>
->>>>>>> 9d9ab705
         <Output  class='Models' type='ROM'         >ROM1</Output>
   </RomTrainer>
   <IOStep name='step3' pauseAtEnd='False'>
@@ -37,13 +32,13 @@
     <Input    class = 'DataObjects'     type = 'TimePointSet'   >Data1</Input>
     <Model    class = 'Models'    type = 'ROM'            >ROM1</Model>
     <Output   class = 'DataObjects'     type = 'TimePointSet'   >Data3</Output>    
-  </MultiRun >
+  </MultiRun>
   <MultiRun name = 'step6' pauseAtEnd = 'False'>
     <Sampler  class = 'Samplers'  type = 'Grid'           >grid1</Sampler>
     <Input    class = 'DataObjects'     type = 'TimePointSet'   >Data1</Input>
     <Model    class = 'Models'    type = 'ROM'            >ROM2</Model>
     <Output   class = 'DataObjects'     type = 'TimePointSet'   >Data4</Output>    
-  </MultiRun >
+  </MultiRun>
   <IOStep name='step7' pauseAtEnd='False'>
         <Input   class='DataObjects'      type='TimePointSet'>Data3</Input>
         <Input   class='DataObjects'      type='TimePointSet'>Data4</Input>
