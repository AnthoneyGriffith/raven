--- conflicted
+++ resolved
@@ -8,32 +8,6 @@
 
   <Steps>
     <MultiRun name="make1">
-<<<<<<< HEAD
-      <Sampler class="Samplers" type="SparseGridCollocation">SG</Sampler>
-      <Input class="DataObjects" type="PointSet">dummyIN</Input>
-      <Model class="Models" type="ExternalModel">poly</Model>
-      <Output class="DataObjects" type="PointSet">solns</Output>
-    </MultiRun>
-    <RomTrainer name="train1">
-      <Input class="DataObjects" type="PointSet">solns</Input>
-      <Output class="Models" type="ROM">rom</Output>
-    </RomTrainer>
-    <IOStep name="print1">
-      <Input class="DataObjects" type="PointSet">solns</Input>
-      <Output class="OutStreamManager" type="Print">SCdump1</Output>
-    </IOStep>
-    <MultiRun name="make2">
-      <Sampler class="Samplers" type="SparseGridCollocation">SG2</Sampler>
-      <Input class="DataObjects" type="PointSet">solns</Input>
-      <Model class="Models" type="ExternalModel">poly</Model>
-      <Output class="DataObjects" type="PointSet">solns</Output>
-      <Output class="DataObjects" type="PointSet">solns2</Output>
-    </MultiRun>
-    <RomTrainer name="train2">
-      <Input class="DataObjects" type="PointSet">solns</Input>
-      <Output class="Models" type="ROM">rom2</Output>
-    </RomTrainer>
-=======
       <Input class="DataObjects" type="PointSet">dummyIN</Input>
       <Model class="Models" type="ExternalModel">poly</Model>
       <Sampler class="Samplers" type="SparseGridCollocation">SG</Sampler>
@@ -50,7 +24,6 @@
       <Input class="DataObjects" type="PointSet">solns</Input>
       <Output class="OutStreamManager" type="Print">SCdump1</Output>
     </IOStep>
->>>>>>> 27d99f2d
     <IOStep name="print2">
       <Input class="DataObjects" type="PointSet">solns2</Input>
       <Output class="OutStreamManager" type="Print">SCdump2</Output>
@@ -59,8 +32,6 @@
       <Input class="DataObjects" type="PointSet">solns</Input>
       <Output class="OutStreamManager" type="Print">SCdump3</Output>
     </IOStep>
-<<<<<<< HEAD
-=======
     <RomTrainer name="train2">
       <Input class="DataObjects" type="PointSet">solns</Input>
       <Output class="Models" type="ROM">rom2</Output>
@@ -69,7 +40,6 @@
       <Input class="DataObjects" type="PointSet">solns</Input>
       <Output class="Models" type="ROM">rom</Output>
     </RomTrainer>
->>>>>>> 27d99f2d
   </Steps>
 
   <Distributions>
