<?xml version="1.0" ?>
<Simulation verbosity="quiet">
  <RunInfo>
    <WorkingDir>SamplerRestarts</WorkingDir>
    <Sequence>SOBOLmake1,SOBOLtrain1,SOBOLprint1,SOBOLmake2,SOBOLtrain2,SOBOLprint2,SOBOLprint3</Sequence>
    <batchSize>1</batchSize>
  </RunInfo>

  <Steps>
    <MultiRun name="SOBOLmake1">
<<<<<<< HEAD
      <Sampler class="Samplers" type="Sobol">SOBOL1</Sampler>
      <Input class="DataObjects" type="PointSet">dummyIN</Input>
      <Model class="Models" type="ExternalModel">poly</Model>
      <Output class="DataObjects" type="PointSet">SOBOLsolns</Output>
    </MultiRun>
    <RomTrainer name="SOBOLtrain1">
      <Input class="DataObjects" type="PointSet">SOBOLsolns</Input>
      <Output class="Models" type="ROM">rom1</Output>
    </RomTrainer>
    <IOStep name="SOBOLprint1">
      <Input class="DataObjects" type="PointSet">SOBOLsolns</Input>
      <Output class="OutStreamManager" type="Print">SOBOLdump1</Output>
    </IOStep>
    <MultiRun name="SOBOLmake2">
      <Sampler class="Samplers" type="Sobol">SOBOL2</Sampler>
      <Input class="DataObjects" type="PointSet">SOBOLsolns</Input>
      <Model class="Models" type="ExternalModel">poly</Model>
      <Output class="DataObjects" type="PointSet">SOBOLsolns</Output>
      <Output class="DataObjects" type="PointSet">SOBOLsolns2</Output>
    </MultiRun>
    <RomTrainer name="SOBOLtrain2">
      <Input class="DataObjects" type="PointSet">SOBOLsolns</Input>
      <Output class="Models" type="ROM">rom2</Output>
    </RomTrainer>
=======
      <Input class="DataObjects" type="PointSet">dummyIN</Input>
      <Model class="Models" type="ExternalModel">poly</Model>
      <Sampler class="Samplers" type="Sobol">SOBOL1</Sampler>
      <Output class="DataObjects" type="PointSet">SOBOLsolns</Output>
    </MultiRun>
    <MultiRun name="SOBOLmake2">
      <Input class="DataObjects" type="PointSet">SOBOLsolns</Input>
      <Model class="Models" type="ExternalModel">poly</Model>
      <Sampler class="Samplers" type="Sobol">SOBOL2</Sampler>
      <Output class="DataObjects" type="PointSet">SOBOLsolns</Output>
      <Output class="DataObjects" type="PointSet">SOBOLsolns2</Output>
    </MultiRun>
    <IOStep name="SOBOLprint1">
      <Input class="DataObjects" type="PointSet">SOBOLsolns</Input>
      <Output class="OutStreamManager" type="Print">SOBOLdump1</Output>
    </IOStep>
>>>>>>> 27d99f2d
    <IOStep name="SOBOLprint2">
      <Input class="DataObjects" type="PointSet">SOBOLsolns2</Input>
      <Output class="OutStreamManager" type="Print">SOBOLdump2</Output>
    </IOStep>
    <IOStep name="SOBOLprint3">
      <Input class="DataObjects" type="PointSet">SOBOLsolns</Input>
      <Output class="OutStreamManager" type="Print">SOBOLdump3</Output>
    </IOStep>
<<<<<<< HEAD
=======
    <RomTrainer name="SOBOLtrain1">
      <Input class="DataObjects" type="PointSet">SOBOLsolns</Input>
      <Output class="Models" type="ROM">rom1</Output>
    </RomTrainer>
    <RomTrainer name="SOBOLtrain2">
      <Input class="DataObjects" type="PointSet">SOBOLsolns</Input>
      <Output class="Models" type="ROM">rom2</Output>
    </RomTrainer>
>>>>>>> 27d99f2d
  </Steps>

  <Distributions>
    <Uniform name="u1">
      <lowerBound>1</lowerBound>
      <upperBound>2</upperBound>
    </Uniform>
    <Uniform name="u2">
      <lowerBound>2</lowerBound>
      <upperBound>3</upperBound>
    </Uniform>
  </Distributions>

  <Samplers>
    <Sobol name="SOBOL1">
      <variable name="x1">
        <distribution>u1</distribution>
      </variable>
      <variable name="x2">
        <distribution>u2</distribution>
      </variable>
      <ROM class="Models" type="ROM">rom1</ROM>
    </Sobol>
    <Sobol name="SOBOL2">
      <variable name="x1">
        <distribution>u1</distribution>
      </variable>
      <variable name="x2">
        <distribution>u2</distribution>
      </variable>
      <ROM class="Models" type="ROM">rom2</ROM>
      <Restart class="DataObjects" type="PointSet">SOBOLsolns</Restart>
    </Sobol>
  </Samplers>

  <Models>
    <Dummy name="MyDummy" subType=""/>
    <ExternalModel ModuleToLoad="./SamplerRestarts/polynomial" name="poly" subType="">
      <variable>x1</variable>
      <variable>x2</variable>
      <variable>ans</variable>
      <variable>ans2</variable>
    </ExternalModel>
    <ROM name="rom1" subType="HDMRRom">
      <SobolOrder>1</SobolOrder>
      <Target>ans</Target>
      <Features>x1,x2</Features>
      <IndexSet>TotalDegree</IndexSet>
      <PolynomialOrder>2</PolynomialOrder>
    </ROM>
    <ROM name="rom2" subType="HDMRRom">
      <SobolOrder>2</SobolOrder>
      <Target>ans</Target>
      <Features>x1,x2</Features>
      <IndexSet>TotalDegree</IndexSet>
      <PolynomialOrder>2</PolynomialOrder>
    </ROM>
  </Models>

  <DataObjects>
    <PointSet name="dummyIN">
      <Input>x1,x2</Input>
      <Output>OutputPlaceHolder</Output>
    </PointSet>
    <PointSet name="SOBOLsolns">
      <Input>x1,x2</Input>
      <Output>ans,ans2</Output>
    </PointSet>
    <PointSet name="SOBOLsolns2">
      <Input>x1,x2</Input>
      <Output>ans,ans2</Output>
    </PointSet>
  </DataObjects>

  <OutStreamManager>
    <Print name="SOBOLdump1">
      <type>csv</type>
      <source>SOBOLsolns</source>
    </Print>
    <Print name="SOBOLdump2">
      <type>csv</type>
      <source>SOBOLsolns2</source>
    </Print>
    <Print name="SOBOLdump3">
      <type>csv</type>
      <source>SOBOLsolns</source>
    </Print>
  </OutStreamManager>

</Simulation><|MERGE_RESOLUTION|>--- conflicted
+++ resolved
@@ -8,32 +8,6 @@
 
   <Steps>
     <MultiRun name="SOBOLmake1">
-<<<<<<< HEAD
-      <Sampler class="Samplers" type="Sobol">SOBOL1</Sampler>
-      <Input class="DataObjects" type="PointSet">dummyIN</Input>
-      <Model class="Models" type="ExternalModel">poly</Model>
-      <Output class="DataObjects" type="PointSet">SOBOLsolns</Output>
-    </MultiRun>
-    <RomTrainer name="SOBOLtrain1">
-      <Input class="DataObjects" type="PointSet">SOBOLsolns</Input>
-      <Output class="Models" type="ROM">rom1</Output>
-    </RomTrainer>
-    <IOStep name="SOBOLprint1">
-      <Input class="DataObjects" type="PointSet">SOBOLsolns</Input>
-      <Output class="OutStreamManager" type="Print">SOBOLdump1</Output>
-    </IOStep>
-    <MultiRun name="SOBOLmake2">
-      <Sampler class="Samplers" type="Sobol">SOBOL2</Sampler>
-      <Input class="DataObjects" type="PointSet">SOBOLsolns</Input>
-      <Model class="Models" type="ExternalModel">poly</Model>
-      <Output class="DataObjects" type="PointSet">SOBOLsolns</Output>
-      <Output class="DataObjects" type="PointSet">SOBOLsolns2</Output>
-    </MultiRun>
-    <RomTrainer name="SOBOLtrain2">
-      <Input class="DataObjects" type="PointSet">SOBOLsolns</Input>
-      <Output class="Models" type="ROM">rom2</Output>
-    </RomTrainer>
-=======
       <Input class="DataObjects" type="PointSet">dummyIN</Input>
       <Model class="Models" type="ExternalModel">poly</Model>
       <Sampler class="Samplers" type="Sobol">SOBOL1</Sampler>
@@ -50,7 +24,6 @@
       <Input class="DataObjects" type="PointSet">SOBOLsolns</Input>
       <Output class="OutStreamManager" type="Print">SOBOLdump1</Output>
     </IOStep>
->>>>>>> 27d99f2d
     <IOStep name="SOBOLprint2">
       <Input class="DataObjects" type="PointSet">SOBOLsolns2</Input>
       <Output class="OutStreamManager" type="Print">SOBOLdump2</Output>
@@ -59,8 +32,6 @@
       <Input class="DataObjects" type="PointSet">SOBOLsolns</Input>
       <Output class="OutStreamManager" type="Print">SOBOLdump3</Output>
     </IOStep>
-<<<<<<< HEAD
-=======
     <RomTrainer name="SOBOLtrain1">
       <Input class="DataObjects" type="PointSet">SOBOLsolns</Input>
       <Output class="Models" type="ROM">rom1</Output>
@@ -69,7 +40,6 @@
       <Input class="DataObjects" type="PointSet">SOBOLsolns</Input>
       <Output class="Models" type="ROM">rom2</Output>
     </RomTrainer>
->>>>>>> 27d99f2d
   </Steps>
 
   <Distributions>
