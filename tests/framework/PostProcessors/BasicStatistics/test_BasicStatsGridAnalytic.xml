--- conflicted
+++ resolved
@@ -18,13 +18,8 @@
       <variable>y1</variable>
     </ExternalModel>
     <PostProcessor name="analyticalTest" subType="BasicStatistics" verbosity="debug">
-<<<<<<< HEAD
       <what>all</what>
       <parameters>x,y,x1,y1</parameters>
-=======
-      <what>expectedValue,sigma,variance,kurtosis,percentile_10%,percentile_99%,variationCoefficient,skewness,median</what>
-      <parameters>x,y,x1</parameters>
->>>>>>> 46ac934e
     </PostProcessor>
   </Models>
 
@@ -44,19 +39,11 @@
     <Grid name="Grid_external">
       <variable name="x">
         <distribution>x0_distrib</distribution>
-<<<<<<< HEAD
-        <grid construction="equal" steps="10" type="CDF">0.0001 0.9999</grid>
-      </variable>
-      <variable name="y">
-        <distribution>y0_distrib</distribution>
-        <grid construction="equal" steps="10" type="CDF">0.0001 0.9999</grid>
-=======
         <grid construction="equal" steps="20" type="CDF">0.0013 0.998</grid>
       </variable>
       <variable name="y">
         <distribution>y0_distrib</distribution>
         <grid construction="equal" steps="20" type="value">-0.5 2.5</grid>
->>>>>>> 46ac934e
       </variable>
     </Grid>
   </Samplers>
