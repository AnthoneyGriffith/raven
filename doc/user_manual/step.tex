\section{Steps}
\label{sec:steps}
The core of the RAVEN calculation flow is the \textbf{Step} system.
%
The \textbf{Step} is in charge of assembling different entities in RAVEN (e.g.
Samplers, Models, Databases, etc.) in order to perform a task defined by the
kind of step being used.
%
A sequence of different \textbf{Steps} represents the calculation flow.
%

Before analyzing each \textbf{Step} type, it is worth to 1)
explain how a general \textbf{Step} entity is organized, and 2) introduce the concept of step
``role'' .
%
In the following example, a general example of a \textbf{Step} is shown below:
\begin{lstlisting}[style=XML,morekeywords={class}]
<Simulation>
  ...
  <Steps>
    ...
    <WhatEverStepType name='aName'>
        <Role1 class='aMainClassType' type='aSubType'>userDefinedName1</Role1>
        <Role2 class='aMainClassType' type='aSubType'>userDefinedName2</Role2>
        <Role3 class='aMainClassType' type='aSubType'>userDefinedName3</Role3>
        <Role4 class='aMainClassType' type='aSubType'>userDefinedName4</Role4>
    </WhatEverStepType>
    ...
  </Steps>
  ...
</Simulation>
\end{lstlisting}
As shown above each \textbf{Step} consists of
a list of entities organized into ``Roles.''
%
Each role represents a behavior the entity (object) will assume during the
evaluation of the \textbf{Step}.
%
In RAVEN, several different roles are available:
\begin{itemize}
\item \textbf{Input} represents the input of the \textbf{Step}.
The allowable input objects depend on the type of \textbf{Model} in the
\textbf{Step}.
\item \textbf{Output} defines where to collect the results of an action
performed by the \textbf{Model}.
<<<<<<< HEAD
It is generally one of the following types: \textbf{DataObjects}, \textbf{Databases}, 
or \textbf{OutStreams}.
=======
It is generally one of the following types: \textbf{DataObjects}, \textbf{Databases},
or \textbf{OutStreamManager}.
>>>>>>> a2915e1b
\item \textbf{Model} represents a physical or mathematical system or behavior.
The object used in this role defines the allowable types of
\textbf{Inputs} and \textbf{Outputs} usable in this step.
\item \textbf{Sampler} defines the sampling strategy to be used to probe the model.
\\ It is worth to mention that, when a sampling strategy is employed, the ``variables'' defined in the \xmlNode{variable} blocks are going to be
directly placed in the \textbf{Output} objects of type \textbf{DataObjects} and \textbf{Databases}).
\item \textbf{Function} is an extremely important role. It introduces the capability to
perform pre or post processing of Model \textbf{Inputs} and \textbf{Outputs}. Its specific
behavior depends on the \textbf{Step} is using it.
%\item \textbf{Function.} The Function role is extremely important, for example, when performing Adaptive Sampling to represent the metric of the transition regions. This role is the role used, for example, to collapse information coming from a Model.
\item \textbf{ROM} defines an acceleration Reduced Order Model to use for a
\textbf{Step}.
\item \textbf{SolutionExport} represents the container of the eventual output
of a Sampler. For the moment, it is only used  when a \textbf{Step} is employing the
search of the Limit Surface (LS), through the class of Adaptive \textbf{Samplers}). In this case, it
contains the coordinates of the LS in the input space.
\end{itemize}
Depending on the \textbf{Step} type, different combinations of these roles can
be used.
For this reason, it is important to analyze each \textbf{Step} type in details.

The available steps are the following
\begin{itemize}
\item SingleRun (see Section~\ref{subsec:stepSingleRun})
\item MultiRun(see Section~\ref{subsec:stepMultiRun})
\item IOStep(see Section~\ref{subsec:stepIOStep})
\item RomTrainer(see Section~\ref{subsec:stepRomTrainer})
\item PostProcess(see Section~\ref{subsec:stepPostProcess})
\end{itemize}


%%%%%%%%%%%%%%%%%%%%
 %%%%% SINGLERUN %%%%%
%%%%%%%%%%%%%%%%%%%%
\subsection{SingleRun}
\label{subsec:stepSingleRun}
The \textbf{SingleRun} is the simplest step the user can use to assemble a
calculation flow: perform a single action of a \textbf{Model}.
%
For example, it can be used to run a single job (Code Model) and collect the
outcome(s) in a ``\textbf{DataObjects}'' object of type \textbf{Point} or
\textbf{History} (see Section~\ref{sec:DataObjects} for more details on available data
representations).

The specifications of this Step must be defined within a \xmlNode{SingleRun} XML
block.
%
This XML node has the following definable attributes:
\vspace{-5mm}
\begin{itemize}
\itemsep0em
\item \xmlAttr{name}, \xmlDesc{required string attribute}, user-defined name of
this \textbf{Step}. \nb This name is used to reference this specific entity
in the \xmlNode{RunInfo} block, under the \xmlNode{Sequence} node. If the name
of this \textbf{Step} is not listed in the  \xmlNode{Sequence} block, its action is not
going to be performed.
\item \xmlAttr{pauseAtEnd}, \xmlDesc{optional boolean/string attribute (case insensitive)}, if True
(True values = True, yes, y, t), the code will pause at the end of
the step, waiting for a user signal to continue. This is used in case one or
more of the \textbf{Outputs} are of type \textbf{OutStreams}.
For example, it can be used when an \textbf{OutStreams} of type
\textbf{Plot} is output to the screen. Thus, allowing the user to interact with
the \textbf{Plot} (e.g. rotate the figure, change the scale, etc.).
\default{False}.
\end{itemize}

In the \xmlNode{SingleRun} input block, the user needs to specify the objects
needed for the different allowable roles.
%
This step accepts the following roles:
\begin{itemize}
\item \xmlNode{Input}, \xmlDesc{string, required parameter}, names an entity
(defined elsewhere in the RAVEN input) that will be used as input for the model
specified in this step.
This XML node accepts the following attributes:
\begin{itemize}
  \item \xmlAttr{class}, \xmlDesc{required string attribute}, main object class
    type.
    This string corresponds to the tag of the main object's type used in the
    input.
    For example, \xmlString{Files}, \xmlString{DataObjects}, \xmlString{Databases},
    etc.
  \item \xmlAttr{type}, \xmlDesc{required string attribute}, the actual entity
    type.
    This attribute needs to specify the object type within the main object
    class.
    For example, if the  \xmlAttr{class} attribute is \xmlString{DataObjects}, the
    \xmlAttr{type} attribute might be \xmlString{PointSet}.
    \nb The class \xmlString{Files} has no type (i.e.
    \xmlAttr{type}\textbf{\texttt{=''}}).
\end{itemize}

\nb The \xmlAttr{class} and, consequently, the \xmlAttr{type} usable for this
role depends on the particular \xmlNode{Model} being used.
%
In addition, the user can specify as many \xmlNode{Input} nodes as needed.

\item \xmlNode{Model}, \xmlDesc{string, required parameter}, names an entity
defined elsewhere in the input file to be used as a model for this step.
This XML node accepts the following attributes:
\begin{itemize}
  \item \xmlAttr{class}, \xmlDesc{required string attribute}, main object class
    type.
    For this role, only \xmlString{Models} can be used.
  \item \xmlAttr{type}, \xmlDesc{required string attribute}, the actual entity
    type.
    This attribute needs to specify the object type within the \texttt{Models}
    object class.
    For example, the \xmlAttr{type} attribute might be \xmlString{Code},
    \xmlString{ROM}, etc.
\end{itemize}
\item \xmlNode{Output}, \xmlDesc{string, required parameter} names an entity
defined elsewhere in the input to use as the output for the \textbf{Model}.
This XML node recognizes the following attributes:
\begin{itemize}
  \item \xmlAttr{class}, \xmlDesc{required string attribute}, main object class
    type.
<<<<<<< HEAD
    For this role, only \xmlString{DataObjects}, \xmlString{Databases}, and 
    \xmlString{OutStreams} can be used.
=======
    For this role, only \xmlString{DataObjects}, \xmlString{Databases}, and
    \xmlString{OutStreamManager} can be used.
>>>>>>> a2915e1b
  \item \xmlAttr{type}, \xmlDesc{required string attribute}, the actual entity
    type.
    This attribute needs to specify the object type within the main object
    class.
    For example, if the  \xmlAttr{class} attribute is \xmlString{DataObjects}, the
    \xmlAttr{type} attribute might be \xmlString{PointSet}.
\end{itemize}
\nb The number of \xmlNode{Output} nodes is unlimited.
\end{itemize}

Example:
\begin{lstlisting}[style=XML,morekeywords={class,pauseAtEnd}]
<Steps>
  ...
  <SingleRun name='StepName' pauseAtEnd='false'>
        <Input    class='Files'          type=''>anInputFile.i</Input>
        <Input    class='Files'          type=''>aFile</Input>
        <Model   class='Models'      type='Code'>aCode</Model>
        <Output  class='Databases' type='HDF5'>aDatabase</Output>
        <Output  class='DataObjects'        type='History'>aData</Output>
  </SingleRun>
  ...
</Steps>
\end{lstlisting}
%%%%%%%%%%%%%%%%%%%
 %%%%% MULTIRUN %%%%%
%%%%%%%%%%%%%%%%%%%
\subsection{MultiRun}
\label{subsec:stepMultiRun}
The \textbf{MultiRun} step allows the user to assemble the calculation flow of
an analysis that requires multiple ``runs'' of the same model.
%
This step is used, for example, when the input (space) of the model needs to be
perturbed by a particular sampling strategy.
%

The specifications of this type of step must be defined within a
\xmlNode{MultiRun} XML block.
%
This XML node recognizes the following list of attributes:
\vspace{-5mm}
\begin{itemize}
\itemsep0em
\item \xmlAttr{name}, \xmlDesc{required string attribute}, user-defined name of
this Step.
\nb As with other objects, this name is used to reference this specific entity
in the \xmlNode{RunInfo} block, under the \xmlNode{Sequence} node. If the name
of this \textbf{Step} is not listed in the  \xmlNode{Sequence} block, its action is not
going to be performed.
\item \xmlAttr{pauseAtEnd}, \xmlDesc{optional boolean/string attribute}, if True
(True values = True, yes, y, t), the code will pause at the end of
the step, waiting for a user signal to continue. This is used in case one or
more of the \textbf{Outputs} are of type \textbf{OutStreams}.
For example, it can be used when an \textbf{OutStreams} of type
\textbf{Plot} is output to the screen. Thus, allowing the user to interact with
the \textbf{Plot} (e.g. rotate the figure, change the scale, etc.).
\item \xmlAttr{sleepTime}, \xmlDesc{optional float attribute}, in this attribute
the user can specify the waiting time (seconds) between two subsequent inquiries
of the status of the submitted job (i.e. check if a run has finished).
\default{0.05}.
\end{itemize}
\vspace{-5mm}
In the \xmlNode{MultiRun} input block, the user needs to specify the objects
that need to be used for the different allowable roles.
%
This step accepts the following roles:
\vspace{-5mm}
\begin{itemize}
\item \xmlNode{Input}, \xmlDesc{string, required parameter}, names an entity to
be used as input for the model specified in this step.
This XML node accepts the following attributes:
\begin{itemize}
  \item \xmlAttr{class}, \xmlDesc{required string attribute}, main object class
    type.
    This string corresponds to the tag of the main object's type used in the
    input.
    For example, \xmlString{Files}, \xmlString{DataObjects}, \xmlString{Databases},
    etc.
  \item \xmlAttr{type}, \xmlDesc{required string attribute}, the actual entity
    type.
    This attribute specifies the object type within the main object class.
    For example, if the  \xmlAttr{class} attribute is \xmlString{DataObjects}, the
    \xmlAttr{type} attribute might be \xmlString{PointSet}.
    \nb The class \xmlString{Files} has no type (i.e.
    \xmlAttr{type}\textbf{\texttt{=''}}).
\end{itemize}
\nb The \xmlAttr{class} and, consequently, the \xmlAttr{type} usable for this
role depend on the particular \xmlNode{Model} being used.
The user can specify as many \xmlNode{Input} nodes as needed.
\item \xmlNode{Model}, \xmlDesc{string, required parameter} names an entity
defined elsewhere in the input that will be used as the model for this step.
This XML node recognizes the following attributes:
\begin{itemize}
  \item \xmlAttr{class}, \xmlDesc{required string attribute}, main object class
    type.
    For this role, only \xmlString{Models} can be used.
  \item \xmlAttr{type}, \xmlDesc{required string attribute}, the actual entity
    type.
    This attribute needs to specify the object type within the \texttt{Models}
    object class.
    For example, the \xmlAttr{type} attribute might be \xmlString{Code},
    \xmlString{ROM}, etc.
\end{itemize}
\item \xmlNode{Sampler}, \xmlDesc{string, required parameter} names an entity
defined elsewhere in the input file to be used as a sampler.
As mentioned in Section \ref{sec:Samplers}, the \textbf{Sampler} is in charge of
defining the strategy to characterize the input space.
This XML node recognizes the following attributes:
\begin{itemize}
  \item \xmlAttr{class}, \xmlDesc{required string attribute}, main object class
    type.
    This string corresponds to the tag of the main object's type used.
    Only \xmlString{Samplers} can be used for this role.
  \item \xmlAttr{type}, \xmlDesc{required string attribute}, the actual entity
    type.
    This attribute needs to specify the object type within the \texttt{Samplers}
    object class.
    For example, the \xmlAttr{type} attribute might be \xmlString{MonteCarlo},
   \xmlString{Adaptive}, \xmlString{AdaptiveDET}, etc.
    See Section \ref{sec:Samplers} for all the different types currently
    supported.
\end{itemize}
\item \xmlNode{SolutionExport}, \xmlDesc{string, optional parameter} identifies
an entity to be used for exporting key information coming from the
\textbf{Sampler} object during the simulation.
This XML node accepts the following attributes:
\begin{itemize}
  \item \xmlAttr{class}, \xmlDesc{required string attribute}, main object class
    type.
    This string corresponds to the tag of the main object's type used in the
    input.
    For this role, only \xmlString{DataObjects} can be used.
  \item \xmlAttr{type}, \xmlDesc{required string attribute}, the actual entity
    type.
    This attribute needs to specify the object type within the \texttt{DataObjects}
    object class.
    For example, the \xmlAttr{type} attribute might be \xmlString{Code},
    \xmlString{ROM}, etc. \\
    \nb Whether or not it is possible to export the \textbf{Sampler} solution
    depends on the \xmlAttr{type}.
    Currently, only the Samplers in the \xmlString{Adaptive} category can
    export their solution into a \xmlNode{SolutionExport} entity. The \xmlNode{Outputs} node
    in the \texttt{DataObjects} needs to contain the goal  \xmlNode{Function} name.
    For example, if  \xmlNode{Sampler} is of type \xmlString{Adaptive}, the
    \xmlNode{SolutionExport} needs to be of type \xmlString{PointSet} and
    it will contain the coordinates, in the input space, that belong to the
    ``Limit Surface.''
\end{itemize}
\item \xmlNode{Output}, \xmlDesc{string, required parameter} identifies an
entity to be used as output for this step.
This XML node recognizes the following attributes:
\begin{itemize}
  \item \xmlAttr{class}, \xmlDesc{required string attribute}, main object class
    type.
    This string corresponds to the tag of the main object's type used in the
    input.
<<<<<<< HEAD
    For this role, only \xmlString{DataObjects}, \xmlString{Databases}, and 
    \xmlString{OutStreams} may be used.
=======
    For this role, only \xmlString{DataObjects}, \xmlString{Databases}, and
    \xmlString{OutStreamManager} may be used.
>>>>>>> a2915e1b
  \item \xmlAttr{type}, \xmlDesc{required string attribute}, the actual entity
    type.
    This attribute specifies the object type within the main object class.
    For example, if the \xmlAttr{class} attribute is \xmlString{DataObjects}, the
    \xmlAttr{type} attribute might be \xmlString{PointSet}.
\end{itemize}
\nb The number of \xmlNode{Output} nodes is unlimited.
\end{itemize}

Example:
\begin{lstlisting}[style=XML,morekeywords={pauseAtEnd,sleepTime,class}]
<Steps>
  ...
  <MultiRun name='StepName1' pauseAtEnd='False' sleepTime='0.01'>
    <Input class='Files' type=''>anInputFile.i</Input>
    <Input class='Files' type=''>aFile</Input>
    <Sampler class='Samplers' type = 'Grid'>aGridName</Sampler>
    <Model class='Models' type='Code'>aCode</Model>
    <Output class='Databases' type='HDF5'>aDatabase</Output>
    <Output class='DataObjects' type='History'>aData</Output>
  </MultiRun >
  <MultiRun name='StepName2' pauseAtEnd='True' sleepTime='0.02'>
    <Input   class='Files' type=''>anInputFile.i</Input>
    <Input   class='Files' type=''>aFile</Input>
    <Sampler class='Samplers' type='Adaptive'>anAS</Sampler>
    <Model   class='Models' type='Code'>aCode</Model>
    <Output  class='Databases' type='HDF5'>aDatabase</Output>
    <Output  class='DataObjects' type='History'>aData</Output>
    <SolutionExport class='DataObjects' type='PointSet'>
      aTPS
    </SolutionExport>
  </MultiRun>
  ...
</Steps>
\end{lstlisting}

%%%%%%%%%%%%%%%%%%%%
%%%%%     IOStep     %%%%%
%%%%%%%%%%%%%%%%%%%%
\subsection{IOStep}
\label{subsec:stepIOStep}
As the name suggests, the \textbf{IOStep} is the step where the user can perform
input/output operations among the different I/O entities available in RAVEN.
%
This step type is used to:
\begin{itemize}
 \item construct/update a \textit{Database} from a \textit{DataObjects} object, and
   vice versa;
 \item construct/update a \textit{DataObject} from a
   \textit{CSV} file contained in a directory;
 \item construct/update a \textit{Database} or a \textit{DataObjects} object from
   \textit{CSV} files contained in a directory;
 \item stream the content of a \textit{Database} or a \textit{DataObjects} out through
   an \textbf{OutStream} object (see section \ref{sec:outstream});
\item store/retrieve a \textit{ROM} to/from an external \textit{File} using Pickle module
 of Python.
\end{itemize}
This last function can be used to create and store mathematical model of fast solution
 trained to predict a response of interest of a physical system. This model can be
recovered in other simulations or used to evaluate the response of a physical system
 in a Python program by the implementing of the Pickle module.
%
The specifications of this type of step must be defined within an
\xmlNode{IOStep} XML block.
%
This XML node can accept the following attributes:
\vspace{-5mm}
\begin{itemize}
\itemsep0em
\item \xmlAttr{name}, \xmlDesc{required string attribute}, user-defined name of
  this Step.
  \nb As for the other objects, this is the name that can be used to refer to
    this specific entity in the \xmlNode{RunInfo} block, under the
    \xmlNode{Sequence} node.
\item \xmlAttr{pauseAtEnd}, \xmlDesc{optional boolean/string attribute (case insensitive)}, if True
  (True values = True, yes, y, t), the code will pause at the end of
  the step, waiting for a user signal to continue. This is used in case one or
  more of the \textbf{Outputs} are of type \textbf{OutStreams}.
  For example, it can be used when an \textbf{OutStreams} of type
  \textbf{Plot} is output to the screen. Thus, allowing the user to interact
  with the \textbf{Plot} (e.g. rotate the figure, change the scale, etc.).
\default{False}.
\end{itemize}
\vspace{-5mm}
In the \xmlNode{IOStep} input block, the user specifies the objects that need to
be used for the different allowable roles.
This step accepts the following roles:
\begin{itemize}
\item \xmlNode{Input}, \xmlDesc{string, required parameter}, names an entity
  that is going to be used as a source (input) from which the information needs
  to be extracted.
  This XML node recognizes the following attributes:
\begin{itemize}
  \item \xmlAttr{class}, \xmlDesc{required string attribute}, main object class
    type.
    This string corresponds to the tag of the main object's type used in the
    input.
    As already mentioned, the allowable main classes are \xmlString{DataObjects},
    \xmlString{Databases}, \xmlString{Models} and \xmlString{Files}.
  \item \xmlAttr{type}, \xmlDesc{required string attribute}, the actual entity
    type.
    This attribute needs to specify the object type within the main object
    class.
    For example, if the  \xmlAttr{class} attribute is \xmlString{DataObjects}, the
    \xmlAttr{type} attribute might be \xmlString{PointSet}. If the  \xmlAttr{class} attribute is \xmlString{Models}, the
    \xmlAttr{type} attribute must be \xmlString{ROM} and if the  \xmlAttr{class} attribute is \xmlString{Files}, the
    \xmlAttr{type} attribute must be \xmlString{ }
\end{itemize}
\item \xmlNode{Output}, \xmlDesc{string, required parameter} names an entity to
  be used as the target (output) where the information extracted in the input
  will be stored.
  This XML node needs to contain the following attributes:
\begin{itemize}
  \item \xmlAttr{class}, \xmlDesc{required string attribute}, main object class
    type.
    This string corresponds to the tag of the main object's type used in the
    input.
    The allowable main classes are \xmlString{DataObjects}, \xmlString{Databases}, \xmlString{OutStreams}, \xmlString{Models} and \xmlString{Files}.
  \item \xmlAttr{type}, \xmlDesc{required string attribute}, the actual entity
    type.
    This attribute specifies the object type within the main object class.
<<<<<<< HEAD
    For example, if the \xmlAttr{class} attribute is 
    \xmlString{OutStreams}, the \xmlAttr{type} attribute might be
=======
    For example, if the \xmlAttr{class} attribute is
    \xmlString{OutStreamManager}, the \xmlAttr{type} attribute might be
>>>>>>> a2915e1b
    \xmlString{Plot}.
\end{itemize}
\end{itemize}
This step acts as a ``transfer network'' among the different RAVEN storing
(or streaming) objects.
%
The number of \xmlNode{Input} and \xmlNode{Output} nodes is unlimited, but
should match.
%
This step assumes a 1-to-1 mapping (e.g. first \xmlNode{Input} is going to be
used for the first \xmlNode{Output}, etc.).
\\
\nb This 1-to-1 mapping is not present when \xmlNode{Output} nodes are of
\xmlAttr{class}\\\xmlString{OutStreams}, since  \textbf{OutStreams}
objects are already linked to a Data object in the relative RAVEN input block.

<<<<<<< HEAD
In this case, the user needs to provide in the \xmlNode{Input} nodes, all of the 
``DataObjects'' objects linked to the OutStreams objects (see the example 
=======
In this case, the user needs to provide in the \xmlNode{Input} nodes, all of the
``DataObjects'' objects linked to the OutStreamManager objects (see the example
>>>>>>> a2915e1b
below):
\begin{lstlisting}[style=XML,morekeywords={class}]
<Steps>
  ...
  <IOStep name='OutStreamStep'>
    <Input class='DataObjects' type='HistorySet'>aHistorySet</Input>
    <Input class='DataObjects' type='PointSet'>aTPS</Input>
    <Output class='OutStreams' type='Plot'>plot_hist
    </Output>
    <Output class='OutStreams' type='Print'>print_hist
    </Output>
    <Output class='OutStreams' type='Print'>print_tps
    </Output>
    <Output class='OutStreams' type='Print'>print_tp
    </Output>
  </IOStep>
  <IOStep name='PushDataObjectsIntoDatabase'>
    <Input  class='DataObjects'     type='HistorySet'>aHistorySet</Input>
    <Input  class='DataObjects'     type='PointSet'>aTPS</Input>
    <Output class='Databases' type='HDF5'>aDatabase</Output>
    <Output class='Databases' type='HDF5'>aDatabase</Output>
  </IOStep>
  <IOStep name='ConstructDataObjectsFromCSV'>
    <Input class='Files' type=''>aCSVFile</Input>
    <Output class='DataObjects' type='PointSet'>aPS</Output>
  </IOStep>
  <IOStep name='ConstructDataObjectsFromDatabase'>
    <Input class='Databases' type='HDF5'>aDatabase</Input>
    <Input class='Databases' type='HDF5'>aDatabase</Input>
    <Output class='DataObjects'    type='HistorySet'>aHistorySet</Output>
    <Output class='DataObjects'    type='PointSet'>aTPS</Output>
  </IOStep>
  <IOStep name='PushROMIntoFile'>
    <Input class='Models'  type='ROM'>aROM</Input>
    <Output class='Files'  type=''>aFile</Output>
  </IOStep>
  <IOStep name='ImportROMFromFile'>
    <Input class='Files'  type=''>zFile</Input>
    <Output class='Models'  type='ROM'>zROM</Output>
  </IOStep>
  ...
</Steps>
\end{lstlisting}
%
Example of how to use a ROM exported by RAVEN using the IOStep,
where (x1,x2) are the input variable names for which the ROM has been trained:
%
Example Python Function:
\begin{lstlisting}[language=python]
import os
from glob import glob
import inspect
import utils
import numpy as np
for dirr,_,_ in os.walk("path_to_framework"):
 utils.add_path(dirr)
import pickle
fileobj = open('zFile','rb')
unpickledObj = pickle.load(fileobj)
dictionary={"x1":np.atleast_1d(Value1),"x2":np.atleast_1d(Value2)}
eval=unpickledObj.evaluate(dictionary)
print str(eval)
fileobj.close()
\end{lstlisting}

%%%%%%%%%%%%%%%%%%%%
%%%%%   ROM    %%%%%
%%%%%%%%%%%%%%%%%%%%
\subsection{RomTrainer}
\label{subsec:stepRomTrainer}
The \textbf{RomTrainer} step type performs the training of a Reduced Order
Model.
%
The specifications of this step must be defined within a \xmlNode{RomTrainer}
block.
%
This XML node accepts the attributes:
\vspace{-5mm}
\begin{itemize}
\itemsep0em
\item \xmlAttr{name}, \xmlDesc{required string attribute}, user-defined name of
this step.
\nb As for the other objects, this is the name that can be used to refer to this
specific entity in the \xmlNode{RunInfo} block under \xmlNode{Sequence}.
\end{itemize}
\vspace{-5mm}
In the \xmlNode{RomTrainer} input block, the user will specify the objects
needed for the different allowable roles.
%
This step accepts the following roles:
\begin{itemize}
\item \xmlNode{Input}, \xmlDesc{string, required parameter} names an entity to
be used as a source (input) from which the information needs to be extracted.
This XML node accepts the following attributes:
  \begin{itemize}
  \item \xmlAttr{class}, \xmlDesc{required string attribute}, main object class
    type.
    This string corresponds to the tag of the main object's type used in the
    input.
    The only allowable main class is \xmlString{DataObjects}.
  \item \xmlAttr{type}, \xmlDesc{required string attribute}, the actual entity
    type.
    This attribute specifies the object type within the main object class.
    For example, the \xmlAttr{type} attribute might be \xmlString{PointSet}.
    \nb Since the ROMs currently present in RAVEN are not time-dependent, the
    only allowable types are \xmlString{Point} and \xmlString{PointSet}.
  \end{itemize}
\item \xmlNode{Output}, \xmlDesc{string, required parameter}, names a ROM entity
  that is going to be trained.
  This XML node recognizes the following attributes:
  \begin{itemize}
  \item \xmlAttr{class}, \xmlDesc{required string attribute}, main object class
    type.
    This string corresponds to the tag of the main objects type used in the
    input.
    The only allowable main class is \xmlString{Models}.
  \item \xmlAttr{type}, \xmlDesc{required string attribute}, the actual entity
    type.
    This attribute needs to specify the object type within the main object
    class.
    The only type accepted here is, currently, \xmlString{ROM}.
  \end{itemize}
\end{itemize}

Example:
\begin{lstlisting}[style=XML,morekeywords={class}]
<Steps>
  ...
  <RomTrainer name='aStepName'>
    <Input  class='DataObjects'  type='PointSet'>aTPS</Input>
    <Output class='Models' type='ROM'         >aROM</Output>
  </RomTrainer>
  ...
</Steps>
\end{lstlisting}
%%%%%%%%%%%%%%%%%%%%
 %%%%% PostProcess %%%%%
%%%%%%%%%%%%%%%%%%%%
\subsection{PostProcess}
\label{subsec:stepPostProcess}
The \textbf{PostProcess} step is used to post-process data or manipulate RAVEN
entities.
%
It is aimed at performing a single action that is employed by a
\textbf{Model} of type \textbf{PostProcessor}.
%

The specifications of this type of step is defined within a
\xmlNode{PostProcess} XML block.
%
This XML node specifies the following attributes:
\vspace{-5mm}
\begin{itemize}
\itemsep0em
\item \xmlAttr{name}, \xmlDesc{required string attribute}, user-defined name of
  this Step.
  \nb As for the other objects, this is the name that is used to refer to
  this specific entity in the \xmlNode{RunInfo} block under the
  \xmlNode{Sequence} node.
\item \xmlAttr{pauseAtEnd}, \xmlDesc{optional boolean/string attribute (case insensitive)}, if True
  (True values = True, yes, y, t), the code will pause at the end of
  the step, waiting for a user signal to continue. This is used in case one or
  more of the \textbf{Outputs} are of type \textbf{OutStreams}.
  For example, it can be used when an \textbf{OutStreams} of type
  \textbf{Plot} is output to the screen. Thus, allowing the user to interact
  with the \textbf{Plot} (e.g. rotate the figure, change the scale, etc.).
  \default{False}.
\end{itemize}
\vspace{-5mm}
In the \xmlNode{PostProcess} input block, the user needs to specify the objects
needed for the different allowable roles.
%
This step accepts the following roles:
\begin{itemize}
\item \xmlNode{Input}, \xmlDesc{string, required parameter}, names an entity to
  be used as input for the model specified in this step.
  This XML node accepts the following attributes:
\begin{itemize}
  \item \xmlAttr{class}, \xmlDesc{required string attribute}, main object class
    type.
    This string corresponds to the tag of the main object's type used in the
    input.
    For example, \xmlString{Files}, \xmlString{DataObjects}, \xmlString{Databases},
    etc.
  \item \xmlAttr{type}, \xmlDesc{required string attribute}, the actual entity
    type.
    This attribute specifies the object type within the main object class.
    For example, if the  \xmlAttr{class} attribute is \xmlString{DataObjects},
    the \xmlAttr{type} attribute might be \xmlString{PointSet}.
    \nb The class \xmlString{Files} has no type (i.e.
    \xmlAttr{type}\textbf{\texttt{=''}}).
\end{itemize}
\nb The \xmlAttr{class} and, consequently,  the \xmlAttr{type} usable for this
role depends on the particular type of \textbf{PostProcessor} being used.
In addition, the user can specify as many \xmlNode{Input} nodes as needed by the
model.
\item \xmlNode{Model}, \xmlDesc{string, required parameter}, names an entity to
be used as a model for this step.
This XML node recognizes the following attributes:
\begin{itemize}
  \item \xmlAttr{class}, \xmlDesc{required string attribute}, main object class
    type.
    This string corresponds to the tag of the main object's type used in the
    input.
    For this role, only \xmlString{Models} can be used.
  \item \xmlAttr{type}, \xmlDesc{required string attribute}, the actual entity
    type.
    This attribute needs to specify the object type within the
    \xmlString{Models} object class.
    The only type accepted here is \xmlString{PostProcessor}.
\end{itemize}
\item \xmlNode{Output}, \xmlDesc{string, required/optional parameter}, names an
  entity to be used as output for the PostProcessor.
  The necessity of this XML block and the types of entities that can be used as
  output depend on the type of \textbf{PostProcessor} that has been used as a
  \textbf{Model} (see section \ref{sec:models_postProcessor}).
  This XML node specifies the following attributes:
\begin{itemize}
  \item \xmlAttr{class}, \xmlDesc{required string attribute}, main object class
    type.
    This string corresponds to the tag of the main object's type used in the
    input.
  \item \xmlAttr{type}, \xmlDesc{required string attribute}, the actual entity
    type.
    This attribute specifies the object type within the main object class.
    For example, if the  \xmlAttr{class} attribute is \xmlString{DataObjects}, the
    \xmlAttr{type} attribute might be \xmlString{PointSet}.
\end{itemize}
\nb The number of \xmlNode{Output} nodes is unlimited.
\end{itemize}

Example:
\begin{lstlisting}[style=XML,morekeywords={class}]
<Steps>
  ...
  <PostProcess name='PP1'>
      <Input  class='DataObjects'  type='PointSet' >aData</Input>
      <Model  class='Models' type='PostProcessor'>aPP</Model>
      <Output class='Files'  type=''>anOutputFile</Output>
  </PostProcess>
  ...
</Steps>
\end{lstlisting}<|MERGE_RESOLUTION|>--- conflicted
+++ resolved
@@ -43,13 +43,8 @@
 \textbf{Step}.
 \item \textbf{Output} defines where to collect the results of an action
 performed by the \textbf{Model}.
-<<<<<<< HEAD
-It is generally one of the following types: \textbf{DataObjects}, \textbf{Databases}, 
+It is generally one of the following types: \textbf{DataObjects}, \textbf{Databases},
 or \textbf{OutStreams}.
-=======
-It is generally one of the following types: \textbf{DataObjects}, \textbf{Databases},
-or \textbf{OutStreamManager}.
->>>>>>> a2915e1b
 \item \textbf{Model} represents a physical or mathematical system or behavior.
 The object used in this role defines the allowable types of
 \textbf{Inputs} and \textbf{Outputs} usable in this step.
@@ -167,13 +162,8 @@
 \begin{itemize}
   \item \xmlAttr{class}, \xmlDesc{required string attribute}, main object class
     type.
-<<<<<<< HEAD
     For this role, only \xmlString{DataObjects}, \xmlString{Databases}, and 
     \xmlString{OutStreams} can be used.
-=======
-    For this role, only \xmlString{DataObjects}, \xmlString{Databases}, and
-    \xmlString{OutStreamManager} can be used.
->>>>>>> a2915e1b
   \item \xmlAttr{type}, \xmlDesc{required string attribute}, the actual entity
     type.
     This attribute needs to specify the object type within the main object
@@ -330,13 +320,8 @@
     type.
     This string corresponds to the tag of the main object's type used in the
     input.
-<<<<<<< HEAD
     For this role, only \xmlString{DataObjects}, \xmlString{Databases}, and 
     \xmlString{OutStreams} may be used.
-=======
-    For this role, only \xmlString{DataObjects}, \xmlString{Databases}, and
-    \xmlString{OutStreamManager} may be used.
->>>>>>> a2915e1b
   \item \xmlAttr{type}, \xmlDesc{required string attribute}, the actual entity
     type.
     This attribute specifies the object type within the main object class.
@@ -458,13 +443,8 @@
   \item \xmlAttr{type}, \xmlDesc{required string attribute}, the actual entity
     type.
     This attribute specifies the object type within the main object class.
-<<<<<<< HEAD
     For example, if the \xmlAttr{class} attribute is 
     \xmlString{OutStreams}, the \xmlAttr{type} attribute might be
-=======
-    For example, if the \xmlAttr{class} attribute is
-    \xmlString{OutStreamManager}, the \xmlAttr{type} attribute might be
->>>>>>> a2915e1b
     \xmlString{Plot}.
 \end{itemize}
 \end{itemize}
@@ -481,13 +461,8 @@
 \xmlAttr{class}\\\xmlString{OutStreams}, since  \textbf{OutStreams}
 objects are already linked to a Data object in the relative RAVEN input block.
 
-<<<<<<< HEAD
 In this case, the user needs to provide in the \xmlNode{Input} nodes, all of the 
 ``DataObjects'' objects linked to the OutStreams objects (see the example 
-=======
-In this case, the user needs to provide in the \xmlNode{Input} nodes, all of the
-``DataObjects'' objects linked to the OutStreamManager objects (see the example
->>>>>>> a2915e1b
 below):
 \begin{lstlisting}[style=XML,morekeywords={class}]
 <Steps>
