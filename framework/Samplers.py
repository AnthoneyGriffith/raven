"""
Module where the base class and the specialization of different type of sampler are
"""
#for future compatibility with Python 3--------------------------------------------------------------
from __future__ import division, print_function, unicode_literals, absolute_import
import warnings
warnings.simplefilter('default',DeprecationWarning)
#if not 'xrange' in dir(__builtins__): xrange = range
#End compatibility block for Python 3----------------------------------------------------------------

#External Modules------------------------------------------------------------------------------------
import sys
import os
import copy
import abc
import numpy as np
import json
from operator import mul
from collections import OrderedDict
from functools import reduce
from scipy import spatial
from scipy.interpolate import InterpolatedUnivariateSpline
import xml.etree.ElementTree as ET
import itertools
from math import ceil
from collections import OrderedDict
from sklearn import neighbors
#External Modules End--------------------------------------------------------------------------------

#Internal Modules------------------------------------------------------------------------------------
import utils
from BaseClasses import BaseType
from Assembler import Assembler
import Distributions
import TreeStructure as ETS
import SupervisedLearning
import pyDOE as doe
import Quadratures
import OrthoPolynomials
import SupervisedLearning
import IndexSets
import PostProcessors
import MessageHandler
import GridEntities
distribution1D = utils.find_distribution1D()
#Internal Modules End--------------------------------------------------------------------------------

class Sampler(utils.metaclass_insert(abc.ABCMeta,BaseType),Assembler):
  """
    This is the base class for samplers
    Samplers own the sampling strategy (Type) and they generate the
    input values using the associate distribution. They do not have distributions inside!!!!

    --Instance--
    myInstance = Sampler()
    myInstance.XMLread(xml.etree.ElementTree.Element)  This method generates all the information that will be permanent for the object during the simulation

    --usage--
    myInstance = Sampler()
    myInstance.XMLread(xml.etree.ElementTree.Element)  This method generate all permanent information of the object from <Simulation>
    myInstance.whatDoINeed()                           -see Assembler class-
    myInstance.generateDistributions(dict)             Here the seed for the random engine is started and the distributions are supplied to the sampler and
                                                       initialized. The method is called come from <Simulation> since it is the only one possess all the distributions.
    myInstance.initialize()                            This method is called from the <Step> before the Step process start. In the base class it reset the counter to 0
    myInstance.amIreadyToProvideAnInput                Requested from <Step> used to verify that the sampler is available to generate a new input
    myInstance.generateInput(self,model,oldInput)      Requested from <Step> to generate a new input. Generate the new values and request to model to modify according the input and returning it back

    --Other inherited methods--
    myInstance.whoAreYou()                            -see BaseType class-
    myInstance.myInitializzationParams()              -see BaseType class-
    myInstance.myCurrentSetting()                     -see BaseType class-

    --Adding a new Sampler subclass--
    <MyClass> should inherit at least from Sampler or from another step already presents

    DO NOT OVERRIDE any of the class method that are not starting with self.local*

    ADD your class to the dictionary __InterfaceDict at the end of the module

    The following method overriding is MANDATORY:
    self.localGenerateInput(model,oldInput)  : this is where the step happens, after this call the output is ready

    the following methods could be overrode:
    self.localInputAndChecks(xmlNode)
    self.localAddInitParams(tempDict)
    self.localAddCurrentSetting(tempDict)
    self.localInitialize()
    self.localStillReady(ready)
    self.localFinalizeActualSampling(jobObject,model,myInput)
  """

  def __init__(self):
    """
    Default Constructor that will initialize member variables with reasonable
    defaults or empty lists/dictionaries where applicable.
    @ In, None
    @ Out, None
    """
    BaseType.__init__(self)
    self.counter                       = 0                         # Counter of the samples performed (better the input generated!!!). It is reset by calling the function self.initialize
    self.auxcnt                        = 0                         # Aux counter of samples performed (for its usage check initialize method)
    self.limit                         = sys.maxsize               # maximum number of Samples (for example, Monte Carlo = Number of HistorySet to run, DET = Unlimited)
    self.toBeSampled                   = {}                        # Sampling mapping dictionary {'Variable Name':'name of the distribution'}
    self.dependentSample               = {}                        # Sampling mapping dictionary for dependent variables {'Variable Name':'name of the external function'}
    self.distDict                      = {}                        # Contains the instance of the distribution to be used, it is created every time the sampler is initialized. keys are the variable names
    self.funcDict                      = {}                        # Contains the instance of the function     to be used, it is created every time the sampler is initialized. keys are the variable names
    self.values                        = {}                        # for each variable the current value {'var name':value}
    self.inputInfo                     = {}                        # depending on the sampler several different type of keywarded information could be present only one is mandatory, see below
    self.initSeed                      = None                      # if not provided the seed is randomly generated at the istanciation of the sampler, the step can override the seed by sending in another seed
    self.inputInfo['SampledVars'     ] = self.values               # this is the location where to get the values of the sampled variables
    self.inputInfo['SampledVarsPb'   ] = {}                        # this is the location where to get the probability of the sampled variables
    self.inputInfo['PointProbability'] = None                      # this is the location where the point wise probability is stored (probability associated to a sampled point)
    self.inputInfo['crowDist']         = {}                        # Stores a dictionary that contains the information to create a crow distribution.  Stored as a json object
    self.reseedAtEachIteration         = False                     # Logical flag. True if every newer evaluation is performed after a new reseeding
    self.FIXME                         = False                     # FIXME flag
    self.printTag                      = self.type                 # prefix for all prints (sampler type)
    self.restartData                   = None                      # presampled points to restart from

    self._endJobRunnable               = sys.maxsize               # max number of inputs creatable by the sampler right after a job ends (e.g., infinite for MC, 1 for Adaptive, etc)

    ######
    self.variables2distributionsMapping = {}                       # for each variable 'varName'  , the following informations are included:  'varName': {'dim': 1, 'totDim': 2, 'name': 'distName'} ; dim = dimension of the variable; totDim = total dimensionality of its associated distribution
    self.distributions2variablesMapping = {}                       # for each variable 'distName' , the following informations are included: 'distName': [{'var1': 1}, {'var2': 2}]} where for each var it is indicated the var dimension
    self.ND_sampling_params             = {}                       # this dictionary contains a dictionary for each ND distribution (key). This latter dictionary contains the initialization parameters of the ND inverseCDF ('initialGridDisc' and 'tolerance')
    ######

    self.assemblerObjects               = {}                       # {MainClassName(e.g.Distributions):[class(e.g.Models),type(e.g.ROM),objectName]}
    #self.requiredAssObject             = (False,([],[]))          # tuple. first entry boolean flag. True if the XML parser must look for objects;
                                                                   # second entry tuple.first entry list of object can be retrieved, second entry multiplicity (-1,-2,-n means optional (max 1 object,2 object, no number limit))
    self.requiredAssObject              = (True,(['Restart','function'],['-n','-n']))
    self.assemblerDict                  = {}                       # {'class':[['subtype','name',instance]]}

  def _localGenerateAssembler(self,initDict):
    """ see generateAssembler method """
    availableDist = initDict['Distributions']
    availableFunc = initDict['Functions']
    self._generateDistributions(availableDist,availableFunc)

  def _addAssObject(self,name,flag):
    """
      Method to add required assembler objects to the requiredAssObject dictionary.
      @ In, name, the node name to search for
      @ In, flag, the number of nodes to look for (- means optional, n means any number)
      @ Out, None
    """
    self.requiredAssObject[1][0].append(name)
    self.requiredAssObject[1][1].append(flag)

  def _localWhatDoINeed(self):
    """
    This method is a local mirror of the general whatDoINeed method.
    It is implemented by the samplers that need to request special objects
    @ In , None, None
    @ Out, needDict, list of objects needed
    """
    needDict = {}
    needDict['Distributions'] = [] # Every sampler requires Distributions OR a Function
    needDict['Functions']     = [] # Every sampler requires Distributions OR a Function
    for dist in self.toBeSampled.values():     needDict['Distributions'].append((None,dist))
    for func in self.dependentSample.values(): needDict['Functions'].append((None,func))
    return needDict

  def _readMoreXML(self,xmlNode):
    """
    Function to read the portion of the xml input that belongs to this specialized class
    and initialize some stuff based on the inputs got
    @ In, xmlNode    : Xml element node
    @ Out, None
    The text i supposed to contain the info where and which variable to change.
    In case of a code the syntax is specified by the code interface itself
    """

    Assembler._readMoreXML(self,xmlNode)

    for child in xmlNode:
      prefix = ""
      if child.tag == 'Distribution':
        for childChild in child:
          if childChild.tag =='distribution':
            prefix = "<distribution>"
            tobesampled = childChild.text
        self.toBeSampled[prefix+child.attrib['name']] = tobesampled
      elif child.tag == 'variable':
        foundDistOrFunc = False
        for childChild in child:
          if childChild.tag =='distribution':
            if not foundDistOrFunc: foundDistOrFunc = True
            else: self.raiseAnError(IOError,'A sampled variable cannot have both a distribution and a function!')
            tobesampled = childChild.text
            varData={}
            varData['name']=childChild.text
            if childChild.get('dim') == None:
              dim=1
            else:
              dim=childChild.attrib['dim']
            varData['dim']=int(dim)
            self.variables2distributionsMapping[child.attrib['name']] = varData
            self.toBeSampled[prefix+child.attrib['name']] = tobesampled
          elif childChild.tag == 'function':
            if not foundDistOrFunc: foundDistOrFunc = True
            else: self.raiseAnError(IOError,'A sampled variable cannot have both a distribution and a function!')
            tobesampled = childChild.text
            varData['name']=childChild.text
            self.dependentSample[prefix+child.attrib['name']] = tobesampled
        if not foundDistOrFunc: self.raiseAnError(IOError,'Sampled variable',child.attrib['name'],'has neither a <distribution> nor <function> node specified!')
      elif child.tag == "samplerInit":
        self.initSeed = Distributions.randomIntegers(0,2**31,self)
        for childChild in child:
          if childChild.tag == "limit":
            self.limit = childChild.text
          elif childChild.tag == "initialSeed":
            self.initSeed = int(childChild.text)
          elif childChild.tag == "reseedEachIteration":
            if childChild.text.lower() in utils.stringsThatMeanTrue(): self.reseedAtEachIteration = True
          elif childChild.tag == "distInit":
            for childChildChild in childChild:
              NDdistData = {}
              for childChildChildChild in childChildChild:
                if childChildChildChild.tag == 'initialGridDisc':
                  NDdistData[childChildChildChild.tag] = int(childChildChildChild.text)
                elif childChildChildChild.tag == 'tolerance':
                  NDdistData[childChildChildChild.tag] = float(childChildChildChild.text)
                else:
                  self.raiseAnError(IOError,'Unknown tag '+childChildChildChild.tag+' .Available are: initialGridDisc and tolerance!')
              self.ND_sampling_params[childChildChild.attrib['name']] = NDdistData
          else: self.raiseAnError(IOError,'Unknown tag '+childChild.tag+' .Available are: limit, initialSeed, reseedEachIteration and distInit!')

    if self.initSeed == None:
      self.initSeed = Distributions.randomIntegers(0,2**31,self)

    # Creation of the self.distributions2variablesMapping dictionary: {'dist_name': ({'variable_name1': dim1}, {'variable_name2': dim2})}
    for variable in self.variables2distributionsMapping.keys():
      distName = self.variables2distributionsMapping[variable]['name']
      dim      = self.variables2distributionsMapping[variable]['dim']
      list_element={}
      list_element[variable] = dim
      if (distName in self.distributions2variablesMapping.keys()):
        self.distributions2variablesMapping[distName].append(list_element)
      else:
        self.distributions2variablesMapping[distName]=[list_element]

    for key in self.variables2distributionsMapping.keys():
      dist = self.variables2distributionsMapping[key]['name']
      maxDim=1
      listvar = self.distributions2variablesMapping[dist]
      for var in listvar:
        if var.values()[0] > maxDim:
          maxDim = var.values()[0]
      self.variables2distributionsMapping[key]['totDim'] = maxDim #len(self.distributions2variablesMapping[self.variables2distributionsMapping[key]['name']])
    self.localInputAndChecks(xmlNode)


  def readSamplerInit(self,xmlNode):
    """
    This method is responsible to read only the samplerInit block in the .xml file.
    This method has been moved from the base sampler class since the samplerInit block is needed only for the MC and stratified (LHS) samplers
    @ In xmlNode
    """
    for child in xmlNode:
      if child.tag == "samplerInit":
        self.initSeed = Distributions.randomIntegers(0,2**31,self)
        for childChild in child:
          if childChild.tag == "limit":
            self.limit = childChild.text
          elif childChild.tag == "initialSeed":
            self.initSeed = int(childChild.text)
          elif childChild.tag == "reseedEachIteration":
            if childChild.text.lower() in utils.stringsThatMeanTrue(): self.reseedAtEachIteration = True
          elif childChild.tag == "distInit":
            for childChildChild in childChild:
              NDdistData = {}
              for childChildChildChild in childChildChild:
                if childChildChildChild.tag == 'initialGridDisc':
                  NDdistData[childChildChildChild.tag] = int(childChildChildChild.text)
                elif childChildChildChild.tag == 'tolerance':
                  NDdistData[childChildChildChild.tag] = float(childChildChildChild.text)
                else:
                  self.raiseAnError(IOError,'Unknown tag '+childChildChildChild.tag+' .Available are: initialGridDisc and tolerance!')
              self.ND_sampling_params[childChildChild.attrib['name']] = NDdistData
          else: self.raiseAnError(IOError,'Unknown tag '+child.tag+' .Available are: limit, initialSeed, reseedEachIteration and distInit!')

  def endJobRunnable(self):
    """
    Returns the maximum number of inputs allowed to be created by the sampler
    right after a job ends (e.g., infinite for MC, 1 for Adaptive, etc)
    """
    return self._endJobRunnable

  def localInputAndChecks(self,xmlNode):
    """place here the additional reading, remember to add initial parameters in the method localAddInitParams"""
    pass

  def addInitParams(self,tempDict):
    """
    This function is called from the base class to print some of the information inside the class.
    Whatever is permanent in the class and not inherited from the parent class should be mentioned here
    The information is passed back in the dictionary. No information about values that change during the simulation are allowed
    @ In/Out tempDict: {'attribute name':value}
    """
    for variable in self.toBeSampled.items():
      tempDict[variable[0]] = 'is sampled using the distribution ' +variable[1]
    tempDict['limit' ]        = self.limit
    tempDict['initial seed' ] = self.initSeed
    self.localAddInitParams(tempDict)

  def localAddInitParams(self,tempDict):
    """use this function to export to the printer in the base class the additional PERMANENT your local class have"""

  def addCurrentSetting(self,tempDict):
    """
    This function is called from the base class to print some of the information inside the class.
    Whatever is a temporary value in the class and not inherited from the parent class should be mentioned here
    The information is passed back in the dictionary
    Function adds the current settings in a temporary dictionary
    @ In, tempDict
    @ Out, tempDict
    """
    tempDict['counter'       ] = self.counter
    tempDict['initial seed'  ] = self.initSeed
    for key in self.inputInfo:
      if key!='SampledVars': tempDict[key] = self.inputInfo[key]
      else:
        for var in self.inputInfo['SampledVars'].keys(): tempDict['Variable: '+var+' has value'] = tempDict[key][var]
    self.localAddCurrentSetting(tempDict)

  def localAddCurrentSetting(self,tempDict):
    """use this function to export to the printer in the base class the additional PERMANENT your local class have"""
    pass

  def _generateDistributions(self,availableDist,availableFunc):
    """
      Generates the distrbutions and functions.
      @ In, availDist, dict of distributions
      @ In, availDist, dict of functions
      @Out, None
    """
    if self.initSeed != None:
      Distributions.randomSeed(self.initSeed)
    for key in self.toBeSampled.keys():
      if self.toBeSampled[key] not in availableDist.keys(): self.raiseAnError(IOError,'Distribution '+self.toBeSampled[key]+' not found among available distributions (check input)!')
      self.distDict[key] = availableDist[self.toBeSampled[key]]
      self.inputInfo['crowDist'][key] = json.dumps(self.distDict[key].getCrowDistDict())
    for key,val in self.dependentSample.items():
      if val not in availableFunc.keys(): self.raiseAnError('Function',val,'was not found amoung the available functions:',availableFunc.keys())
      self.funcDict[key] = availableFunc[val]

  def initialize(self,externalSeeding=None,solutionExport=None):
    """
    This function should be called every time a clean sampler is needed. Called before takeAstep in <Step>
    @in solutionExport: in goal oriented sampling (a.k.a. adaptive sampling this is where the space/point satisfying the constrains)
    """
    self.counter = 0
    if   not externalSeeding          :
      Distributions.randomSeed(self.initSeed)       #use the sampler initialization seed
      self.auxcnt = self.initSeed
    elif externalSeeding=='continue'  : pass        #in this case the random sequence needs to be preserved
    else                              :
      Distributions.randomSeed(externalSeeding)     #the external seeding is used
      self.auxcnt = externalSeeding

    #grab restart dataobject if it's available, then in localInitialize the sampler can deal with it.
    if 'Restart' in self.assemblerDict.keys():
      self.raiseADebug('Restart object: '+str(self.assemblerDict['Restart']))
      self.restartData = self.assemblerDict['Restart'][0][3]
      self.raiseAMessage('Restarting from '+self.restartData.name)
      #check consistency of data
      try:
        rdata = self.restartData.getAllMetadata()['crowDist']
        sdata = self.inputInfo['crowDist']
        self.raiseAMessage('sampler inputs:')
        for sk,sv in sdata.items():
          self.raiseAMessage('|   '+str(sk)+': '+str(sv))
        for i,r in enumerate(rdata):
          if type(r) != dict: continue
          if not r==sdata:
            self.raiseAMessage('restart inputs %i:' %i)
            for rk,rv in r.items():
              self.raiseAMessage('|   '+str(rk)+': '+str(rv))
            self.raiseAnError(IOError,'Restart "%s" data[%i] does not have same inputs as sampler!' %(self.restartData.name,i))
      except KeyError as e:
        self.raiseAWarning("No CROW distribution available in restart -",e)
    else:
      self.raiseAMessage('No restart for '+self.printTag)

    #specializing the self.localInitialize() to account for adaptive sampling
    if solutionExport != None : self.localInitialize(solutionExport=solutionExport)
    else                      : self.localInitialize()

    for distrib in self.ND_sampling_params:
      if distrib in self.distributions2variablesMapping:
        params = self.ND_sampling_params[distrib]
        temp = self.distributions2variablesMapping[distrib][0].keys()[0]
        self.distDict[temp].updateRNGParam(params)
      else:
        self.raiseAnError(IOError,'Distribution "%s" specified in distInit block of sampler "%s" does not exist!' %(distrib,self.name))

  def localInitialize(self):
    """
    use this function to add initialization features to the derived class
    it is call at the beginning of each step
    """
    pass

  def amIreadyToProvideAnInput(self): #inLastOutput=None):
    """
    This is a method that should be call from any user of the sampler before requiring the generation of a new sample.
    This method act as a "traffic light" for generating a new input.
    Reason for not being ready could be for example: exceeding number of samples, waiting for other simulation for providing more information etc. etc.
    @ In, None, None
    @ Out, ready, Boolean
    """
    if(self.counter < self.limit): ready = True
    else                         : ready = False
    ready = self.localStillReady(ready)
    return ready

  def localStillReady(self,ready): #,lastOutput=None
    """Use this function to change the ready status"""
    return ready

  def generateInput(self,model,oldInput):
    """
    This method have to be overwrote to provide the specialization for the specific sampler
    The model instance in might be needed since, especially for external codes,
    only the code interface possesses the dictionary for reading the variable definition syntax
    @in model   : it is the instance of a model
    @in oldInput: [] a list of the original needed inputs for the model (e.g. list of files, etc. etc)
    @return     : [] containing the new inputs -in reality it is the model that return this the Sampler generate the value to be placed in the intput the model
    """
    self.counter +=1                              #since we are creating the input for the next run we increase the counter and global counter
    self.auxcnt  +=1
    if self.reseedAtEachIteration: Distributions.randomSeed(self.auxcnt-1)
    self.inputInfo['prefix'] = str(self.counter)
    model.getAdditionalInputEdits(self.inputInfo)
    self.localGenerateInput(model,oldInput)
    # generate the function variable values
<<<<<<< HEAD
    for var in self.dependentSample.keys():
=======
    for var,_ in self.dependentSample.items():
>>>>>>> 07f80bfe
      test=self.funcDict[var].evaluate(var,self.values)
      self.values[var] = test
    return model.createNewInput(oldInput,self.type,**self.inputInfo)

  @abc.abstractmethod
  def localGenerateInput(self,model,oldInput):
    """
    This class need to be overwritten since it is here that the magic of the sampler happens.
    After this method call the self.inputInfo should be ready to be sent to the model
    @in model   : it is the instance of a model
    @in oldInput: [] a list of the original needed inputs for the model (e.g. list of files, etc. etc)
    """
    pass

  def generateInputBatch(self,myInput,model,batchSize,projector=None): #,lastOutput=None
    """
    this function provide a mask to create several inputs at the same time
    It call the generateInput function as many time as needed
    @in myInput: [] list containing one input set
    @in model: instance of a model
    @in batchSize: integer the number of input sets required
    @in projector used for adaptive sampling to provide the projection of the solution on the success metric
    @return newInputs: [[]] list of the list of input sets"""
    newInputs = []
    #inlastO = None
    #if lastOutput:
    #  if not lastOutput.isItEmpty(): inlastO = lastOutput
    #while self.amIreadyToProvideAnInput(inlastO) and (self.counter < batchSize):
    while self.amIreadyToProvideAnInput() and (self.counter < batchSize):
      if projector==None: newInputs.append(self.generateInput(model,myInput))
      else              : newInputs.append(self.generateInput(model,myInput,projector))
    return newInputs

  def finalizeActualSampling(self,jobObject,model,myInput):
    """
    This function is used by samplers that need to collect information from a
    finished run.
    Provides a generic interface that all samplers will use, for specifically
    handling any sub-class, the localFinalizeActualSampling should be overridden
    instead, as finalizeActualSampling provides only generic functionality
    shared by all Samplers and will in turn call the localFinalizeActualSampling
    before returning.
    @in jobObject: an instance of a JobHandler
    @in model    : an instance of a model
    @in myInput  : the generating input
    """
    self.localFinalizeActualSampling(jobObject,model,myInput)

  def localFinalizeActualSampling(self,jobObject,model,myInput):
    """
    Overwrite only if you need something special at the end of each run....
    This function is used by samplers that need to collect information from the just ended run
    For example, for a Dynamic Event Tree case, this function can be used to retrieve
    the information from the just finished run of a branch in order to retrieve, for example,
    the distribution name that caused the trigger, etc.
    It is a essentially a place-holder for most of the sampler to remain compatible with the StepsCR structure
    @in jobObject: an instance of a JobHandler
    @in model    : an instance of a model
    @in myInput  : the generating input
    """
    pass

  def handleFailedRuns(self,failedRuns):
    """Collects the failed runs from the Step and allows samples to handle them individually if need be.
    @ In, failedRuns, list of JobHandler.ExternalRunner objects
    @Out, None
    """
    self.raiseADebug('===============')
    self.raiseADebug('| RUN SUMMARY |')
    self.raiseADebug('===============')
    if len(failedRuns)>0:
      self.raiseAWarning('There were %i failed runs!  Run with verbosity = debug for more details.' %(len(failedRuns)))
      for run in failedRuns:
        metadata = run.returnMetadata()
        self.raiseADebug('  Run number %s FAILED:' %run.identifier,run.command)
        self.raiseADebug('      return code :',run.getReturnCode())
        self.raiseADebug('      sampled vars:')
        for v,k in metadata['SampledVars'].items():
          self.raiseADebug('         ',v,':',k)
    else:
      self.raiseADebug('All runs completed without returning errors.')
    self._localHandleFailedRuns(failedRuns)
    self.raiseADebug('===============')
    self.raiseADebug('  END SUMMARY  ')
    self.raiseADebug('===============')

  def _localHandleFailedRuns(self,failedRuns):
    """Specialized method for samplers to handle failed runs.  Defaults to failing runs.
    @ In, failedRuns, list of JobHandler.ExternalRunner objects
    @Out, None
    """
    if len(failedRuns)>0:
      self.raiseAnError(IOError,'There were failed runs; aborting RAVEN.')
#
#
#
#
class StaticSampler(Sampler):
  """This is a general static, blind, once-through sampler"""
  pass
#
#
#
#
class AdaptiveSampler(Sampler):
  """This is a general adaptive sampler"""



class LimitSurfaceSearch(AdaptiveSampler):
  """
  A sampler that will adaptively locate the limit surface of a given problem
  """
  def __init__(self):
    """
    Default Constructor that will initialize member variables with reasonable
    defaults or empty lists/dictionaries where applicable.
    @ In, None
    @ Out, None
    """
    Sampler.__init__(self)
    self.goalFunction        = None             #this is the pointer to the function defining the goal
    self.tolerance           = None             #this is norm of the error threshold
    self.subGridTol          = None             #This is the tolerance used to construct the testing sub grid
    self.toleranceWeight     = 'cdf'            #this is the a flag that controls if the convergence is checked on the hyper-volume or the probability
    self.persistence         = 5                #this is the number of times the error needs to fell below the tollerance before considering the sim converged
    self.repetition          = 0                #the actual number of time the error was below the requested threshold
    self.forceIteration      = False            #this flag control if at least a self.limit number of iteration should be done
    self.axisName            = None             #this is the ordered list of the variable names (ordering match self.gridStepSize anfd the ordering in the test matrixes)
    self.oldTestMatrix       = OrderedDict()    #This is the test matrix to use to store the old evaluation of the function
    self.persistenceMatrix   = OrderedDict()    #this is a matrix that for each point of the testing grid tracks the persistence of the limit surface position
    self.invPointPersistence = OrderedDict()    #this is a matrix that for each point of the testing grid tracks the inverse of the persistence of the limit surface position
    self.solutionExport      = None             #This is the data used to export the solution (it could also not be present)
    self.nVar                = 0                #this is the number of the variable sampled
    self.surfPoint           = None             #coordinate of the points considered on the limit surface
    self.hangingPoints       = []               #list of the points already submitted for evaluation for which the result is not yet available
    self.refinedPerformed    = False            # has the grid refinement been performed?
    self.limitSurfacePP      = None             # post-processor to compute the limit surface
    self.exceptionGrid       = None             # which cell should be not considered in the limit surface computation? set by refinement
    self.errorTolerance      = 1.0              # initial error tolerance (number of points can change between iterations in LS search)
    self.jobHandler          = None             # jobHandler for generation of grid in parallel
    self.printTag            = 'SAMPLER ADAPTIVE'
    self._addAssObject('TargetEvaluation','n')
    self._addAssObject('ROM','n')
    self._addAssObject('Function','-n')

  def _localWhatDoINeed(self):
    """
    This method is a local mirror of the general whatDoINeed method.
    It is implemented by the samplers that need to request special objects
    @ In , None, None
    @ Out, needDict, list of objects needed
    """
    LSDict = AdaptiveSampler._localWhatDoINeed(self)
    LSDict['internal'] = [(None,'jobHandler')]
    return LSDict

  def _localGenerateAssembler(self,initDict):
    """Generates the assembler.
    @ In, initDict, dict of init objects
    @ Out, None
    """
    AdaptiveSampler._localGenerateAssembler(self, initDict)
    self.jobHandler = initDict['internal']['jobHandler']
    #do a distributions check for ND
    for dist in self.distDict.values():
      if isinstance(dist,Distributions.NDimensionalDistributions): self.raiseAnError(IOError,'ND Dists not supported for this sampler (yet)!')

  def localInputAndChecks(self,xmlNode):
    """
    Class specific xml inputs will be read here and checked for validity.
    @ In, xmlNode: The xml element node that will be checked against the
                   available options specific to this Sampler.
    @ Out, None
    """
    if 'limit' in xmlNode.attrib.keys():
      try: self.limit = int(xmlNode.attrib['limit'])
      except ValueError: self.raiseAnError(IOError,'reading the attribute for the sampler '+self.name+' it was not possible to perform the conversion to integer for the attribute limit with value '+xmlNode.attrib['limit'])
    # convergence Node
    convergenceNode = xmlNode.find('Convergence')
    if convergenceNode==None:self.raiseAnError(IOError,'the node Convergence was missed in the definition of the adaptive sampler '+self.name)
    try   : self.tolerance=float(convergenceNode.text)
    except: self.raiseAnError(IOError,'Failed to convert '+convergenceNode.text+' to a meaningful number for the convergence')
    attribList = list(convergenceNode.attrib.keys())
    if 'limit'          in convergenceNode.attrib.keys():
      attribList.pop(attribList.index('limit'))
      try   : self.limit = int (convergenceNode.attrib['limit'])
      except: self.raiseAnError(IOError,'Failed to convert the limit value '+convergenceNode.attrib['limit']+' to a meaningful number for the convergence')
    if 'persistence'    in convergenceNode.attrib.keys():
      attribList.pop(attribList.index('persistence'))
      try   : self.persistence = int (convergenceNode.attrib['persistence'])
      except: self.raiseAnError(IOError,'Failed to convert the persistence value '+convergenceNode.attrib['persistence']+' to a meaningful number for the convergence')
    if 'weight'         in convergenceNode.attrib.keys():
      attribList.pop(attribList.index('weight'))
      try   : self.toleranceWeight = str(convergenceNode.attrib['weight']).lower()
      except: self.raiseAnError(IOError,'Failed to convert the weight type '+convergenceNode.attrib['weight']+' to a meaningful string for the convergence')
    if 'subGridTol'    in convergenceNode.attrib.keys():
      attribList.pop(attribList.index('subGridTol'))
      try   : self.subGridTol = float (convergenceNode.attrib['subGridTol'])
      except: self.raiseAnError(IOError,'Failed to convert the subGridTol '+convergenceNode.attrib['subGridTol']+' to a meaningful float for the convergence')
    if 'forceIteration' in convergenceNode.attrib.keys():
      attribList.pop(attribList.index('forceIteration'))
      if   convergenceNode.attrib['forceIteration']=='True' : self.forceIteration   = True
      elif convergenceNode.attrib['forceIteration']=='False': self.forceIteration   = False
      else: self.raiseAnError(RuntimeError,'Reading the convergence setting for the adaptive sampler '+self.name+' the forceIteration keyword had an unknown value: '+str(convergenceNode.attrib['forceIteration']))
    #assembler node: Hidden from User
    # set subgrid
    if self.subGridTol == None: self.subGridTol = self.tolerance
    if self.subGridTol > self.tolerance: self.raiseAnError(IOError,'The sub grid tolerance '+str(self.subGridTol)+' must be smaller than the tolerance: '+str(self.tolerance))
    if len(attribList)>0: self.raiseAnError(IOError,'There are unknown keywords in the convergence specifications: '+str(attribList))

  def localAddInitParams(self,tempDict):
    """
    Appends a given dictionary with class specific member variables and their
    associated initialized values.
    @ InOut, tempDict: The dictionary where we will add the initialization
                       parameters specific to this Sampler.
    """
    tempDict['Iter. forced'    ] = str(self.forceIteration)
    tempDict['Norm tolerance'  ] = str(self.tolerance)
    tempDict['Sub grid size'   ] = str(self.subGridTol)
    tempDict['Error Weight'    ] = str(self.toleranceWeight)
    tempDict['Persistence'     ] = str(self.repetition)

  def localAddCurrentSetting(self,tempDict):
    """
    Appends a given dictionary with class specific information regarding the
    current status of the object.
    @ InOut, tempDict: The dictionary where we will add the parameters specific
                       to this Sampler and their associated values.
    """
    if self.solutionExport!=None:
      tempDict['The solution is exported in '    ] = 'Name: ' + self.solutionExport.name + 'Type: ' + self.solutionExport.type
    if self.goalFunction!=None:
      tempDict['The function used is '] = self.goalFunction.name

  def localInitialize(self,solutionExport=None):
    """
    Will perform all initialization specific to this Sampler. For instance,
    creating an empty container to hold the identified surface points, error
    checking the optionally provided solution export and other preset values,
    and initializing the limit surface Post-Processor used by this sampler.

    @ InOut, solutionExport: a PointSet to hold the solution (a list of limit
                             surface points)
    """
    self.limitSurfacePP   = PostProcessors.returnInstance("LimitSurface",self)
    if 'Function' in self.assemblerDict.keys(): self.goalFunction = self.assemblerDict['Function'][0][3]
    if 'TargetEvaluation' in self.assemblerDict.keys(): self.lastOutput = self.assemblerDict['TargetEvaluation'][0][3]
    #self.memoryStep        = 5               # number of step for which the memory is kept
    self.solutionExport    = solutionExport
    # check if solutionExport is actually a "DataObjects" type "PointSet"
    if type(solutionExport).__name__ != "PointSet": self.raiseAnError(IOError,'solutionExport type is not a PointSet. Got '+ type(solutionExport).__name__+'!')
    self.surfPoint         = None             #coordinate of the points considered on the limit surface
    self.oldTestMatrix     = OrderedDict()    #This is the test matrix to use to store the old evaluation of the function
    self.persistenceMatrix = OrderedDict()    #this is a matrix that for each point of the testing grid tracks the persistence of the limit surface position
    if self.goalFunction.name not in self.solutionExport.getParaKeys('output'): self.raiseAnError(IOError,'Goal function name does not match solution export data output.')
    # set number of job requestable after a new evaluation
    self._endJobRunnable   = 1
    #check if convergence is not on probability if all variables are bounded in value otherwise the problem is unbounded
    if self.toleranceWeight=='value':
      for varName in self.distDict.keys():
        if not(self.distDict[varName].upperBoundUsed and self.distDict[varName].lowerBoundUsed):
          self.raiseAnError(TypeError,'It is impossible to converge on an unbounded domain (variable '+varName+' with distribution '+self.distDict[varName].name+') as requested to the sampler '+self.name)
    elif self.toleranceWeight=='cdf': pass
    else: self.raiseAnError(IOError,'Unknown weight string descriptor: '+self.toleranceWeight)
    #setup the grid. The grid is build such as each element has a volume equal to the sub grid tolerance
    #the grid is build in such a way that an unit change in each node within the grid correspond to a change equal to the tolerance
    self.nVar         = len(self.distDict.keys())              # Total number of variables
    bounds          = {"lowerBounds":{},"upperBounds":{}}
    transformMethod = {}
    for varName in self.distDict.keys():
      if self.toleranceWeight!='cdf': bounds["lowerBounds"][varName.replace('<distribution>','')], bounds["upperBounds"][varName.replace('<distribution>','')] = self.distDict[varName].lowerBound, self.distDict[varName].upperBound
      else:
        bounds["lowerBounds"][varName.replace('<distribution>','')], bounds["upperBounds"][varName.replace('<distribution>','')] = 0.0, 1.0
        transformMethod[varName.replace('<distribution>','')] = [self.distDict[varName].ppf]
    #moving forward building all the information set
    self.axisName = self.distDict.keys()
    self.axisName.sort()
    # initialize LimitSurface PP
    self.limitSurfacePP._initFromDict({"name":self.name+"LSpp","parameters":[key.replace('<distribution>','') for key in self.axisName],"tolerance":self.tolerance,"side":"both","transformationMethods":transformMethod,"bounds":bounds})
    self.limitSurfacePP.assemblerDict = self.assemblerDict
    self.limitSurfacePP._initializeLSpp({'WorkingDir':None},[self.lastOutput],{'computeCells':True})
    self.persistenceMatrix[self.name+"LSpp"]  = np.zeros(self.limitSurfacePP.getTestMatrix().shape) #matrix that for each point of the testing grid tracks the persistence of the limit surface position
    self.oldTestMatrix[self.name+"LSpp"]      = np.zeros(self.limitSurfacePP.getTestMatrix().shape) #swap matrix fro convergence test
    self.hangingPoints                        = np.ndarray((0, self.nVar))
    self.raiseADebug('Initialization done')

  def localStillReady(self,ready): #,lastOutput=None
    """
    first perform some check to understand what it needs to be done possibly perform an early return
    ready is returned
    lastOutput should be present when the next point should be chosen on previous iteration and convergence checked
    lastOutput it is not considered to be present during the test performed for generating an input batch
    ROM if passed in it is used to construct the test matrix otherwise the nearest neightburn value is used
    """
    self.raiseADebug('From method localStillReady...')
    #test on what to do
    if ready      == False : return ready #if we exceeded the limit just return that we are done
    if type(self.lastOutput) == dict:
      if self.lastOutput == None and self.limitSurfacePP.ROM.amITrained==False: return ready
    else:
      #if the last output is not provided I am still generating an input batch, if the rom was not trained before we need to start clean
      if self.lastOutput.isItEmpty() and self.limitSurfacePP.ROM.amITrained==False: return ready
    #first evaluate the goal function on the newly sampled points and store them in mapping description self.functionValue RecontructEnding
    if type(self.lastOutput) == dict:
      if self.lastOutput != None: self.limitSurfacePP._initializeLSppROM(self.lastOutput,False)
    else:
      if not self.lastOutput.isItEmpty(): self.limitSurfacePP._initializeLSppROM(self.lastOutput,False)
    self.raiseADebug('Classifier ' +self.name+' has been trained!')
    self.oldTestMatrix = copy.deepcopy(self.limitSurfacePP.getTestMatrix("all",exceptionGrid=self.exceptionGrid))    #copy the old solution (contained in the limit surface PP) for convergence check

    #np.copyto(self.oldTestMatrix[self.name+"LSpp"],self.limitSurfacePP.getTestMatrix())    #copy the old solution (contained in the limit surface PP) for convergence check

    # evaluate the Limit Surface coordinates (return input space coordinates, evaluation vector and grid indexing)
    self.surfPoint, evaluations, listsurfPoints = self.limitSurfacePP.run(returnListSurfCoord = True, exceptionGrid=self.exceptionGrid, merge=False)
    self.raiseADebug('Limit Surface has been computed!')
    # check hanging points
    if self.goalFunction.name in self.limitSurfacePP.getFunctionValue().keys(): indexLast = len(self.limitSurfacePP.getFunctionValue()[self.goalFunction.name])-1
    else                                                                      : indexLast = -1
    #index of last set of point tested and ready to perform the function evaluation
    indexEnd  = len(self.limitSurfacePP.getFunctionValue()[self.axisName[0].replace('<distribution>','')])-1
    tempDict  = {}
    for myIndex in range(indexLast+1,indexEnd+1):
      for key, value in self.limitSurfacePP.getFunctionValue().items(): tempDict[key] = value[myIndex]
      if len(self.hangingPoints) > 0: self.hangingPoints = self.hangingPoints[~(self.hangingPoints==np.array([tempDict[varName] for varName in [key.replace('<distribution>','') for key in self.axisName]])).all(axis=1)][:]
    for key,value in self.limitSurfacePP.getTestMatrix("all",exceptionGrid=self.exceptionGrid).items():
      self.persistenceMatrix[key] += value
    # test error
    testError = np.sum(np.abs(np.subtract(self.limitSurfacePP.getTestMatrix("all",exceptionGrid=self.exceptionGrid).values(),self.oldTestMatrix.values()))) # compute the error
    if (testError > self.errorTolerance): ready, self.repetition = True, 0                                      # we still have error
    else              : self.repetition +=1                                                                                # we are increasing persistence
    if self.persistence<self.repetition:
      ready =  False
      if self.subGridTol != self.tolerance and evaluations is not None and self.refinedPerformed != True:
        # we refine the grid since we converged on the coarse one. we use the "ceil" method in order to be sure
        # that the volumetric cell weight is <= of the subGridTol
        self.raiseAMessage("Grid refinement activated! Refining the evaluation grid!")
        self.limitSurfacePP.refineGrid(int(ceil((self.tolerance/self.subGridTol)**(1.0/self.nVar))))
        self.exceptionGrid, self.refinedPerformed, ready, self.repetition = self.name + "LSpp", True, True, 0
        self.persistenceMatrix.update(copy.deepcopy(self.limitSurfacePP.getTestMatrix("all",exceptionGrid=self.exceptionGrid)))
        self.errorTolerance = self.tolerance/self.subGridTol
    self.raiseAMessage('counter: '+str(self.counter)+'       Error: ' +str(testError)+' Repetition: '+str(self.repetition))
    #if the number of point on the limit surface is > than compute persistence
    realAxisNames, cnt = [key.replace('<distribution>','') for key in self.axisName], 0
    for gridID,listsurfPoint in listsurfPoints.items():
      if len(listsurfPoint)>0:
        self.invPointPersistence[gridID] = np.ndarray(len(listsurfPoint))
        for pointID, coordinate in enumerate(listsurfPoint):
          self.invPointPersistence[gridID][pointID]=abs(self.persistenceMatrix[gridID][tuple(coordinate)])
        maxPers = np.max(self.invPointPersistence[gridID])
        self.invPointPersistence[gridID] = (maxPers-self.invPointPersistence[gridID])/maxPers
        if self.solutionExport!=None:
          for varName in self.solutionExport.getParaKeys('inputs'):
            for varIndex in range(len(self.axisName)):
              if varName == realAxisNames[varIndex]:
                if cnt == 0: self.solutionExport.removeInputValue(varName)
                for value in self.surfPoint[gridID][:,varIndex]: self.solutionExport.updateInputValue(varName,copy.copy(value))
          # to be fixed
          if cnt == 0: self.solutionExport.removeOutputValue(self.goalFunction.name)
          for index in range(len(evaluations[gridID])): self.solutionExport.updateOutputValue(self.goalFunction.name,copy.copy(evaluations[gridID][index]))
        cnt+=1
    return ready

  def localGenerateInput(self,model,oldInput):
    # create values dictionary
    """compute the direction normal to the surface, compute the derivative normal to the surface of the probability,
     check the points where the derivative probability is the lowest"""

    self.inputInfo['distributionName'] = {} #Used to determine which distribution to change if needed.
    self.inputInfo['distributionType'] = {} #Used to determine which distribution type is used
    self.raiseADebug('generating input')
    varSet=False
    if self.surfPoint is not None and len(self.surfPoint)>0:
      sampledMatrix = np.zeros((len(self.limitSurfacePP.getFunctionValue()[self.axisName[0].replace('<distribution>','')])+len(self.hangingPoints[:,0]),len(self.axisName)))
      for varIndex, name in enumerate([key.replace('<distribution>','') for key in self.axisName]): sampledMatrix [:,varIndex] = np.append(self.limitSurfacePP.getFunctionValue()[name],self.hangingPoints[:,varIndex])
      distanceTree = spatial.cKDTree(copy.copy(sampledMatrix),leafsize=12)
      #the hanging point are added to the list of the already explored points so not to pick the same when in //
      #tempDict = {}
      for varIndex, _ in enumerate([key.replace('<distribution>','') for key in self.axisName]):
        #tempDict[varName]     = self.surfPoint[:,varIndex]
        self.inputInfo['distributionName'][self.axisName[varIndex]] = self.toBeSampled[self.axisName[varIndex]]
        self.inputInfo['distributionType'][self.axisName[varIndex]] = self.distDict[self.axisName[varIndex]].type
      #distLast = np.sqrt(distLast)
      maxDistance, maxGridId, maxId =  0.0, "", 0
      for key, value in self.invPointPersistence.items():
        if key != self.exceptionGrid and self.surfPoint[key] is not None:
          distance, _ = distanceTree.query(self.surfPoint[key])
          distance = np.multiply(distance,value)
          localMax = np.max(distance)
          if localMax > maxDistance: maxDistance, maxGridId, maxId  = localMax, key,  np.argmax(distance)
      if maxDistance > 0.0:
        for varIndex, _ in enumerate([key.replace('<distribution>','') for key in self.axisName]):
          self.values[self.axisName[varIndex]] = copy.copy(float(self.surfPoint[maxGridId][maxId,varIndex]))
          self.inputInfo['SampledVarsPb'][self.axisName[varIndex]] = self.distDict[self.axisName[varIndex]].pdf(self.values[self.axisName[varIndex]])
        varSet=True
      else: self.raiseADebug('np.max(distance)=0.0')
    if not varSet:
      #here we are still generating the batch
      for key in self.distDict.keys():
        if self.toleranceWeight=='cdf':
          self.values[key]                      = self.distDict[key].ppf(float(Distributions.random()))
        else:
          self.values[key]                      = self.distDict[key].lowerBound+(self.distDict[key].upperBound-self.distDict[key].lowerBound)*float(Distributions.random())
        self.inputInfo['distributionName'][key] = self.toBeSampled[key]
        self.inputInfo['distributionType'][key] = self.distDict[key].type
        self.inputInfo['SampledVarsPb'   ][key] = self.distDict[key].pdf(self.values[key])
    self.inputInfo['PointProbability'    ]      = reduce(mul, self.inputInfo['SampledVarsPb'].values())
    # the probability weight here is not used, the post processor is going to recreate the grid associated and use a ROM for the probability evaluation
    self.inputInfo['ProbabilityWeight']         = 1.0
    self.hangingPoints                          = np.vstack((self.hangingPoints,copy.copy(np.array([self.values[axis] for axis in self.axisName]))))
    self.raiseADebug('At counter '+str(self.counter)+' the generated sampled variables are: '+str(self.values))
    self.inputInfo['SamplerType'] = 'LimitSurfaceSearch'
    self.inputInfo['subGridTol' ] = self.subGridTol

    #      This is the normal derivation to be used later on
    #      pbMapPointCoord = np.zeros((len(self.surfPoint),self.nVar*2+1,self.nVar))
    #      for pointIndex, point in enumerate(self.surfPoint):
    #        temp = copy.copy(point)
    #        pbMapPointCoord[pointIndex,2*self.nVar,:] = temp
    #        for varIndex, varName in enumerate([key.replace('<distribution>','') for key in self.axisName]):
    #          temp[varIndex] -= np.max(self.axisStepSize[varName])
    #          pbMapPointCoord[pointIndex,varIndex,:] = temp
    #          temp[varIndex] += 2.*np.max(self.axisStepSize[varName])
    #          pbMapPointCoord[pointIndex,varIndex+self.nVar,:] = temp
    #          temp[varIndex] -= np.max(self.axisStepSize[varName])
    #      #getting the coordinate ready to be evaluated by the ROM
    #      pbMapPointCoord.shape = (len(self.surfPoint)*(self.nVar*2+1),self.nVar)
    #      tempDict = {}
    #      for varIndex, varName in enumerate([key.replace('<distribution>','') for key in self.axisName]):
    #        tempDict[varName] = pbMapPointCoord.T[varIndex,:]
    #      #acquiring Pb evaluation
    #      pbPoint       = self.ROM.confidence(tempDict)
    #      pbPoint.shape = (len(self.surfPoint),self.nVar*2+1,2)
    #      pbMapPointCoord.shape = (len(self.surfPoint),self.nVar*2+1,self.nVar)
    #      #computing gradient
    #      modGrad   = np.zeros((len(self.surfPoint)))
    #      gradVect  = np.zeros((len(self.surfPoint),self.nVar))
    #      for pointIndex in range(len(self.surfPoint)):
    #        centralCoor = pbMapPointCoord[pointIndex,2*self.nVar,:]
    #        centraPb    = pbPoint[pointIndex,2*self.nVar][0]
    #        sum = 0.0
    #        for varIndex in range(self.nVar):
    #          d1Down     = (centraPb-pbPoint[pointIndex,varIndex][0])/(centralCoor[varIndex]-pbMapPointCoord[pointIndex,varIndex,varIndex])
    #          d1Up       = (pbPoint[pointIndex,varIndex+self.nVar][0]-centraPb)/(pbMapPointCoord[pointIndex,varIndex+self.nVar,varIndex]-centralCoor[varIndex])
    #          if np.abs(d1Up)>np.abs(d1Down): d1Avg = d1Up
    #          else                          : d1Avg = d1Down
    #          gradVect[pointIndex,varIndex] = d1Avg
    #          sum +=d1Avg
    #          modGrad[pointIndex] += d1Avg**2
    #        modGrad[pointIndex] = np.sqrt(modGrad[pointIndex])*np.abs(sum)/sum
    #        #concavityPb[pointIndex] = concavityPb[pointIndex]/float(self.nVar)
    #      for pointIndex, point in enumerate(self.surfPoint):
    #        myStr  = ''
    #        myStr  += '['
    #        for varIndex in range(self.nVar):
    #          myStr += '{:+6.4f}'.format(pbMapPointCoord[pointIndex,2*self.nVar,varIndex])
    #        myStr += '] '+'{:+6.4f}'.format(pbPoint[pointIndex,2*self.nVar,0])+'   '
    #        for varIndex in range(2*self.nVar):
    #          myStr += '['
    #          for varIndex2 in range(self.nVar):
    #            myStr += '{:+6.4f}'.format(pbMapPointCoord[pointIndex,varIndex,varIndex2])+' '
    #          myStr += '] '+'{:+6.4f}'.format(pbPoint[pointIndex,varIndex,0])+'   '
    #        myStr += '   gradient  ['
    #        for varIndex in range(self.nVar):
    #          myStr += '{:+6.4f}'.format(gradVect[pointIndex,varIndex])+'  '
    #        myStr += ']'
    #        myStr += '    Module '+'{:+6.4f}'.format(modGrad[pointIndex])
    #
    #      minIndex = np.argmin(np.abs(modGrad))
    #      pdDist = self.sign*(pbPoint[minIndex,2*self.nVar][0]-0.5-10*self.tolerance)/modGrad[minIndex]
    #      for varIndex, varName in enumerate([key.replace('<distribution>','') for key in self.axisName]):
    #        self.values[varName] = copy.copy(float(pbMapPointCoord[minIndex,2*self.nVar,varIndex]+pdDist*gradVect[minIndex,varIndex]))
    #      gradVect = np.ndarray(self.nVar)
    #      centraPb = pbPoint[minIndex,2*self.nVar]
    #      centralCoor = pbMapPointCoord[minIndex,2*self.nVar,:]
    #      for varIndex in range(self.nVar):
    #        d1Down = (centraPb-pbPoint[minIndex,varIndex])/(centralCoor[varIndex]-pbMapPointCoord[minIndex,varIndex,varIndex])
    #        d1Up   = (pbPoint[minIndex,varIndex+self.nVar]-centraPb)/(pbMapPointCoord[minIndex,varIndex+self.nVar,varIndex]-centralCoor[varIndex])
    #        d1Avg   = (d1Up+d1Down)/2.0
    #        gradVect[varIndex] = d1Avg
    #      gradVect = gradVect*pdDist
    #      gradVect = gradVect+centralCoor
    #      for varIndex, varName in enumerate([key.replace('<distribution>','') for key in self.axisName]):
    #        self.values[varName] = copy.copy(float(gradVect[varIndex]))

  def localFinalizeActualSampling(self,jobObject,model,myInput):
    """generate representation of goal function"""
    pass

#
#
#
#
class MonteCarlo(Sampler):
  """MONTE CARLO Sampler"""
  def __init__(self):
    """
    Default Constructor that will initialize member variables with reasonable
    defaults or empty lists/dictionaries where applicable.
    @ In, None
    @ Out, None
    """
    Sampler.__init__(self)
    self.printTag = 'SAMPLER MONTECARLO'

  def localInputAndChecks(self,xmlNode):
    """
    Class specific xml inputs will be read here and checked for validity.
    @ In, xmlNode: The xml element node that will be checked against the
                   available options specific to this Sampler.
    @ Out, None
    """
    Sampler.readSamplerInit(self,xmlNode)

    if xmlNode.find('samplerInit')!= None:
      if xmlNode.find('samplerInit').find('limit')!= None:
        try: self.limit = int(xmlNode.find('samplerInit').find('limit').text)
        except ValueError:
          self.raiseAnError(IOError,'reading the attribute for the sampler '+self.name+' it was not possible to perform the conversion to integer for the attribute limit with value '+xmlNode.attrib['limit'])
      else:
        self.raiseAnError(IOError,self,'Monte Carlo sampler '+self.name+' needs the limit block (number of samples) in the samplerInit block')
    else:
      self.raiseAnError(IOError,self,'Monte Carlo sampler '+self.name+' needs the samplerInit block')

  def localInitialize(self):
    """
    Will perform all initialization specific to this Sampler. This will be
    called at the beginning of each Step where this object is used. See base
    class for more details.
    """
    if self.restartData:
      self.counter+=len(self.restartData)
      self.raiseAMessage('Number of points from restart: %i' %self.counter)
      self.raiseAMessage('Number of points needed:       %i' %(self.limit-self.counter))
    #pass #TODO fix the limit based on restartData

  def localGenerateInput(self,model,myInput):
    """
    Will generate an input and associate it with a probability
    (set up self.inputInfo before being sent to the model)
      @ In, model, the model to evaluate
      @ In, myInput, list of original inputs (unused)
      @ Out, None
    """
    # create values dictionary
    for key in self.distDict:
      # check if the key is a comma separated list of strings
      # in this case, the user wants to sample the comma separated variables with the same sampled value => link the value to all comma separated variables

      dim    = self.variables2distributionsMapping[key]['dim']
      totDim = self.variables2distributionsMapping[key]['totDim']
      dist   = self.variables2distributionsMapping[key]['name']

      for var in self.distributions2variablesMapping[dist]:
        if dim == 1:
          rvsnum = self.distDict[key].rvs()
          varID  = var.keys()[0]
          varDim = var[varID]
          for kkey in varID.strip().split(','):
            self.values[kkey] = np.atleast_1d(rvsnum)[varDim-1]
            if totDim > 1:
              coordinate=[];
              for i in range(totDim):
                coordinate.append(np.atleast_1d(rvsnum)[i])
              self.inputInfo['SampledVarsPb'][kkey] = self.distDict[key].pdf(coordinate)
            elif totDim == 1:
              self.inputInfo['SampledVarsPb'][kkey] = self.distDict[key].pdf(self.values[kkey])
            else:
              self.inputInfo['SampledVarsPb'][kkey] = 1.0
      #else? #FIXME

    if len(self.inputInfo['SampledVarsPb'].keys()) > 0:
      self.inputInfo['PointProbability'  ] = reduce(mul, self.inputInfo['SampledVarsPb'].values())
      #self.inputInfo['ProbabilityWeight' ] = 1.0 #MC weight is 1/N => weight is one
    self.inputInfo['SamplerType'] = 'MC'

  def _localHandleFailedRuns(self,failedRuns):
    """Specialized method for samplers to handle failed runs.  Defaults to failing runs.
    @ In, failedRuns, list of JobHandler.ExternalRunner objects
    @Out, None
    """
    if len(failedRuns)>0: self.raiseADebug('  Continuing with reduced-size Monte Carlo sampling.')
#
#
#
#
class Grid(Sampler):
  """
  Samples the model on a given (by input) set of points
  """
  def __init__(self):
    """
    Default Constructor that will initialize member variables with reasonable
    defaults or empty lists/dictionaries where applicable.
    @ In, None
    @ Out, None
    """
    Sampler.__init__(self)
    self.printTag = 'SAMPLER GRID'
    self.axisName             = []    # the name of each axis (variable)
    self.gridInfo             = {}    # {'name of the variable':Type}  --> Type: CDF/Value
    self.externalgGridCoord   = False # boolean attribute. True if the coordinate list has been filled by external source (see factorial sampler)
    self.gridCoordinate       = []    # current grid coordinates
    self.existing             = []    # restart points
    self.gridEntity           = GridEntities.returnInstance('GridEntity',self)

  def localInputAndChecks(self,xmlNode):
    """
    Class specific xml inputs will be read here and checked for validity.
    Specifically, reading and construction of the grid for this Sampler.
    @ In, xmlNode: The xml element node that will be checked against the
                   available options specific to this Sampler.
    @ Out, None
    """
    if 'limit' in xmlNode.attrib.keys(): self.raiseAnError(IOError,'limit is not used in Grid sampler')
    self.limit = 1
    self.gridEntity._readMoreXml(xmlNode,dimensionTags=["variable","Distribution"],messageHandler=self.messageHandler, dimTagsPrefix={"Distribution":"<distribution>"})
    grdInfo = self.gridEntity.returnParameter("gridInfo")
    for axis, value in grdInfo.items(): self.gridInfo[axis] = value[0]
    if len(self.toBeSampled.keys()) != len(grdInfo.keys()): self.raiseAnError(IOError,'inconsistency between number of variables and grid specification')
    self.axisName = grdInfo.keys()
    self.axisName.sort()

  def localAddInitParams(self,tempDict):
    """
    Appends a given dictionary with class specific member variables and their
    associated initialized values.
    @ InOut, tempDict: The dictionary where we will add the initialization
                       parameters specific to this Sampler.
    """
    for variable,value in self.gridInfo.items():
      tempDict[variable+' is sampled using a grid in '] = value

  def localAddCurrentSetting(self,tempDict):
    """
    Appends a given dictionary with class specific information regarding the
    current status of the object.
    @ InOut, tempDict: The dictionary where we will add the parameters specific
                       to this Sampler and their associated values.
    """
    for var, value in self.values.items():
      tempDict['coordinate '+var+' has value'] = value

  def localInitialize(self):
    """
    This is used to check if the points and bounds are compatible with the distribution provided.
    It could not have been done earlier since the distribution might not have been initialized first
    """
    self.gridEntity.initialize()
    self.limit = len(self.gridEntity)
    if self.restartData is not None:
      inps = self.restartData.getInpParametersValues()
      self.existing = zip(*list(v for v in inps.values()))

  def localGenerateInput(self,model,myInput):
    """
    Will generate an input and associate it with a probability
      @ In, model, the model to evaluate
      @ In, myInput, list of original inputs (unused)
      @ Out, None
    """
    self.inputInfo['distributionName'] = {} #Used to determine which distribution to change if needed.
    self.inputInfo['distributionType'] = {} #Used to determine which distribution type is used
    weight = 1.0
    found=False
    while not found:
      recastDict = {}
      for i in range(len(self.axisName)):
        varName = self.axisName[i]
        if self.gridInfo[varName]=='CDF':
          if self.distDict[varName].getDimensionality()==1: recastDict[varName] = [self.distDict[varName].ppf]
          else: recastDict[varName] = [self.distDict[varName].inverseMarginalDistribution,[self.variables2distributionsMapping[varName]['dim']-1]]
        elif self.gridInfo[varName]!='value': self.raiseAnError(IOError,self.gridInfo[varName]+' is not know as value keyword for type. Sampler: '+self.name)
      if self.externalgGridCoord: currentIndexes, coordinates = self.gridEntity.returnIteratorIndexesFromIndex(self.gridCoordinate), self.gridEntity.returnCoordinateFromIndex(self.gridCoordinate, True, recastDict)
      else                      : currentIndexes, coordinates = self.gridEntity.returnIteratorIndexes(), self.gridEntity.returnPointAndAdvanceIterator(True,recastDict)
      if coordinates == None: raise utils.NoMoreSamplesNeeded
      coordinatesPlusOne  = self.gridEntity.returnShiftedCoordinate(currentIndexes,dict.fromkeys(self.axisName,1))
      coordinatesMinusOne = self.gridEntity.returnShiftedCoordinate(currentIndexes,dict.fromkeys(self.axisName,-1))
      for i in range(len(self.axisName)):
        varName = self.axisName[i]
        for key in varName.strip().split(','):
          self.inputInfo['distributionName'][key] = self.toBeSampled[varName]
          self.inputInfo['distributionType'][key] = self.distDict[varName].type
          self.values[key] = coordinates[varName]
          if ("<distribution>" in varName) or (self.variables2distributionsMapping[varName]['totDim']==1): self.inputInfo['SampledVarsPb'][key] = self.distDict[varName].pdf(self.values[key])
          else:
            # N-Dimensional pdf
            dist_name = self.variables2distributionsMapping[varName]['name']
            NDcoordinate=[0]*len(self.distributions2variablesMapping[dist_name])
            for var in self.distributions2variablesMapping[dist_name]:
              variable = var.keys()[0]
              position = var.values()[0]
              NDcoordinate[position-1] = float(coordinates[variable.strip()])
            self.inputInfo['SampledVarsPb'][key] = self.distDict[varName].pdf(NDcoordinate)
        if ("<distribution>" in varName) or (self.variables2distributionsMapping[varName]['totDim']==1):
          if self.distDict[varName].getDisttype() == 'Discrete':
            weight *= self.distDict[varName].pdf(coordinates[varName])
          else:
            if self.gridInfo[varName]=='CDF':
              if coordinatesPlusOne[varName] != sys.maxsize and coordinatesMinusOne[varName] != -sys.maxsize:
                weight *= self.distDict[varName].cdf((self.values[key]+self.distDict[varName].ppf(coordinatesPlusOne[varName]))/2.0) - self.distDict[varName].cdf((self.values[key]+self.distDict[varName].ppf(coordinatesMinusOne[varName]))/2.0)
              if coordinatesMinusOne[varName] == -sys.maxsize:
                weight *= self.distDict[varName].cdf((self.values[key]+self.distDict[varName].ppf(coordinatesPlusOne[varName]))/2.0) - self.distDict[varName].cdf((self.values[key]+self.distDict[varName].ppf(0))/2.0)
              if coordinatesPlusOne[varName] == sys.maxsize:
                weight *= self.distDict[varName].cdf((self.values[key]+self.distDict[varName].ppf(1))/2.0) - self.distDict[varName].cdf((self.values[key]+self.distDict[varName].ppf(coordinatesMinusOne[varName]))/2.0)
            else:   # Value
              if coordinatesPlusOne[varName] != sys.maxsize and coordinatesMinusOne[varName] != -sys.maxsize:
                weight *= self.distDict[varName].cdf((self.values[key]+coordinatesPlusOne[varName])/2.0) -self.distDict[varName].cdf((self.values[key]+coordinatesMinusOne[varName])/2.0)
              if coordinatesMinusOne[varName] == -sys.maxsize:
                weight *= self.distDict[varName].cdf((self.values[key]+coordinatesPlusOne[varName])/2.0) -self.distDict[varName].cdf((self.values[key]+self.distDict[varName].lowerBound)/2.0)
              if coordinatesPlusOne[varName] == sys.maxsize:
                weight *= self.distDict[varName].cdf((self.values[key]+self.distDict[varName].upperBound)/2.0) -self.distDict[varName].cdf((self.values[key]+coordinatesMinusOne[varName])/2.0)
        # ND variable
        else:
          if self.variables2distributionsMapping[varName]['dim']==1:    # to avoid double count of weight for ND distribution; I need to count only one variable instaed of N
            dist_name = self.variables2distributionsMapping[varName]['name']
            NDcoordinate=np.zeros(len(self.distributions2variablesMapping[dist_name]))
            dxs=np.zeros(len(self.distributions2variablesMapping[dist_name]))
            for var in self.distributions2variablesMapping[dist_name]:
              variable = var.keys()[0]
              position = var.values()[0]
              NDcoordinate[position-1] = coordinates[variable.strip()]
              if self.gridInfo[varName]=='CDF':
                if coordinatesPlusOne[varName] != sys.maxsize and coordinatesMinusOne[varName] != -sys.maxsize:
                  dxs[position-1] = self.distDict[varName].inverseMarginalDistribution((coordinatesPlusOne[varName] - coordinatesMinusOne[varName]) / 2.0,self.variables2distributionsMapping[varName]['dim']-1)
                if coordinatesMinusOne[varName] == -sys.maxsize:
                  dxs[position-1] = self.distDict[varName].inverseMarginalDistribution(coordinatesPlusOne[varName],self.variables2distributionsMapping[varName]['dim']-1) - coordinates[variable.strip()]
                if coordinatesPlusOne[varName] == sys.maxsize:
                  dxs[position-1] = coordinates[variable.strip()] - self.distDict[varName].inverseMarginalDistribution(coordinatesMinusOne[varName],self.variables2distributionsMapping[varName]['dim']-1)
              else:
                if coordinatesPlusOne[varName] != sys.maxsize and coordinatesMinusOne[varName] != -sys.maxsize:
                  dxs[position-1] = (coordinatesPlusOne[varName] - coordinatesMinusOne[varName]) / 2.0
                if coordinatesMinusOne[varName] == -sys.maxsize:
                  dxs[position-1] = coordinatesPlusOne[varName] - coordinates[variable.strip()]
                if coordinatesPlusOne[varName] == sys.maxsize:
                  dxs[position-1] = coordinates[variable.strip()] - coordinatesMinusOne[varName]
            weight *= self.distDict[varName].cellIntegral(NDcoordinate,dxs)
      newpoint = tuple(self.values[key] for key in self.values.keys())
      if newpoint not in self.existing:
        found=True
        self.raiseADebug('New point found: '+str(newpoint))
      else:
        self.counter+=1
        if self.counter>=self.limit: raise utils.NoMoreSamplesNeeded
        self.raiseADebug('Existing point: '+str(newpoint))
      self.inputInfo['PointProbability' ] = reduce(mul, self.inputInfo['SampledVarsPb'].values())
      self.inputInfo['ProbabilityWeight'] = copy.deepcopy(weight)
      self.inputInfo['SamplerType'] = 'Grid'
#
#
#
#
class Stratified(Grid):
  """
  Stratified sampler, also known as Latin Hypercube Sampling (LHS). Currently no
  special filling methods are implemented
  """
  def __init__(self):
    """
    Default Constructor that will initialize member variables with reasonable
    defaults or empty lists/dictionaries where applicable.
    @ In, None
    @ Out, None
    """
    Grid.__init__(self)
    self.sampledCoordinate    = [] # a list of list for i=0,..,limit a list of the coordinate to be used this is needed for the LHS
    self.printTag = 'SAMPLER Stratified'
    self.globalGrid          = {}    # Dictionary for the globalGrid. These grids are used only for Stratified for ND distributions.

  def localInputAndChecks(self,xmlNode):
    """
    Class specific xml inputs will be read here and checked for validity.
    @ In, xmlNode: The xml element node that will be checked against the
                   available options specific to this Sampler.
    @ Out, None
    """
    Sampler.readSamplerInit(self,xmlNode)
    Grid.localInputAndChecks(self,xmlNode)
    pointByVar  = [len(self.gridEntity.returnParameter("gridInfo")[variable][2]) for variable in self.gridInfo.keys()]
    if len(set(pointByVar))!=1: self.raiseAnError(IOError,'the latin Hyper Cube requires the same number of point in each dimension')
    self.pointByVar         = pointByVar[0]
    self.inputInfo['upper'] = {}
    self.inputInfo['lower'] = {}

  def localInitialize(self):
    """
    the local initialize is used to generate test the box being within the
    distribution upper/lower bound and filling mapping of the hyper cube.
    @ In, None
    @ Out, None
    """
    Grid.localInitialize(self)
    self.limit = (self.pointByVar-1)
    globGridsCount = {}
    dimInfo = self.gridEntity.returnParameter("dimInfo")
    for val in dimInfo.values():
      if val[-1] != None and val[-1] not in globGridsCount.keys(): globGridsCount[val[-1]] = 0
      globGridsCount[val[-1]] += 1
    diff = -sum(globGridsCount.values())+len(globGridsCount.keys())
    tempFillingCheck = [[None]*(self.pointByVar-1)]*(len(self.gridEntity.returnParameter("dimensionNames"))+diff) #for all variables

    self.sampledCoordinate = [[None]*len(self.axisName)]*(self.pointByVar-1)
    for i in range(len(tempFillingCheck)): tempFillingCheck[i]  = Distributions.randomPermutation(list(range(self.pointByVar-1)),self) #pick a random interval sequence
    cnt = 0
    mappingIdVarName = {}
    for varName in self.axisName:
      if varName not in dimInfo.keys(): mappingIdVarName[varName] = cnt
      else:
        for addKey,value in dimInfo.items():
          if value[1] == dimInfo[varName][1] and addKey not in mappingIdVarName.keys(): mappingIdVarName[addKey] = cnt
      if len(mappingIdVarName.keys()) == len(self.axisName): break
      cnt +=1
    for nPoint in range(self.pointByVar-1): self.sampledCoordinate[nPoint]= [tempFillingCheck[mappingIdVarName[varName]][nPoint] for varName in self.axisName]
    if self.restartData:
      self.counter+=len(self.restartData)
      self.raiseAMessage('Number of points from restart: %i' %self.counter)
      self.raiseAMessage('Number of points needed:       %i' %(self.limit-self.counter))

  def localGenerateInput(self,model,myInput):
    """
    Will generate an input and associate it with a probability
      @ In, model, the model to evaluate
      @ In, myInput, list of original inputs (unused)
      @ Out, None
    """
    varCount = 0
    self.inputInfo['distributionName'] = {} #Used to determine which distribution to change if needed.
    self.inputInfo['distributionType'] = {} #Used to determine which distribution type is used
    weight = 1.0
    for varName in self.axisName:
      upper = self.gridEntity.returnShiftedCoordinate(self.gridEntity.returnIteratorIndexes(),{varName:self.sampledCoordinate[self.counter-1][varCount]+1})[varName]
      lower = self.gridEntity.returnShiftedCoordinate(self.gridEntity.returnIteratorIndexes(),{varName:self.sampledCoordinate[self.counter-1][varCount]})[varName]
      coordinate = lower + (upper-lower)*Distributions.random()
      varCount += 1
      if not "<distribution>" in varName:
        if self.variables2distributionsMapping[varName]['totDim']>1 and self.variables2distributionsMapping[varName]['dim'] == 1:    # to avoid double count of weight for ND distribution; I need to count only one variable instaed of N
          gridCoordinate, distName =  self.distDict[varName].ppf(coordinate), self.variables2distributionsMapping[varName]['name']
          for distVarName in self.distributions2variablesMapping[distName]:
            for kkey in distVarName.keys()[0].strip().split(','):
              self.inputInfo['distributionName'][kkey], self.inputInfo['distributionType'][kkey], self.values[kkey] = self.toBeSampled[varName], self.distDict[varName].type, np.atleast_1d(gridCoordinate)[distVarName.values()[0]-1]
              self.inputInfo['SampledVarsPb'][varName] = coordinate
          weight *= upper - lower
      if ("<distribution>" in varName) or self.variables2distributionsMapping[varName]['totDim']==1:   # 1D variable
        # if the varName is a comma separated list of strings the user wants to sample the comma separated variables with the same sampled value => link the value to all comma separated variables
        if self.gridInfo[varName] =='CDF':
          ppfvalue, ppflower, ppfupper = self.distDict[varName].ppf(coordinate), self.distDict[varName].ppf(min(upper,lower)), self.distDict[varName].ppf(max(upper,lower))
        for kkey in varName.strip().split(','):
          self.inputInfo['distributionName'][kkey] = self.toBeSampled[varName]
          self.inputInfo['distributionType'][kkey] = self.distDict[varName].type
          if self.gridInfo[varName] =='CDF':
            self.values[kkey], self.inputInfo['upper'][kkey], self.inputInfo['lower'][kkey], self.inputInfo['SampledVarsPb'][varName]  = ppfvalue, ppfupper, ppflower, coordinate
            weight *= self.distDict[varName].cdf(ppfupper) - self.distDict[varName].cdf(ppflower)
          elif self.gridInfo[varName] =='value':
            self.values[varName], self.inputInfo['upper'][kkey], self.inputInfo['lower'][kkey] = coordinate, max(upper,lower), min(upper,lower)
            self.inputInfo['SampledVarsPb'][kkey] = self.distDict[varName].pdf(self.values[kkey])
        if self.gridInfo[varName] =='CDF': weight *= self.distDict[varName].cdf(ppfupper) - self.distDict[varName].cdf(ppflower)
        else                             : weight *= self.distDict[varName].cdf(upper) - self.distDict[varName].cdf(lower)
    self.inputInfo['PointProbability'] = reduce(mul, self.inputInfo['SampledVarsPb'].values())
    self.inputInfo['ProbabilityWeight' ] = weight
    self.inputInfo['SamplerType'] = 'Stratified'
#
#
#
#
class DynamicEventTree(Grid):
  """
  DYNAMIC EVENT TREE Sampler (DET)
  """
  def __init__(self):
    """
    Default Constructor that will initialize member variables with reasonable
    defaults or empty lists/dictionaries where applicable.
    @ In, None
    @ Out, None
    """
    Grid.__init__(self)
    # Working directory (Path of the directory in which all the outputs,etc. are stored)
    self.workingDir = ""
    # (optional) if not present, the sampler will not change the relative keyword in the input file
    self.maxSimulTime            = None
    # print the xml tree representation of the dynamic event tree calculation
    # see variable 'self.TreeInfo'
    self.printEndXmlSummary           = False
    # Dictionary of the probability bins for each distribution that have been
    #  inputted by the user ('distName':[Pb_Threshold_1, Pb_Threshold_2, ..., Pb_Threshold_n])
    self.branchProbabilities     = {}
    # Dictionary of the Values' bins for each distribution that have been
    #  inputted by the user ('distName':[Pb_Threshold_1, Pb_Threshold_2, ..., Pb_Threshold_n])
    # these are the invCDFs of the PBs inputted in branchProbabilities (if ProbabilityThresholds have been inputted)
    self.branchValues     = {}
    # List of Dictionaries of the last probability bin level (position in the array) reached for each distribution ('distName':IntegerValue)
    # This container is a working dictionary. The branchedLevels are stored in the xml tree "self.TreeInfo" since they must track
    # the evolution of the dynamic event tree
    self.branchedLevel           = []
    # Counter for the branch needs to be run after a calculation branched (it is a working variable)
    self.branchCountOnLevel      = 0
    # Dictionary tha contains the actual branching info
    # (i.e. distribution that triggered, values of the variables that need to be changed, etc)
    self.actualBranchInfo        = {}
    # Parent Branch end time (It's a working variable used to set up the new branches need to be run.
    #   The new branches' start time will be the end time of the parent branch )
    self.actual_end_time         = 0.0
    # Parent Branch end time step (It's a working variable used to set up the new branches need to be run.
    #  The end time step is used to construct the filename of the restart files needed for restart the new branch calculations)
    self.actual_end_ts           = 0
    # Xml tree object. It stored all the info regarding the DET. It is in continue evolution during a DET calculation
    self.TreeInfo                = None
    # List of Dictionaries. It is a working variable used to store the information needed to create branches from a Parent Branch
    self.endInfo                 = []
    # Queue system. The inputs are waiting to be run are stored in this queue dictionary
    self.RunQueue                = {}
    # identifiers of the inputs in queue (name of the history... for example DET_1,1,1)
    self.RunQueue['identifiers'] = []
    # Corresponding inputs
    self.RunQueue['queue'      ] = []
    # mapping from jobID to rootname in TreeInfo {jobID:rootName}
    self.rootToJob               = {}
    # dictionary of preconditioner sampler available
    self.preconditionerAvail = {}
    self.preconditionerAvail['MonteCarlo'] = MonteCarlo      # MC
    self.preconditionerAvail['Stratified'] = Stratified      # Stratified
    self.preconditionerAvail['Grid'      ] = Grid            # Grid
    # dictionary of inputted preconditioners need to be applied
    self.preconditionerToApply             = {}
    # total number of preconditioner samples (combination of all different preconditioner strategy)
    self.precNumberSamplers                = 0
    self.printTag = 'SAMPLER DYNAMIC ET'

  def _localWhatDoINeed(self):
    """
    This method is a local mirror of the general whatDoINeed method.
    It is implmented here because this Sampler requests special objects
    @ In , None, None
    @ Out, needDict, list of objects needed
    """
    needDict = Sampler._localWhatDoINeed(self)
    for preconditioner in self.preconditionerToApply.values():
      preneedDict = preconditioner.whatDoINeed()
      for key,value in preneedDict.items():
        if key not in needDict.keys(): needDict[key] = []
        needDict[key] = needDict[key] + value
    return needDict

  def localStillReady(self, ready): #,lastOutput=None
    """
    Function that inquires if there is at least an input the in the queue that
    needs to be run
    @ InOut, ready, boolean specifying whether the sampler is ready
    """
    if(len(self.RunQueue['queue']) != 0 or self.counter == 0): ready = True
    else:
      if self.printEndXmlSummary:
        myFile = open(os.path.join(self.workingDir,self.name + "_outputSummary.xml"),'w')
        for treeNode in self.TreeInfo.values(): treeNode.writeNodeTree(myFile)
        myFile.close()
      ready = False
    return ready

  def _retrieveParentNode(self,idj):
    """
    Grants access to the parent node of a particular job
    @ In, idj, the identifier of a job object
    @ Out, the parent node of the job linked to idj
    """
    if(idj == self.TreeInfo[self.rootToJob[idj]].getrootnode().name): parentNode = self.TreeInfo[self.rootToJob[idj]].getrootnode()
    else: parentNode = list(self.TreeInfo[self.rootToJob[idj]].getrootnode().iter(idj))[0]
    return parentNode

  def localFinalizeActualSampling(self,jobObject,model,myInput,genRunQueue=True):
    """
    General function (available to all samplers) that finalize the sampling
    calculation just ended. In this case (DET), The function reads the
    information from the ended calculation, updates the working variables, and
    creates the new inputs for the next branches
    @ In, jobObject: JobHandler Instance of the job (run) just finished
    @ In, model        : Model Instance... It may be a Code Instance, ROM, etc.
    @ In, myInput      : List of the original input files
    @ In, genRunQueue  : bool, generated Running queue at the end of the
                         finalization?
    @ Out, None
    """
    self.workingDir = model.workingDir

    # returnBranchInfo = self.__readBranchInfo(jobObject.output)
    # Get the parent element tree (xml object) to retrieve the information needed to create the new inputs
    parentNode = self._retrieveParentNode(jobObject.identifier)
    # set runEnded and running to true and false respectively
    parentNode.add('runEnded',True)
    parentNode.add('running',False)
    parentNode.add('end_time',self.actual_end_time)
    # Read the branch info from the parent calculation (just ended calculation)
    # This function stores the information in the dictionary 'self.actualBranchInfo'
    # If no branch info, this history is concluded => return
    if not self.__readBranchInfo(jobObject.output):
      parentNode.add('completedHistory', True)
      return False
    # Collect the branch info in a multi-level dictionary
    endInfo = {'end_time':self.actual_end_time,'end_ts':self.actual_end_ts,'branch_dist':list(self.actualBranchInfo.keys())[0]}
    endInfo['branch_changed_params'] = self.actualBranchInfo[endInfo['branch_dist']]
    parentNode.add('actual_end_ts',self.actual_end_ts)
    # # Get the parent element tree (xml object) to retrieve the information needed to create the new inputs
    # if(jobObject.identifier == self.TreeInfo[self.rootToJob[jobObject.identifier]].getrootnode().name): endInfo['parent_node'] = self.TreeInfo[self.rootToJob[jobObject.identifier]].getrootnode()
    # else: endInfo['parent_node'] = list(self.TreeInfo[self.rootToJob[jobObject.identifier]].getrootnode().iter(jobObject.identifier))[0]
    endInfo['parent_node'] = parentNode
    # get the branchedLevel dictionary
    branchedLevel = {}
    for distk, distpb in zip(endInfo['parent_node'].get('initiator_distribution'),endInfo['parent_node'].get('PbThreshold')): branchedLevel[distk] = utils.index(self.branchProbabilities[distk],distpb)
    if not branchedLevel: self.raiseAnError(RuntimeError,'branchedLevel of node '+jobObject.identifier+'not found!')
    # Loop of the parameters that have been changed after a trigger gets activated
    for key in endInfo['branch_changed_params']:
      endInfo['n_branches'] = 1 + int(len(endInfo['branch_changed_params'][key]['actual_value']))
      if(len(endInfo['branch_changed_params'][key]['actual_value']) > 1):
        #  Multi-Branch mode => the resulting branches from this parent calculation (just ended)
        # will be more then 2
        # unchanged_pb = probability (not conditional probability yet) that the event does not occur
        unchanged_pb = 0.0
        try:
          # changed_pb = probability (not conditional probability yet) that the event A occurs and the final state is 'alpha' """
          for pb in xrange(len(endInfo['branch_changed_params'][key]['associated_pb'])): unchanged_pb = unchanged_pb + endInfo['branch_changed_params'][key]['associated_pb'][pb]
        except KeyError: pass
        if(unchanged_pb <= 1): endInfo['branch_changed_params'][key]['unchanged_pb'] = 1.0-unchanged_pb
      else:
        # Two-Way mode => the resulting branches from this parent calculation (just ended) = 2
        if branchedLevel[endInfo['branch_dist']] > len(self.branchProbabilities[endInfo['branch_dist']])-1: pb = 1.0
        else: pb = self.branchProbabilities[endInfo['branch_dist']][branchedLevel[endInfo['branch_dist']]]
        endInfo['branch_changed_params'][key]['unchanged_pb'] = 1.0 - pb
        endInfo['branch_changed_params'][key]['associated_pb'] = [pb]

    self.branchCountOnLevel = 0
    # # set runEnded and running to true and false respectively
    # endInfo['parent_node'].add('runEnded',True)
    # endInfo['parent_node'].add('running',False)
    # endInfo['parent_node'].add('end_time',self.actual_end_time)
    # The branchedLevel counter is updated
    if branchedLevel[endInfo['branch_dist']] < len(self.branchProbabilities[endInfo['branch_dist']]): branchedLevel[endInfo['branch_dist']] += 1
    # Append the parent branchedLevel (updated for the new branch/es) in the list tha contains them
    # (it is needed in order to avoid overlapping among info coming from different parent calculations)
    # When this info is used, they are popped out
    self.branchedLevel.append(branchedLevel)
    # Append the parent end info in the list tha contains them
    # (it is needed in order to avoid overlapping among info coming from different parent calculations)
    # When this info is used, they are popped out
    self.endInfo.append(endInfo)
    # Compute conditional probability
    self.computeConditionalProbability()
    # Create the inputs and put them in the runQueue dictionary (if genRunQueue is true)
    if genRunQueue: self._createRunningQueue(model,myInput)
    return True

  def computeConditionalProbability(self,index=None):
    """
    Function to compute Conditional probability of the branches that are going to be run.
    The conditional probabilities are stored in the self.endInfo object
    @ In, index: position in the self.endInfo list (optional). Default = 0
    @ Out, None
    """
    if not index: index = len(self.endInfo)-1
    # parent_cond_pb = associated conditional probability of the Parent branch
    #parent_cond_pb = 0.0
    try:
      parent_cond_pb = self.endInfo[index]['parent_node'].get('conditional_pb')
      if not parent_cond_pb: parent_cond_pb = 1.0
    except KeyError: parent_cond_pb = 1.0
    # for all the branches the conditional pb is computed
    # unchanged_cond_pb = Conditional Probability of the branches in which the event has not occurred
    # changed_cond_pb   = Conditional Probability of the branches in which the event has occurred
    for key in self.endInfo[index]['branch_changed_params']:
      #try:
      self.endInfo[index]['branch_changed_params'][key]['changed_cond_pb'] = []
      self.endInfo[index]['branch_changed_params'][key]['unchanged_cond_pb'] = parent_cond_pb*float(self.endInfo[index]['branch_changed_params'][key]['unchanged_pb'])
      for pb in range(len(self.endInfo[index]['branch_changed_params'][key]['associated_pb'])): self.endInfo[index]['branch_changed_params'][key]['changed_cond_pb'].append(parent_cond_pb*float(self.endInfo[index]['branch_changed_params'][key]['associated_pb'][pb]))
      #except? pass
    return

  def __readBranchInfo(self,out_base=None):
    """
    Function to read the Branching info that comes from a Model
    The branching info (for example, distribution that triggered, parameters must be changed, etc)
    are supposed to be in a xml format
    @ In, out_base: is the output root that, if present, is used to construct the file name the function is going
                    to try reading.
    @ Out, boolean: true if the info are present (a set of new branches need to be run), false if the actual parent calculation reached an end point
    """
    # Remove all the elements from the info container
    del self.actualBranchInfo
    branch_present = False
    self.actualBranchInfo = {}
    # Construct the file name adding the out_base root if present
    if out_base: filename = out_base + "_actual_branch_info.xml"
    else: filename = "actual_branch_info.xml"
    if not os.path.isabs(filename): filename = os.path.join(self.workingDir,filename)
    if not os.path.exists(filename):
      self.raiseADebug('branch info file ' + os.path.basename(filename) +' has not been found. => No Branching.')
      return branch_present
    # Parse the file and create the xml element tree object
    #try:
    branch_info_tree = ET.parse(filename)
    self.raiseADebug('Done parsing '+filename)
    root = branch_info_tree.getroot()
    # Check if end_time and end_ts (time step)  are present... In case store them in the relative working vars
    #try: #Branch info written out by program, so should always exist.
    self.actual_end_time = float(root.attrib['end_time'])
    self.actual_end_ts   = int(root.attrib['end_ts'])
    #except? pass
    # Store the information in a dictionary that has as keywords the distributions that triggered
    for node in root:
      if node.tag == "Distribution_trigger":
        dist_name = node.attrib['name'].strip()
        self.actualBranchInfo[dist_name] = {}
        for child in node:
          self.actualBranchInfo[dist_name][child.text.strip()] = {'varType':child.attrib['type'].strip(),'actual_value':child.attrib['actual_value'].strip().split(),'old_value':child.attrib['old_value'].strip()}
          if 'probability' in child.attrib:
            as_pb = child.attrib['probability'].strip().split()
            self.actualBranchInfo[dist_name][child.text.strip()]['associated_pb'] = []
            #self.actualBranchInfo[dist_name][child.text.strip()]['associated_pb'].append(float(as_pb))
            for index in range(len(as_pb)): self.actualBranchInfo[dist_name][child.text.strip()]['associated_pb'].append(float(as_pb[index]))
      # we exit the loop here, because only one trigger at the time can be handled  right now
      break
    # remove the file
    os.remove(filename)
    branch_present = True
    return branch_present

  def _createRunningQueueBeginOne(self,rootTree,branchedLevel, model,myInput):
    """
    Method to generate the running internal queue for one point in the epistemic
    space. It generates the initial information to instantiate the root of a
    Deterministic Dynamic Event Tree.
    @ In, rootTree, TreeStructure object, the rootTree of the single coordinate in
          the epistemic space.
    @ In, branchedLevel, dict, dictionary of the levels reached by the rootTree
          mapped in the internal grid dictionary (self.branchProbabilities)
    @ In, model, Models object, the model that is used to explore the input space
          (e.g. a code, like RELAP-7)
    @ In, myInput, list, list of inputs for the Models object (passed through the
          Steps XML block)
    @ Out, None
    """
    precSampled = rootTree.getrootnode().get('preconditionerSampled')
    rootnode    =  rootTree.getrootnode()
    rname       = rootnode.name
    rootnode.add('completedHistory', False)
    # Fill th values dictionary in
    if precSampled: self.inputInfo['preconditionerCoordinate'  ] = copy.deepcopy(precSampled)
    self.inputInfo['prefix'                    ] = rname.encode()
    self.inputInfo['initiator_distribution'    ] = []
    self.inputInfo['PbThreshold'               ] = []
    self.inputInfo['ValueThreshold'            ] = []
    self.inputInfo['branch_changed_param'      ] = [b'None']
    self.inputInfo['branch_changed_param_value'] = [b'None']
    self.inputInfo['start_time'                ] = -sys.float_info.max
    self.inputInfo['end_ts'                    ] = 0
    self.inputInfo['parent_id'                 ] = 'root'
    self.inputInfo['conditional_prb'           ] = [1.0]
    self.inputInfo['conditional_pb'            ] = 1.0
    for key in self.branchProbabilities.keys():self.inputInfo['initiator_distribution'].append(key.encode())
    for key in self.branchProbabilities.keys():self.inputInfo['PbThreshold'].append(self.branchProbabilities[key][branchedLevel[key]])
    for key in self.branchProbabilities.keys():self.inputInfo['ValueThreshold'].append(self.branchValues[key][branchedLevel[key]])
    for varname in self.toBeSampled.keys():
      self.inputInfo['SampledVars'  ][varname] = self.branchValues[self.toBeSampled[varname]][branchedLevel[self.toBeSampled[varname]]]
      self.inputInfo['SampledVarsPb'][varname] = self.branchProbabilities[self.toBeSampled[varname]][branchedLevel[self.toBeSampled[varname]]]
    self.inputInfo['PointProbability' ] = reduce(mul, self.inputInfo['SampledVarsPb'].values())
    self.inputInfo['ProbabilityWeight'] = self.inputInfo['PointProbability' ]

    if(self.maxSimulTime): self.inputInfo['end_time'] = self.maxSimulTime
    # Call the model function "createNewInput" with the "values" dictionary just filled.
    # Add the new input path into the RunQueue system
    newInputs = model.createNewInput(myInput,self.type,**self.inputInfo)
    for key,value in self.inputInfo.items(): rootnode.add(key,value)
    self.RunQueue['queue'].append(newInputs)
    self.RunQueue['identifiers'].append(self.inputInfo['prefix'].encode())
    self.rootToJob[self.inputInfo['prefix']] = rname
    del newInputs
    self.counter += 1

  def _createRunningQueueBegin(self,model,myInput):
    """
    Method to generate the running internal queue for all the points in
    the epistemic space. It generates the initial information to
    instantiate the roots of all the N-D coordinates to construct multiple
    Deterministic Dynamic Event Trees.
    @ In, model, Models object, the model that is used to explore the input
          space (e.g. a code, like RELAP-7)
    @ In, myInput, list, list of inputs for the Models object (passed through
          the Steps XML block)
    @ Out, None
    """
    # We construct the input for the first DET branch calculation'
    # Increase the counter
    # The root name of the xml element tree is the starting name for all the branches
    # (this root name = the user defined sampler name)
    # Get the initial branchedLevel dictionary (=> the list gets empty)
    branchedLevel = self.branchedLevel.pop(0)
    for rootTree in self.TreeInfo.values(): self._createRunningQueueBeginOne(rootTree,branchedLevel, model,myInput)
    return

  def _createRunningQueueBranch(self,model,myInput):
    """ Method to generate the running internal queue right after a branch occurred
    It generates the the information to insatiate the branches' continuation of the Deterministic Dynamic Event Tree
    @ In, model, Models object, the model that is used to explore the input space (e.g. a code, like RELAP-7)
    @ In, myInput, list, list of inputs for the Models object (passed through the Steps XML block)
    """
    # The first DET calculation branch has already been run'
    # Start the manipulation:

    #  Pop out the last endInfo information and the branchedLevel
    branchedLevelParent     = self.branchedLevel.pop(0)
    endInfo                 = self.endInfo.pop(0)
    self.branchCountOnLevel = 0 #?


    # n_branches = number of branches need to be run
    n_branches = endInfo['n_branches']
    # Check if the distribution that just triggered hitted the last probability threshold .
    # In case we create a number of branches = endInfo['n_branches'] - 1 => the branch in
    # which the event did not occur is not going to be tracked
    if branchedLevelParent[endInfo['branch_dist']] >= len(self.branchProbabilities[endInfo['branch_dist']]):
      self.raiseADebug('Branch ' + endInfo['parent_node'].get('name') + ' hit last Threshold for distribution ' + endInfo['branch_dist'])
      self.raiseADebug('Branch ' + endInfo['parent_node'].get('name') + ' is dead end.')
      self.branchCountOnLevel = 1
      n_branches = endInfo['n_branches'] - 1

    # Loop over the branches for which the inputs must be created
    for _ in range(n_branches):
      del self.inputInfo
      self.counter += 1
      self.branchCountOnLevel += 1
      branchedLevel = branchedLevelParent
      # Get Parent node name => the branch name is creating appending to this name  a comma and self.branchCountOnLevel counter
      rname = endInfo['parent_node'].get('name') + '-' + str(self.branchCountOnLevel)

      # create a subgroup that will be appended to the parent element in the xml tree structure
      subGroup = ETS.Node(rname.encode())
      subGroup.add('parent', endInfo['parent_node'].get('name'))
      subGroup.add('name', rname)
      subGroup.add('completedHistory', False)
      # cond_pb_un = conditional probability event not occur
      # cond_pb_c  = conditional probability event/s occur/s
      cond_pb_un = 0.0
      cond_pb_c  = 0.0
      # Loop over  branch_changed_params (events) and start storing information,
      # such as conditional pb, variable values, into the xml tree object
      for key in endInfo['branch_changed_params'].keys():
        subGroup.add('branch_changed_param',key)
        if self.branchCountOnLevel != 1:
          subGroup.add('branch_changed_param_value',endInfo['branch_changed_params'][key]['actual_value'][self.branchCountOnLevel-2])
          subGroup.add('branch_changed_param_pb',endInfo['branch_changed_params'][key]['associated_pb'][self.branchCountOnLevel-2])
          cond_pb_c = cond_pb_c + endInfo['branch_changed_params'][key]['changed_cond_pb'][self.branchCountOnLevel-2]
        else:
          subGroup.add('branch_changed_param_value',endInfo['branch_changed_params'][key]['old_value'])
          subGroup.add('branch_changed_param_pb',endInfo['branch_changed_params'][key]['unchanged_pb'])
          cond_pb_un =  cond_pb_un + endInfo['branch_changed_params'][key]['unchanged_cond_pb']
      # add conditional probability
      if self.branchCountOnLevel != 1: subGroup.add('conditional_pb',cond_pb_c)
      else: subGroup.add('conditional_pb',cond_pb_un)
      # add initiator distribution info, start time, etc.
      subGroup.add('initiator_distribution',endInfo['branch_dist'])
      subGroup.add('start_time', endInfo['parent_node'].get('end_time'))
      # initialize the end_time to be equal to the start one... It will modified at the end of this branch
      subGroup.add('end_time', endInfo['parent_node'].get('end_time'))
      # add the branchedLevel dictionary to the subgroup
      if self.branchCountOnLevel != 1: branchedLevel[endInfo['branch_dist']] = branchedLevel[endInfo['branch_dist']] - 1
      # branch calculation info... running, queue, etc are set here
      subGroup.add('runEnded',False)
      subGroup.add('running',False)
      subGroup.add('queue',True)
      #  subGroup.set('restartFileRoot',endInfo['restartRoot'])
      # Append the new branch (subgroup) info to the parent_node in the tree object
      endInfo['parent_node'].appendBranch(subGroup)
      # Fill the values dictionary that will be passed into the model in order to create an input
      # In this dictionary the info for changing the original input is stored
      if str(endInfo['end_ts']) == 'None':
        pass
      self.inputInfo = {'prefix':rname.encode(),'end_ts':endInfo['end_ts'],
                'branch_changed_param':[subGroup.get('branch_changed_param')],
                'branch_changed_param_value':[subGroup.get('branch_changed_param_value')],
                'conditional_prb':[subGroup.get('conditional_pb')],
                'start_time':endInfo['parent_node'].get('end_time'),
                'parent_id':subGroup.get('parent')}
      # add the newer branch name to the map
      self.rootToJob[rname] = self.rootToJob[subGroup.get('parent')]
      # check if it is a preconditioned DET sampling, if so add the relative information
      precSampled = endInfo['parent_node'].get('preconditionerSampled')
      if precSampled:
        self.inputInfo['preconditionerCoordinate'] = copy.deepcopy(precSampled)
        subGroup.add('preconditionerSampled', precSampled)
      # Check if the distribution that just triggered hitted the last probability threshold .
      #  In this case there is not a probability threshold that needs to be added in the input
      #  for this particular distribution
      if not (branchedLevel[endInfo['branch_dist']] >= len(self.branchProbabilities[endInfo['branch_dist']])):
        self.inputInfo['initiator_distribution'] = [endInfo['branch_dist']]
        self.inputInfo['PbThreshold'           ] = [self.branchProbabilities[endInfo['branch_dist']][branchedLevel[endInfo['branch_dist']]]]
        self.inputInfo['ValueThreshold'        ] = [self.branchValues[endInfo['branch_dist']][branchedLevel[endInfo['branch_dist']]]]
      #  For the other distributions, we put the unbranched thresholds
      #  Before adding these thresholds, check if the keyword 'initiator_distribution' is present...
      #  (In the case the previous if statement is true, this keyword is not present yet
      #  Add it otherwise
      if not ('initiator_distribution' in self.inputInfo.keys()):
        self.inputInfo['initiator_distribution'] = []
        self.inputInfo['PbThreshold'           ] = []
        self.inputInfo['ValueThreshold'        ] = []
      # Add the unbranched thresholds
      for key in self.branchProbabilities.keys():
        if not (key in endInfo['branch_dist']) and (branchedLevel[key] < len(self.branchProbabilities[key])): self.inputInfo['initiator_distribution'].append(key.encode())
      for key in self.branchProbabilities.keys():
        if not (key in endInfo['branch_dist']) and (branchedLevel[key] < len(self.branchProbabilities[key])):
          self.inputInfo['PbThreshold'   ].append(self.branchProbabilities[key][branchedLevel[key]])
          self.inputInfo['ValueThreshold'].append(self.branchValues[key][branchedLevel[key]])
      self.inputInfo['SampledVars']   = {}
      self.inputInfo['SampledVarsPb'] = {}
      for varname in self.toBeSampled.keys():
        self.inputInfo['SampledVars'][varname]   = self.branchValues[self.toBeSampled[varname]][branchedLevel[self.toBeSampled[varname]]]
        self.inputInfo['SampledVarsPb'][varname] = self.branchProbabilities[self.toBeSampled[varname]][branchedLevel[self.toBeSampled[varname]]]
      self.inputInfo['PointProbability' ] = reduce(mul, self.inputInfo['SampledVarsPb'].values())*subGroup.get('conditional_pb')
      self.inputInfo['ProbabilityWeight'] = self.inputInfo['PointProbability' ]
      # Call the model function  "createNewInput" with the "values" dictionary just filled.
      # Add the new input path into the RunQueue system
      self.RunQueue['queue'].append(model.createNewInput(myInput,self.type,**self.inputInfo))
      self.RunQueue['identifiers'].append(self.inputInfo['prefix'])
      for key,value in self.inputInfo.items(): subGroup.add(key,value)
      popped = endInfo.pop('parent_node')
      subGroup.add('endInfo',copy.deepcopy(endInfo))
      endInfo['parent_node'] = popped
      del branchedLevel

  def _createRunningQueue(self,model,myInput):
    """
    Function to create and append new inputs to the queue. It uses all the containers have been updated by the previous functions
    @ In, model  : Model instance. It can be a Code type, ROM, etc.
    @ In, myInput: List of the original inputs
    @ Out, None
    """
    if self.counter >= 1:
      # The first DET calculation branch has already been run
      # Start the manipulation:
      #  Pop out the last endInfo information and the branchedLevel
      self._createRunningQueueBranch(model, myInput)
    else:
      # We construct the input for the first DET branch calculation'
      self._createRunningQueueBegin(model, myInput)
    return

  def __getQueueElement(self):
    """
    Function to get an input from the internal queue system
    @ In, None
    @ Out, jobInput: First input in the queue
    """
    # Pop out the first input in queue
    jobInput  = self.RunQueue['queue'      ].pop(0)
    jobId     = self.RunQueue['identifiers'].pop(0)
    #set running flags in self.TreeInfo
    root = self.TreeInfo[self.rootToJob[jobId]].getrootnode()
    # Update the run information flags
    if (root.name == jobId):
      root.add('runEnded',False)
      root.add('running',True)
      root.add('queue',False)
    else:
      subElm = list(root.iter(jobId))[0]
      if(subElm):
        subElm.add('runEnded',False)
        subElm.add('running',True)
        subElm.add('queue',False)
    return jobInput

  def generateInput(self,model,oldInput):
    """
    This method needs to be overwritten by the Dynamic Event Tree Sampler, since the input creation strategy is completely different with the respect the other samplers
    @in model   : it is the instance of a model
    @in oldInput: [] a list of the original needed inputs for the model (e.g. list of files, etc. etc)
    @return     : [] containing the new inputs -in reality it is the model that returns this, the Sampler generates the values to be placed in the model input
    """
    return self.localGenerateInput(model, oldInput)

  def localGenerateInput(self,model,myInput):
    """
    Will generate an input and associate it with a probability
      @ In, model, the model to evaluate
      @ In, myInput, list of original inputs (unused)
      @ Out, None
    """
    if self.counter <= 1:
      # If first branch input, create the queue
      self._createRunningQueue(model, myInput)
    # retrieve the input from the queue
    newerinput = self.__getQueueElement()
    if not newerinput:
      # If no inputs are present in the queue => a branch is finished
      self.raiseADebug('A Branch ended!')
    return newerinput

  def _generateDistributions(self,availableDist,availableFunc):
    """
      Generates the distrbutions and functions.
      @ In, availDist, dict of distributions
      @ In, availDist, dict of functions
      @Out, None
    """
    Grid._generateDistributions(self,availableDist,availableFunc)
    for preconditioner in self.preconditionerToApply.values(): preconditioner._generateDistributions(availableDist,availableFunc)

  def localInputAndChecks(self,xmlNode):
    """
    Class specific inputs will be read here and checked for validity.
    @ In, xmlNode: The xml element node that will be checked against the
                   available options specific to this Sampler.
    """
    Grid.localInputAndChecks(self,xmlNode)
    if 'printEndXmlSummary' in xmlNode.attrib.keys():
      if xmlNode.attrib['printEndXmlSummary'].lower() in utils.stringsThatMeanTrue(): self.printEndXmlSummary = True
      else: self.printEndXmlSummary = False
    if 'maxSimulationTime' in xmlNode.attrib.keys():
      try:    self.maxSimulTime = float(xmlNode.attrib['maxSimulationTime'])
      except (KeyError,NameError): self.raiseAnError(IOError,'Can not convert maxSimulationTime in float number!!!')
    for child in xmlNode:
      if child.tag == 'PreconditionerSampler':
        if not 'type' in child.attrib.keys()                          : self.raiseAnError(IOError,'Not found attribute type in PreconditionerSampler block!')
        if child.attrib['type'] in self.preconditionerToApply.keys()  : self.raiseAnError(IOError,'PreconditionerSampler type '+child.attrib['type'] + ' already inputted!')
        if child.attrib['type'] not in self.preconditionerAvail.keys(): self.raiseAnError(IOError,'PreconditionerSampler type' +child.attrib['type'] + 'unknown. Available are '+ str(self.preconditionerAvail.keys()).replace("[","").replace("]",""))
        self.precNumberSamplers = 1
        # the user can decided how to preconditionate
        self.preconditionerToApply[child.attrib['type']] = self.preconditionerAvail[child.attrib['type']]()
        # give the preconditioner sampler the message handler
        self.preconditionerToApply[child.attrib['type']].setMessageHandler(self.messageHandler)
        # make the preconditioner sampler read  its own xml block
        self.preconditionerToApply[child.attrib['type']]._readMoreXML(child)
    branchedLevel = {}
    error_found = False
    gridInfo = self.gridEntity.returnParameter("gridInfo")
    for keyk in self.axisName:
      branchedLevel[self.toBeSampled[keyk]] = 0
      if self.gridInfo[keyk] == 'CDF':
        self.branchProbabilities[self.toBeSampled[keyk]] = gridInfo[keyk][2]
        self.branchProbabilities[self.toBeSampled[keyk]].sort(key=float)
        if max(self.branchProbabilities[self.toBeSampled[keyk]]) > 1:
          self.raiseAWarning("One of the Thresholds for distribution " + str(gridInfo[keyk][2]) + " is > 1")
          error_found = True
          for index in range(len(sorted(self.branchProbabilities[self.toBeSampled[keyk]], key=float))):
            if sorted(self.branchProbabilities[self.toBeSampled[keyk]], key=float).count(sorted(self.branchProbabilities[self.toBeSampled[keyk]], key=float)[index]) > 1:
              self.raiseAWarning("In distribution " + str(self.toBeSampled[keyk]) + " the Threshold " + str(sorted(self.branchProbabilities[self.toBeSampled[keyk]], key=float)[index])+" appears multiple times!!")
              error_found = True
      else:
        self.branchValues[self.toBeSampled[keyk]] = gridInfo[keyk][2]
        self.branchValues[self.toBeSampled[keyk]].sort(key=float)
        for index in range(len(sorted(self.branchValues[self.toBeSampled[keyk]], key=float))):
          if sorted(self.branchValues[self.toBeSampled[keyk]], key=float).count(sorted(self.branchValues[self.toBeSampled[keyk]], key=float)[index]) > 1:
            self.raiseAWarning("In distribution " + str(self.toBeSampled[keyk]) + " the Threshold " + str(sorted(self.branchValues[self.toBeSampled[keyk]], key=float)[index])+" appears multiple times!!")
            error_found = True
    if error_found: self.raiseAnError(IOError,"In sampler named " + self.name+' Errors have been found!' )
    # Append the branchedLevel dictionary in the proper list
    self.branchedLevel.append(branchedLevel)

  def localAddInitParams(self,tempDict):
    """
    Appends a given dictionary with class specific member variables and their
    associated initialized values.
    @ InOut, tempDict: The dictionary where we will add the initialization
                       parameters specific to this Sampler.
    """
    for key in self.branchProbabilities.keys(): tempDict['Probability Thresholds for dist ' + str(key) + ' are: '] = [str(x) for x in self.branchProbabilities[key]]
    for key in self.branchValues.keys()       : tempDict['Values Thresholds for dist ' + str(key) + ' are: '] = [str(x) for x in self.branchValues[key]]

  def localAddCurrentSetting(self,tempDict):
    """
    Appends a given dictionary with class specific information regarding the
    current status of the object.
    @ InOut, tempDict: The dictionary where we will add the parameters specific
                       to this Sampler and their associated values.
    """
    tempDict['actual threshold levels are '] = self.branchedLevel[0]

  def localInitialize(self):
    """
    Will perform all initialization specific to this Sampler. This will be
    called at the beginning of each Step where this object is used. See base
    class for more details.
    @ In None
    @ Out None
    """
    if len(self.preconditionerToApply.keys()) > 0: precondlistoflist = []
    for cnt, preckey  in enumerate(self.preconditionerToApply.keys()):
      preconditioner =  self.preconditionerToApply[preckey]
      precondlistoflist.append([])
      preconditioner.initialize()
      self.precNumberSamplers *= preconditioner.limit
      while preconditioner.amIreadyToProvideAnInput():
        preconditioner.counter +=1
        preconditioner.localGenerateInput(None,None)
        preconditioner.inputInfo['prefix'] = preconditioner.counter
        precondlistoflist[cnt].append(copy.deepcopy(preconditioner.inputInfo))
    if self.precNumberSamplers > 0:
      self.raiseADebug('Number of Preconditioner Samples are ' + str(self.precNumberSamplers) + '!')
      precNumber = self.precNumberSamplers
      combinations = list(itertools.product(*precondlistoflist))
    else: precNumber = 1
    self.TreeInfo = {}
    for precSample in range(precNumber):
      elm = ETS.Node(self.name + '_' + str(precSample+1))
      elm.add('name', self.name + '_'+ str(precSample+1))
      elm.add('start_time', str(0.0))
      # Initialize the end_time to be equal to the start one...
      # It will modified at the end of each branch
      elm.add('end_time', str(0.0))
      elm.add('runEnded',False)
      elm.add('running',True)
      elm.add('queue',False)
      # if preconditioned DET, add the sampled from preconditioner samplers
      if self.precNumberSamplers > 0: elm.add('preconditionerSampled', combinations[precSample])
      # The dictionary branchedLevel is stored in the xml tree too. That's because
      # the advancement of the thresholds must follow the tree structure
      elm.add('branchedLevel', self.branchedLevel[0])
      # Here it is stored all the info regarding the DET => we create the info for all the
      # branchings and we store them
      self.TreeInfo[self.name + '_' + str(precSample+1)] = ETS.NodeTree(elm)

    for key in self.branchProbabilities.keys():
      #kk = self.toBeSampled.values().index(key)
      self.branchValues[key] = [self.distDict[self.toBeSampled.keys()[self.toBeSampled.values().index(key)]].ppf(float(self.branchProbabilities[key][index])) for index in range(len(self.branchProbabilities[key]))]
    for key in self.branchValues.keys():
      #kk = self.toBeSampled.values().index(key)
      self.branchProbabilities[key] = [self.distDict[self.toBeSampled.keys()[self.toBeSampled.values().index(key)]].cdf(float(self.branchValues[key][index])) for index in range(len(self.branchValues[key]))]
    self.limit = sys.maxsize
#
#
#
#
class AdaptiveDET(DynamicEventTree, LimitSurfaceSearch):
  def __init__(self):
    """
    Default Constructor that will initialize member variables with reasonable
    defaults or empty lists/dictionaries where applicable.
    @ In, None
    @ Out, None
    """
    DynamicEventTree.__init__(self)  # init DET
    LimitSurfaceSearch.__init__(self)   # init Adaptive
    self.detAdaptMode         = 1    # Adaptive Dynamic Event Tree method (=1 -> DynamicEventTree as preconditioner and subsequent LimitSurfaceSearch,=2 -> DynamicEventTree online adaptive)
    self.noTransitionStrategy = 1    # Strategy in case no transitions have been found by DET (1 = 'Probability MC', 2 = Increase the grid exploration)
    self.insertAdaptBPb       = True # Add Probabability THs requested by adaptive in the initial grid (default = False)
    self.startAdaptive = False
    self.printTag = 'SAMPLER ADAPTIVE DET'
    self.adaptiveReady = False
    self.investigatedPoints = []
    self.completedHistCnt   = 1
    self.actualLastOutput   = None
  @staticmethod
  def _checkIfRunnint(treeValues): return not treeValues['runEnded']
  @staticmethod
  def _checkEnded(treeValues): return treeValues['runEnded']
  @staticmethod
  def _checkCompleteHistory(treeValues): return treeValues['completedHistory']

  def _localWhatDoINeed(self):
    """
    This method is a local mirror of the general whatDoINeed method.
    It is implmented by the samplers that need to request special objects
    @ In , None, None
    @ Out, needDict, list of objects needed
    """
    adaptNeed = LimitSurfaceSearch._localWhatDoINeed(self)
    DETNeed   = DynamicEventTree._localWhatDoINeed(self)
    return dict(adaptNeed.items()+ DETNeed.items())

  def _checkIfStartAdaptive(self):
    """
    Function that checks if the adaptive needs to be started (mode 1)
    @ In, None
    @ Out, None
    """
    if not self.startAdaptive:
      self.startAdaptive = True
      for treer in self.TreeInfo.values():
        for _ in treer.iterProvidedFunction(self._checkIfRunnint):
          self.startAdaptive = False
          break
        if not self.startAdaptive: break

  def _checkClosestBranch(self):
    """
    Function that checks the closest branch already evaluated
    @ In, None
    @ Out, dict, key:gridPosition
    """
    # compute cdf of sampled vars
    lowerCdfValues = {}
    cdfValues         = {}
    for key,value in self.values.items():
      cdfValues[key] = self.distDict[key].cdf(value)
      lowerCdfValues[key] = utils.find_le(self.branchProbabilities[self.toBeSampled[key]],cdfValues[key])[0]
      self.raiseADebug(str(self.toBeSampled[key]))
      self.raiseADebug(str(value))
      self.raiseADebug(str(cdfValues[key]))
      self.raiseADebug(str(lowerCdfValues[key]))
    # check if in the adaptive points already explored (if not pushed into the grid)
    if not self.insertAdaptBPb:
      candidatesBranch = []
      # check if adaptive point is better choice -> TODO: improve efficiency
      for invPoint in self.investigatedPoints:
        pbth = [invPoint[self.toBeSampled[key]] for key in cdfValues.keys()]
        if all(i <= pbth[cnt] for cnt,i in enumerate(cdfValues.values())): candidatesBranch.append(invPoint)
      if len(candidatesBranch) > 0:
        if None in lowerCdfValues.values(): lowerCdfValues = candidatesBranch[0]
        for invPoint in candidatesBranch:
          pbth = [invPoint[self.toBeSampled[key]] for key in cdfValues.keys()]
          if all(i >= pbth[cnt] for cnt,i in enumerate(lowerCdfValues.values())): lowerCdfValues = invPoint
    # Check if The adaptive point requested is outside the so far run grid; in case return None
    if None in lowerCdfValues.values(): return None,cdfValues
    nntrain = None
    mapping = {}
    for treer in self.TreeInfo.values(): # this needs to be solved
      for ending in treer.iterProvidedFunction(self._checkEnded):
        #already ended branches, create training set for nearest algorithm (take coordinates <= of cdfValues) -> TODO: improve efficiency
        pbth = [ending.get('SampledVarsPb')[key] for key in lowerCdfValues.keys()]
        if all(pbth[cnt] <= i for cnt,i in enumerate(lowerCdfValues.values())):
          if nntrain == None:
            nntrain = np.zeros((1,len(cdfValues.keys())))
            nntrain[0,:] = np.array(copy.copy(pbth))
          else          :
            nntrain = np.concatenate((nntrain,np.atleast_2d(np.array(copy.copy(pbth)))),axis=0)
            #nntrain = np.append(nntrain, np.atleast_1d(np.array(copy.copy(pbth))), axis=0)
          mapping[nntrain.shape[0]] = ending
    if nntrain != None:
      neigh = neighbors.NearestNeighbors(n_neighbors=len(mapping.keys()))
      neigh.fit(nntrain)
      return self._checkValidityOfBranch(neigh.kneighbors(lowerCdfValues.values()),mapping),cdfValues
    else: return None,cdfValues

  def _checkValidityOfBranch(self,branchSet,mapping):
    """
    Function that checks if the nearest branches found by method _checkClosestBranch are valid
    @ In, tuple of branches
    @ In, dictionary of candidated branches
    @ Out, most valid branch (if noone found, return None)
    """
    validBranch   = None
    idOfBranches  = branchSet[1][-1]
    for closestBranch in idOfBranches:
      if not mapping[closestBranch+1].get('completedHistory'):
        validBranch = mapping[closestBranch+1]
        break
    return validBranch


  def _retrieveBranchInfo(self,branch):
    """
     Function that retrieves the key information from a branch to start a newer calculation
     @ In, branch
     @ Out, dictionary with those information
    """
    info = branch.getValues()
    info['actualBranchOnLevel'] = branch.numberBranches()
    info['parent_node']         = branch
    return info

  def _constructEndInfoFromBranch(self,model, myInput, info, cdfValues):
    """
    @ In, model, Models object, the model that is used to explore the input space (e.g. a code, like RELAP-7)
    @ In, myInput, list, list of inputs for the Models object (passed through the Steps XML block)
    @ In, info, dict, dictionary of information at the end of a branch (information collected by the method _retrieveBranchInfo)
    @ In, cdfValues, dict, dictionary of CDF thresholds reached by the branch that just ended.
    """
    endInfo = info['parent_node'].get('endInfo')
    #branchedLevel = {}
    #for distk, distpb in zip(info['initiator_distribution'],info['PbThreshold']): branchedLevel[distk] = index(self.branchProbabilities[distk],distpb)
    del self.inputInfo
    self.counter           += 1
    self.branchCountOnLevel = info['actualBranchOnLevel']+1
    # Get Parent node name => the branch name is creating appending to this name  a comma and self.branchCountOnLevel counter
    rname = info['parent_node'].get('name') + '-' + str(self.branchCountOnLevel)
    info['parent_node'].add('completedHistory', False)
    self.raiseADebug(str(rname))
    bcnt = self.branchCountOnLevel
    while info['parent_node'].isAnActualBranch(rname):
      bcnt += 1
      rname = info['parent_node'].get('name') + '-' + str(bcnt)
    # create a subgroup that will be appended to the parent element in the xml tree structure
    subGroup = ETS.Node(rname)
    subGroup.add('parent', info['parent_node'].get('name'))
    subGroup.add('name', rname)
    self.raiseADebug('cond pb = '+str(info['parent_node'].get('conditional_pb')))
    cond_pb_c  = float(info['parent_node'].get('conditional_pb'))

    # Loop over  branch_changed_params (events) and start storing information,
    # such as conditional pb, variable values, into the xml tree object
    if endInfo:
      for key in endInfo['branch_changed_params'].keys():
        subGroup.add('branch_changed_param',key)
        subGroup.add('branch_changed_param_value',endInfo['branch_changed_params'][key]['old_value'][0])
        subGroup.add('branch_changed_param_pb',endInfo['branch_changed_params'][key]['associated_pb'][0])
    else:
      pass
    #cond_pb_c = cond_pb_c + copy.deepcopy(endInfo['branch_changed_params'][key]['unchanged_cond_pb'])
    # add conditional probability
    subGroup.add('conditional_pb',cond_pb_c)
    # add initiator distribution info, start time, etc.
    #subGroup.add('initiator_distribution',copy.deepcopy(endInfo['branch_dist']))
    subGroup.add('start_time', info['parent_node'].get('end_time'))
    # initialize the end_time to be equal to the start one... It will modified at the end of this branch
    subGroup.add('end_time', info['parent_node'].get('end_time'))
    # add the branchedLevel dictionary to the subgroup
    #branchedLevel[endInfo['branch_dist']] = branchedLevel[endInfo['branch_dist']] - 1
    # branch calculation info... running, queue, etc are set here
    subGroup.add('runEnded',False)
    subGroup.add('running',False)
    subGroup.add('queue',True)
    subGroup.add('completedHistory', False)
    # Append the new branch (subgroup) info to the parent_node in the tree object
    info['parent_node'].appendBranch(subGroup)
    # Fill the values dictionary that will be passed into the model in order to create an input
    # In this dictionary the info for changing the original input is stored
    self.inputInfo = {'prefix':rname,'end_ts':info['parent_node'].get('actual_end_ts'),
              'branch_changed_param':[subGroup.get('branch_changed_param')],
              'branch_changed_param_value':[subGroup.get('branch_changed_param_value')],
              'conditional_prb':[subGroup.get('conditional_pb')],
              'start_time':info['parent_node'].get('end_time'),
              'parent_id':subGroup.get('parent')}
    # add the newer branch name to the map
    self.rootToJob[rname] = self.rootToJob[subGroup.get('parent')]
    # check if it is a preconditioned DET sampling, if so add the relative information
    # precSampled = endInfo['parent_node'].get('preconditionerSampled')
    # if precSampled:
    #   self.inputInfo['preconditionerCoordinate'] = copy.deepcopy(precSampled)
    #   subGroup.add('preconditionerSampled', precSampled)
    # The probability Thresholds are stored here in the cdfValues dictionary... We are sure that they are whitin the ones defined in the grid
    # check is not needed
    self.inputInfo['initiator_distribution'] = [self.toBeSampled[key] for key in cdfValues.keys()]
    self.inputInfo['PbThreshold'           ] = cdfValues.values()
    self.inputInfo['ValueThreshold'        ] = [self.distDict[key].ppf(value) for key,value in cdfValues.items()]
    self.inputInfo['SampledVars'           ] = {}
    self.inputInfo['SampledVarsPb'         ] = {}
    for varname in self.toBeSampled.keys():
      self.inputInfo['SampledVars'][varname]   = self.distDict[varname].ppf(cdfValues[varname])
      self.inputInfo['SampledVarsPb'][varname] = cdfValues[varname]
    self.inputInfo['PointProbability' ] = reduce(mul, self.inputInfo['SampledVarsPb'].values())*subGroup.get('conditional_pb')
    self.inputInfo['ProbabilityWeight'] = self.inputInfo['PointProbability' ]
    # Call the model function "createNewInput" with the "values" dictionary just filled.
    # Add the new input path into the RunQueue system
    self.RunQueue['queue'].append(model.createNewInput(myInput,self.type,**self.inputInfo))
    self.RunQueue['identifiers'].append(self.inputInfo['prefix'])
    for key,value in self.inputInfo.items(): subGroup.add(key,value)
    if endInfo: subGroup.add('endInfo',copy.deepcopy(endInfo))
    # Call the model function "createNewInput" with the "values" dictionary just filled.
    return

  def localStillReady(self,ready): #, lastOutput= None
    """
    Function that inquires if there is at least an input the in the queue that needs to be run
    @ InOut, ready, boolean
    @ Out, boolean
    """
    if(self.counter == 0): return True
    if len(self.RunQueue['queue']) != 0: detReady = True
    else: detReady = False
    # since the RunQueue is empty, let's check if there are still branches running => if not => start the adaptive search
    self._checkIfStartAdaptive()
    if self.startAdaptive:
      #if self._endJobRunnable != 1: self._endJobRunnable = 1
      # retrieve the endHistory branches
      completedHistNames = []
      for treer in self.TreeInfo.values(): # this needs to be solved
        for ending in treer.iterProvidedFunction(self._checkCompleteHistory):
          completedHistNames.append(self.lastOutput.getParam(typeVar='inout',keyword='none',nodeid=ending.get('name'),serialize=False))
      # assemble a dictionary
      if len(completedHistNames) > 0:
        if len(completedHistNames[-1].values()) > 0:
          lastOutDict = {'inputs':{},'outputs':{}}
          for histd in completedHistNames:
            histdict = histd.values()[-1]
            for key in histdict['inputs' ].keys():
              if key not in lastOutDict['inputs'].keys(): lastOutDict['inputs'][key] = np.atleast_1d(histdict['inputs'][key])
              else                                      : lastOutDict['inputs'][key] = np.concatenate((np.atleast_1d(lastOutDict['inputs'][key]),np.atleast_1d(histdict['inputs'][key])))
            for key in histdict['outputs'].keys():
              if key not in lastOutDict['outputs'].keys(): lastOutDict['outputs'][key] = np.atleast_1d(histdict['outputs'][key])
              else                                       : lastOutDict['outputs'][key] = np.concatenate((np.atleast_1d(lastOutDict['outputs'][key]),np.atleast_1d(histdict['outputs'][key])))
        else: self.raiseAWarning('No Completed HistorySet! Not possible to start an adaptive search! Something went wrong!')
      if len(completedHistNames) > self.completedHistCnt:
        self.actualLastOutput = self.lastOutput
        self.lastOutput       = self.actualLastOutput
        ready = LimitSurfaceSearch.localStillReady(self,ready)
        self.completedHistCnt = len(completedHistNames)
      else: ready = False
      self.adaptiveReady = ready
      if ready or detReady and self.persistence > self.repetition : return True
      else: return False
    return detReady

  def localGenerateInput(self,model,myInput):
    """
    Will generate an input and associate it with a probability
      @ In, model, the model to evaluate
      @ In, myInput, list of original inputs
      @ Out, None
    """
    if self.startAdaptive:
      LimitSurfaceSearch.localGenerateInput(self,model,myInput)
      #the adaptive sampler created the next point sampled vars
      #find the closest branch
      closestBranch, cdfValues = self._checkClosestBranch()
      if closestBranch == None: self.raiseADebug('An usable branch for next candidate has not been found => create a parallel branch!')
      # add pbthresholds in the grid
      investigatedPoint = {}
      for key,value in cdfValues.items():
        # if self.insertAdaptBPb:
        #   ind = utils.find_le_index(self.branchProbabilities[self.toBeSampled[key]],value)
        #   if not ind: ind = 0
        #   if value not in self.branchProbabilities[self.toBeSampled[key]]:
        #     self.branchProbabilities[self.toBeSampled[key]].insert(ind,value)
        #     self.branchValues[self.toBeSampled[key]].insert(ind,self.distDict[key].ppf(value))

        ind = utils.find_le_index(self.branchProbabilities[self.toBeSampled[key]],value)
        if not ind: ind = 0
        if value not in self.branchProbabilities[self.toBeSampled[key]]:
          self.branchProbabilities[self.toBeSampled[key]].insert(ind,value)
          self.branchValues[self.toBeSampled[key]].insert(ind,self.distDict[key].ppf(value))
        investigatedPoint[self.toBeSampled[key]] = value
      # collect investigated point
      self.investigatedPoints.append(investigatedPoint)

      if closestBranch:
        info = self._retrieveBranchInfo(closestBranch)
        self._constructEndInfoFromBranch(model, myInput, info, cdfValues)
      else:
        # create a new tree, since there are no branches that are close enough to the adaptive request
        elm = ETS.Node(self.name + '_' + str(len(self.TreeInfo.keys())+1))
        elm.add('name', self.name + '_'+ str(len(self.TreeInfo.keys())+1))
        elm.add('start_time', 0.0)

        # Initialize the end_time to be equal to the start one...
        # It will modified at the end of each branch
        elm.add('end_time', 0.0)
        elm.add('runEnded',False)
        elm.add('running',True)
        elm.add('queue',False)
        elm.add('completedHistory', False)
        branchedLevel = {}
        for key,value in cdfValues.items():
          branchedLevel[self.toBeSampled[key]] = utils.index(self.branchProbabilities[self.toBeSampled[key]],value)
        # The dictionary branchedLevel is stored in the xml tree too. That's because
        # the advancement of the thresholds must follow the tree structure
        elm.add('branchedLevel', branchedLevel)
        # Here it is stored all the info regarding the DET => we create the info for all the branchings and we store them
        #self.TreeInfo[self.name + '_' + str(len(self.TreeInfo.keys())+1)] = ETS.NodeTree(copy.deepcopy(elm))
        self.TreeInfo[self.name + '_' + str(len(self.TreeInfo.keys())+1)] = ETS.NodeTree(elm)
        #self.branchedLevel.append(branchedLevel)
        self._createRunningQueueBeginOne(self.TreeInfo[self.name + '_' + str(len(self.TreeInfo.keys()))],branchedLevel, model,myInput)
        #self._createRunningQueueBegin(model,myInput)
    return DynamicEventTree.localGenerateInput(self,model,myInput)

  def localInputAndChecks(self,xmlNode):
    """
    Class specific inputs will be read here and checked for validity.
    @ In, xmlNode: The xml element node that will be checked against the
                   available options specific to this Sampler.
    """
    DynamicEventTree.localInputAndChecks(self,xmlNode)
    LimitSurfaceSearch.localInputAndChecks(self,xmlNode)
    if 'mode' in xmlNode.attrib.keys():
      if xmlNode.attrib['mode'].lower() == 'online': self.detAdaptMode = 2
      elif xmlNode.attrib['mode'].lower() == 'post': self.detAdaptMode = 1
      else:  self.raiseAnError(IOError,'unknown mode '+xmlNode.attrib['mode']+'. Available are "online" and "post"!')
    if 'noTransitionStrategy' in xmlNode.attrib.keys():
      if xmlNode.attrib['noTransitionStrategy'].lower() == 'mc'    : self.noTransitionStrategy = 1
      elif xmlNode.attrib['noTransitionStrategy'].lower() == 'grid': self.noTransitionStrategy = 2
      else:  self.raiseAnError(IOError,'unknown noTransitionStrategy '+xmlNode.attrib['noTransitionStrategy']+'. Available are "mc" and "grid"!')
    if 'updateGrid' in xmlNode.attrib.keys():
      if xmlNode.attrib['updateGrid'].lower() in utils.stringsThatMeanTrue(): self.insertAdaptBPb = True

  def _generateDistributions(self,availableDist,availableFunc):
    """
      Generates the distrbutions and functions.
      @ In, availDist, dict of distributions
      @ In, availDist, dict of functions
      @Out, None
    """
    DynamicEventTree._generateDistributions(self,availableDist,availableFunc)

  def localInitialize(self,solutionExport = None):
    """
    Will perform all initialization specific to this Sampler. This will be
    called at the beginning of each Step where this object is used. See base
    class for more details.
    @ InOut, solutionExport: a PointSet to hold the solution
    @ Out None
    """
    if self.detAdaptMode == 2: self.startAdaptive = True
    DynamicEventTree.localInitialize(self)
    LimitSurfaceSearch.localInitialize(self,solutionExport=solutionExport)
    self._endJobRunnable    = sys.maxsize

  def generateInput(self,model,oldInput):
    """
    Will generate an input
    @in model   : it is the instance of a model
    @in oldInput: [] a list of the original needed inputs for the model (e.g.
                     list of files, etc. etc)
    @return     : [] containing the new inputs -in reality it is the model that
                     returns this, the Sampler generates the values to be placed
                     in the model input
    """
    return DynamicEventTree.generateInput(self, model, oldInput)

  def localFinalizeActualSampling(self,jobObject,model,myInput):
    """
    General function (available to all samplers) that finalizes the sampling
    calculation just ended. See base class for more information.
    @ In, jobObject    : JobHandler Instance of the job (run) just finished
    @ In, model        : Model Instance... It may be a Code Instance, ROM, etc.
    @ In, myInput      : List of the original input files
    @ Out, None
    """
    returncode = DynamicEventTree.localFinalizeActualSampling(self,jobObject,model,myInput,genRunQueue=False)
    if returncode:
      self._createRunningQueue(model,myInput)
#
#
#
#
class FactorialDesign(Grid):
  """
  Samples the model on a given (by input) set of points
  """
  def __init__(self):
    """
    Default Constructor that will initialize member variables with reasonable
    defaults or empty lists/dictionaries where applicable.
    @ In, None
    @ Out, None
    """
    Grid.__init__(self)
    self.printTag = 'SAMPLER FACTORIAL DESIGN'
    # accepted types. full = full factorial, 2levelFract = 2-level fracional factorial, pb = Plackett-Burman design. NB. full factorial is equivalent to Grid sampling
    self.acceptedTypes = ['full','2levelfract','pb'] # accepted factorial types
    self.factOpt       = {}                          # factorial options (type,etc)
    self.designMatrix  = None                        # matrix container

  def localInputAndChecks(self,xmlNode):
    """
    Class specific xml inputs will be read here and checked for validity.
    Specifically, reading and construction of the grid.
    @ In, xmlNode: The xml element node that will be checked against the
                   available options specific to this Sampler.
    @ Out, None
    """
    Grid.localInputAndChecks(self,xmlNode)
    factsettings = xmlNode.find("FactorialSettings")
    if factsettings == None: self.raiseAnError(IOError,'FactorialSettings xml node not found!')
    facttype = factsettings.find("algorithmType")
    if facttype == None: self.raiseAnError(IOError,'node "algorithmType" not found in FactorialSettings xml node!!!')
    elif not facttype.text.lower() in self.acceptedTypes:self.raiseAnError(IOError,' "type" '+facttype.text+' unknown! Available are ' + ' '.join(self.acceptedTypes))
    self.factOpt['algorithmType'] = facttype.text.lower()
    if self.factOpt['algorithmType'] == '2levelfract':
      self.factOpt['options'] = {}
      self.factOpt['options']['gen'] = factsettings.find("gen")
      self.factOpt['options']['genMap'] = factsettings.find("genMap")
      if self.factOpt['options']['gen'] == None: self.raiseAnError(IOError,'node "gen" not found in FactorialSettings xml node!!!')
      if self.factOpt['options']['genMap'] == None: self.raiseAnError(IOError,'node "genMap" not found in FactorialSettings xml node!!!')
      self.factOpt['options']['gen'] = self.factOpt['options']['gen'].text.split(',')
      self.factOpt['options']['genMap'] = self.factOpt['options']['genMap'].text.split(',')
      if len(self.factOpt['options']['genMap']) != len(self.gridInfo.keys()): self.raiseAnError(IOError,'number of variable in genMap != number of variables !!!')
      if len(self.factOpt['options']['gen']) != len(self.gridInfo.keys())   : self.raiseAnError(IOError,'number of variable in gen != number of variables !!!')
      rightOrder = [None]*len(self.gridInfo.keys())
      if len(self.factOpt['options']['genMap']) != len(self.factOpt['options']['gen']): self.raiseAnError(IOError,'gen and genMap different size!')
      if len(self.factOpt['options']['genMap']) != len(self.gridInfo.keys()): self.raiseAnError(IOError,'number of gen attributes and variables different!')
      for ii,var in enumerate(self.factOpt['options']['genMap']):
        if var not in self.gridInfo.keys(): self.raiseAnError(IOError,' variable "'+var+'" defined in genMap block not among the inputted variables!')
        rightOrder[self.axisName.index(var)] = self.factOpt['options']['gen'][ii]
      self.factOpt['options']['orderedGen'] = rightOrder
    if self.factOpt['algorithmType'] != 'full':
      self.externalgGridCoord = True
      for varname in self.gridInfo.keys():
        if len(self.gridEntity.returnParameter("gridInfo")[varname][2]) != 2:
          self.raiseAnError(IOError,'The number of levels for type '+
                        self.factOpt['algorithmType'] +' must be 2! In variable '+varname+ ' got number of levels = ' +
                        str(len(self.gridEntity.returnParameter("gridInfo")[varname][2])))
    else: self.externalgGridCoord = False

  def localAddInitParams(self,tempDict):
    """
    Appends a given dictionary with class specific member variables and their
    associated initialized values.
    @ InOut, tempDict: The dictionary where we will add the initialization
                       parameters specific to this Sampler.
    """
    Grid.localAddInitParams(self,tempDict)
    for key,value in self.factOpt.items():
      if key != 'options': tempDict['Factorial '+key] = value
      else:
        for kk,val in value.items(): tempDict['Factorial options '+kk] = val

  def localInitialize(self):
    """
    This method initialize the factorial matrix. No actions are taken for full-factorial since it is equivalent to the Grid sampling this sampler is based on
    """
    Grid.localInitialize(self)
    if   self.factOpt['algorithmType'] == '2levelfract': self.designMatrix = doe.fracfact(' '.join(self.factOpt['options']['orderedGen'])).astype(int)
    elif self.factOpt['algorithmType'] == 'pb'         : self.designMatrix = doe.pbdesign(len(self.gridInfo.keys())).astype(int)
    if self.designMatrix != None:
      self.designMatrix[self.designMatrix == -1] = 0 # convert all -1 in 0 => we can access to the grid info directly
      self.limit = self.designMatrix.shape[0]        # the limit is the number of rows

  def localGenerateInput(self,model,myInput):
    """
    Will generate an input and associate it with a probability
      @ In, model, the model to evaluate
      @ In, myInput, list of original inputs (unused)
      @ Out, None
    """
    if self.factOpt['algorithmType'] == 'full':  Grid.localGenerateInput(self,model, myInput)
    else:
      self.gridCoordinate = self.designMatrix[self.counter - 1][:].tolist()
      Grid.localGenerateInput(self,model, myInput)
#
#
#
#
class ResponseSurfaceDesign(Grid):
  """
  Samples the model on a given (by input) set of points
  """
  def __init__(self):
    """
    Default Constructor that will initialize member variables with reasonable
    defaults or empty lists/dictionaries where applicable.
    @ In, None
    @ Out, None
    """
    Grid.__init__(self)
    self.limit    = 1
    self.printTag = 'SAMPLER RESPONSE SURF DESIGN'
    self.respOpt         = {}                                    # response surface design options (type,etc)
    self.designMatrix    = None                                  # matrix container
    self.bounds          = {}                                    # dictionary of lower and upper
    self.mapping         = {}                                    # mapping between designmatrix coordinates and position in grid
    self.minNumbVars     = {'boxbehnken':3,'centralcomposite':2} # minimum number of variables
    # dictionary of accepted types and options (required True, optional False)
    self.acceptedOptions = {'boxbehnken':['ncenters'], 'centralcomposite':['centers','alpha','face']}

  def localInputAndChecks(self,xmlNode):
    """reading and construction of the grid"""
    Grid.localInputAndChecks(self,xmlNode)
    factsettings = xmlNode.find("ResponseSurfaceDesignSettings")
    if factsettings == None: self.raiseAnError(IOError,'ResponseSurfaceDesignSettings xml node not found!')
    facttype = factsettings.find("algorithmType")
    if facttype == None: self.raiseAnError(IOError,'node "algorithmType" not found in ResponseSurfaceDesignSettings xml node!!!')
    elif not facttype.text.lower() in self.acceptedOptions.keys():self.raiseAnError(IOError,'"type" '+facttype.text+' unknown! Available are ' + ' '.join(self.acceptedOptions.keys()))
    self.respOpt['algorithmType'] = facttype.text.lower()
    # set defaults
    if self.respOpt['algorithmType'] == 'boxbehnken': self.respOpt['options'] = {'ncenters':None}
    else                                             : self.respOpt['options'] = {'centers':(4,4),'alpha':'orthogonal','face':'circumscribed'}
    for child in factsettings:
      if child.tag not in 'algorithmType': self.respOpt['options'][child.tag] = child.text.lower()
    # start checking
    for key,value in self.respOpt['options'].items():
      if key not in self.acceptedOptions[facttype.text.lower()]: self.raiseAnError(IOError,'node '+key+' unknown. Available are "'+' '.join(self.acceptedOptions[facttype.text.lower()])+'"!!')
      if self.respOpt['algorithmType'] == 'boxbehnken':
        if key == 'ncenters':
          if self.respOpt['options'][key] != None:
            try   : self.respOpt['options'][key] = int(value)
            except: self.raiseAnError(IOError,'"'+key+'" is not an integer!')
      else:
        if key == 'centers':
          if len(value.split(',')) != 2: self.raiseAnError(IOError,'"'+key+'" must be a comma separated string of 2 values only!')
          try: self.respOpt['options'][key] = (int(value.split(',')[0]),int(value.split(',')[1]))
          except: self.raiseAnError(IOError,'"'+key+'" values must be integers!!')
        if key == 'alpha':
          if value not in ['orthogonal','rotatable']: self.raiseAnError(IOError,'Not recognized options for node ' +'"'+key+'". Available are "orthogonal","rotatable"!')
        if key == 'face':
          if value not in ['circumscribed','faced','inscribed']: self.raiseAnError(IOError,'Not recognized options for node ' +'"'+key+'". Available are "circumscribed","faced","inscribed"!')
    gridInfo = self.gridEntity.returnParameter('gridInfo')
    if len(self.toBeSampled.keys()) != len(gridInfo.keys()): self.raiseAnError(IOError,'inconsistency between number of variables and grid specification')
    for varName, values in gridInfo.items():
      if values[1] != "custom" : self.raiseAnError(IOError,"The grid construct needs to be custom for variable "+varName)
      if len(values[2]) != 2   : self.raiseAnError(IOError,"The number of values can be accepted are only 2 (lower and upper bound) for variable "+varName)
    self.gridCoordinate = [None]*len(self.axisName)
    if len(self.gridCoordinate) < self.minNumbVars[self.respOpt['algorithmType']]: self.raiseAnError(IOError,'minimum number of variables for type "'+ self.respOpt['type'] +'" is '+str(self.minNumbVars[self.respOpt['type']])+'!!')
    self.externalgGridCoord = True

  def localAddInitParams(self,tempDict):
    """
    Appends a given dictionary with class specific member variables and their
    associated initialized values.
    @ InOut, tempDict: The dictionary where we will add the initialization
                       parameters specific to this Sampler.
    """
    Grid.localAddInitParams(self,tempDict)
    for key,value in self.respOpt.items():
      if key != 'options': tempDict['Response Design '+key] = value
      else:
        for kk,val in value.items(): tempDict['Response Design options '+kk] = val

  def localInitialize(self):
    """
    This method initialize the response matrix. No actions are taken for full-factorial since it is equivalent to the Grid sampling this sampler is based on
    """
    if   self.respOpt['algorithmType'] == 'boxbehnken'      : self.designMatrix = doe.bbdesign(len(self.gridInfo.keys()),center=self.respOpt['options']['ncenters'])
    elif self.respOpt['algorithmType'] == 'centralcomposite': self.designMatrix = doe.ccdesign(len(self.gridInfo.keys()), center=self.respOpt['options']['centers'], alpha=self.respOpt['options']['alpha'], face=self.respOpt['options']['face'])
    gridInfo   = self.gridEntity.returnParameter('gridInfo')
    stepLength = {}
    for cnt, varName in enumerate(self.axisName):
      self.mapping[varName] = np.unique(self.designMatrix[:,cnt]).tolist()
      gridInfo[varName] = (gridInfo[varName][0],gridInfo[varName][1],InterpolatedUnivariateSpline(np.array([min(self.mapping[varName]), max(self.mapping[varName])]),
                           np.array([min(gridInfo[varName][2]), max(gridInfo[varName][2])]), k=1)(self.mapping[varName]).tolist())
      stepLength[varName] = [round(gridInfo[varName][-1][k+1] - gridInfo[varName][-1][k],14) for k in range(len(gridInfo[varName][-1])-1)]
    self.gridEntity.updateParameter("stepLength", stepLength, False)
    self.gridEntity.updateParameter("gridInfo", gridInfo)
    Grid.localInitialize(self)
    self.limit = self.designMatrix.shape[0]

  def localGenerateInput(self,model,myInput):
    gridcoordinate = self.designMatrix[self.counter - 1][:].tolist()
    for cnt, varName in enumerate(self.axisName): self.gridCoordinate[cnt] = self.mapping[varName].index(gridcoordinate[cnt])
    Grid.localGenerateInput(self,model, myInput)
#
#
#
#
class SparseGridCollocation(Grid):
  def __init__(self):
    """
    Default Constructor that will initialize member variables with reasonable
    defaults or empty lists/dictionaries where applicable.
    @ In, None
    @ Out, None
    """
    Grid.__init__(self)
    self.type           = 'SparseGridCollocationSampler'
    self.printTag       = 'SAMPLER '+self.type.upper()
    self.assemblerObjects={}    #dict of external objects required for assembly
    self.maxPolyOrder   = None  #L, the relative maximum polynomial order to use in any dimension
    self.indexSetType   = None  #TP, TD, or HC; the type of index set to use
    self.adaptive       = False #TODO
    self.polyDict       = {}    #varName-indexed dict of polynomial types
    self.quadDict       = {}    #varName-indexed dict of quadrature types
    self.importanceDict = {}    #varName-indexed dict of importance weights
    self.maxPolyOrder   = None  #integer, relative maximum polynomial order to be used in any one dimension
    self.lastOutput     = None  #pointer to output dataObjects object
    self.ROM            = None  #pointer to ROM
    self.jobHandler     = None  #pointer to job handler for parallel runs
    self.doInParallel   = True  #compute sparse grid in parallel flag, recommended True
    self.existing       = []    #restart data points

    self._addAssObject('ROM','1')

  def _localWhatDoINeed(self):
    """
    This method is a local mirror of the general whatDoINeed method.
    It is implemented by the samplers that need to request special objects
    @ In , None, None
    @ Out, needDict, list of objects needed
    """
    gridDict = Grid._localWhatDoINeed(self)
    gridDict['internal'] = [(None,'jobHandler')]
    return gridDict

  def _localGenerateAssembler(self,initDict):
    """Generates the assembler.
    @ In, initDict, dict of init objects
    @ Out, None
    """
    Grid._localGenerateAssembler(self, initDict)
    self.jobHandler = initDict['internal']['jobHandler']
    #do a distributions check for ND
    for dist in self.distDict.values():
      if isinstance(dist,Distributions.NDimensionalDistributions): self.raiseAnError(IOError,'ND Dists not supported for this sampler (yet)!')

  def localInputAndChecks(self,xmlNode):
    """
    Reads in XML node
    @ In, xmlNode, XML node, input xml
    @ Out, None
    """
    self.doInParallel = xmlNode.attrib['parallel'].lower() in ['1','t','true','y','yes'] if 'parallel' in xmlNode.attrib.keys() else True
    self.writeOut = xmlNode.attrib['outfile'] if 'outfile' in xmlNode.attrib.keys() else None
    for child in xmlNode:
      if child.tag == 'Distribution':
        varName = '<distribution>'+child.attrib['name']
      elif child.tag == 'variable':
        varName = child.attrib['name']
        self.axisName.append(varName)

  def localInitialize(self):
    """Performs local initialization
    @ In, None
    @ Out, None
    """
    for key in self.assemblerDict.keys():
      if 'ROM' in key:
        for value in self.assemblerDict[key]: self.ROM = value[3]
    SVLs = self.ROM.SupervisedEngine.values()
    SVL = SVLs[0] #often need only one
    self.features = SVL.features
    self._generateQuadsAndPolys(SVL)
    #print out the setup for each variable.
    msg=self.printTag+' INTERPOLATION INFO:\n'
    msg+='    Variable | Distribution | Quadrature | Polynomials\n'
    for v in self.quadDict.keys():
      msg+='   '+' | '.join([v,self.distDict[v].type,self.quadDict[v].type,self.polyDict[v].type])+'\n'
    msg+='    Polynomial Set Degree: '+str(self.maxPolyOrder)+'\n'
    msg+='    Polynomial Set Type  : '+str(SVL.indexSetType)+'\n'
    self.raiseADebug(msg)

    self.raiseADebug('Starting index set generation...')
    self.indexSet = IndexSets.returnInstance(SVL.indexSetType,self)
    self.indexSet.initialize(self.distDict,self.importanceDict,self.maxPolyOrder)
    if self.indexSet.type=='Custom':
      self.indexSet.setPoints(SVL.indexSetVals)

    self.raiseADebug('Starting sparse grid generation...')
    self.sparseGrid = Quadratures.SparseQuad()
    # NOTE this is the most expensive step thus far; try to do checks before here
    self.sparseGrid.initialize(self.features,self.indexSet,self.distDict,self.quadDict,self.jobHandler,self.messageHandler)

    if self.writeOut != None:
      msg=self.sparseGrid.__csv__()
      outFile=file(self.writeOut,'w')
      outFile.writelines(msg)
      outFile.close()

    #if restart, figure out what runs we need; else, all of them
    if self.restartData != None:
      inps = self.restartData.getInpParametersValues()
      #make reorder map
      reordmap=list(inps.keys().index(i) for i in self.features)
      solns = list(v for v in inps.values())
      ordsolns = [solns[i] for i in reordmap]
      self.existing = zip(*ordsolns)

    self.limit=len(self.sparseGrid)
    self.raiseADebug('Size of Sparse Grid  :'+str(self.limit))
    self.raiseADebug('Number from Restart :'+str(len(self.existing)))
    self.raiseADebug('Number of Runs Needed :'+str(self.limit-len(self.existing)))
    self.raiseADebug('Finished sampler generation.')

    self.raiseADebug('indexset:',self.indexSet)
    for SVL in self.ROM.SupervisedEngine.values():
      SVL.initialize({'SG':self.sparseGrid,
                      'dists':self.distDict,
                      'quads':self.quadDict,
                      'polys':self.polyDict,
                      'iSet':self.indexSet})

  def _generateQuadsAndPolys(self,SVL):
    """
      Builds the quadrature objects, polynomial objects, and importance weights for all
      the distributed variables.  Also sets maxPolyOrder.
      @ In, SVL, one of the SupervisedEngine objects from the ROM
      @ Out, None
    """
    ROMdata = SVL.interpolationInfo()
    self.maxPolyOrder = SVL.maxPolyOrder
    #check input space consistency
    samVars=self.axisName[:]
    romVars=SVL.features[:]
    try:
      for v in self.axisName:
        samVars.remove(v)
        romVars.remove(v)
    except ValueError:
      self.raiseAnError(IOError,'variable '+v+' used in sampler but not ROM features! Collocation requires all vars in both.')
    if len(romVars)>0:
      self.raiseAnError(IOError,'variables '+str(romVars)+' specified in ROM but not sampler! Collocation requires all vars in both.')
    for v in ROMdata.keys():
      if v not in self.axisName:
        self.raiseAnError(IOError,'variable '+v+' given interpolation rules but '+v+' not in sampler!')
      else:
        self.gridInfo[v] = ROMdata[v] #quad, poly, weight
    #set defaults, then replace them if they're asked for
    for v in self.axisName:
      if v not in self.gridInfo.keys():
        self.gridInfo[v]={'poly':'DEFAULT','quad':'DEFAULT','weight':'1'}
    #establish all the right names for the desired types
    for varName,dat in self.gridInfo.items():
      if dat['poly'] == 'DEFAULT': dat['poly'] = self.distDict[varName].preferredPolynomials
      if dat['quad'] == 'DEFAULT': dat['quad'] = self.distDict[varName].preferredQuadrature
      polyType=dat['poly']
      subType = None
      distr = self.distDict[varName]
      if polyType == 'Legendre':
        if distr.type == 'Uniform':
          quadType=dat['quad']
        else:
          quadType='CDF'
          subType=dat['quad']
          if subType not in ['Legendre','ClenshawCurtis']:
            self.raiseAnError(IOError,'Quadrature '+subType+' not compatible with Legendre polys for '+distr.type+' for variable '+varName+'!')
      else:
        quadType=dat['quad']
      if quadType not in distr.compatibleQuadrature:
        self.raiseAnError(IOError,' Quadrature type "'+quadType+'" is not compatible with variable "'+varName+'" distribution "'+distr.type+'"')

      quad = Quadratures.returnInstance(quadType,self,Subtype=subType)
      quad.initialize(distr,self.messageHandler)
      self.quadDict[varName]=quad

      poly = OrthoPolynomials.returnInstance(polyType,self)
      poly.initialize(quad,self.messageHandler)
      self.polyDict[varName] = poly

      self.importanceDict[varName] = float(dat['weight'])

  def localGenerateInput(self,model,myInput):
    """
      Provide the next point in the sparse grid.
      @ In, model, the model to evaluate
      @ In, myInput, list of original inputs
      @ Out, None
    """
    found=False
    while not found:
      try: pt,weight = self.sparseGrid[self.counter-1]
      except IndexError: raise utils.NoMoreSamplesNeeded
      if pt in self.existing:
        self.counter+=1
        if self.counter==self.limit: raise utils.NoMoreSamplesNeeded
        continue
      else:
        found=True
        for v,varName in enumerate(self.sparseGrid.varNames):
          self.values[varName] = pt[v]
          self.inputInfo['SampledVarsPb'][varName] = self.distDict[varName].pdf(self.values[varName])
        self.inputInfo['PointProbability'] = reduce(mul,self.inputInfo['SampledVarsPb'].values())
        self.inputInfo['ProbabilityWeight'] = weight
        self.inputInfo['SamplerType'] = 'Sparse Grid Collocation'
#
#
#
#
class AdaptiveSparseGrid(AdaptiveSampler,SparseGridCollocation):
  def __init__(self):
    """
    Default Constructor that will initialize member variables with reasonable
    defaults or empty lists/dictionaries where applicable.
    @ In, None
    @ Out, None
    """
    SparseGridCollocation.__init__(self)
    self.type             = 'AdaptiveSparseGridSampler'
    self.printTag         = self.type
    self.solns            = None #TimePointSet of solutions -> assembled
    self.ROM              = None #eventual final ROM object
    self.activeSGs        = OrderedDict() #list of potential SGs
    self.maxPolyOrder     = 0
    self.persistence      = 0    #number of forced iterations, default 2
    self.error            = 0    #estimate of percent of moment calculated so far
    self.moment           = 0
    self.oldSG            = None #previously-accepted sparse grid
    self.convType         = None #convergence criterion to use
    self.existing         = {}
    self.batchDone        = True #flag for whether jobHandler has complete batch or not

    self._addAssObject('TargetEvaluation','1')

  def localInputAndChecks(self,xmlNode):
    """
    Reads in XML node
    @ In, xmlNode, XML node, input xml
    @ Out, None
    """
    SparseGridCollocation.localInputAndChecks(self,xmlNode)
    if 'Convergence' not in list(c.tag for c in xmlNode): self.raiseAnError(IOError,'Convergence node not found in input!')
    convnode = xmlNode.find('Convergence')
    self.convType     = convnode.attrib['target']
    self.maxPolyOrder = int(convnode.attrib.get('maxPolyOrder',10))
    self.persistence  = int(convnode.attrib.get('persistence',2))
    self.convValue    = float(convnode.text)

  def  localInitialize(self):
    """Performs local initialization
    @ In, None
    @ Out, None
    """
    #set a pointer to the end-product ROM
    self.ROM = self.assemblerDict['ROM'][0][3]
    #obtain the DataObject that contains evaluations of the model
    self.solns = self.assemblerDict['TargetEvaluation'][0][3]
    #set a pointer to the GaussPolynomialROM object
    SVLs = self.ROM.SupervisedEngine.values()
    SVL = SVLs[0] #sampler doesn't always care about which target
    self.features=SVL.features #the input space variables
    mpo = self.maxPolyOrder #save it to re-set it after calling generateQuadsAndPolys
    self._generateQuadsAndPolys(SVL) #lives in GaussPolynomialRom object
    self.maxPolyOrder = mpo #re-set it

    #print out the setup for each variable.
    self.raiseADebug(' INTERPOLATION INFO:')
    self.raiseADebug('    Variable | Distribution | Quadrature | Polynomials')
    for v in self.quadDict.keys():
      self.raiseADebug('   '+' | '.join([v,self.distDict[v].type,self.quadDict[v].type,self.polyDict[v].type]))
    self.raiseADebug('    Polynomial Set Type  : adaptive')

    #create the index set
    self.raiseADebug('Starting index set generation...')
    self.indexSet = IndexSets.returnInstance('AdaptiveSet',self)
    self.indexSet.initialize(self.distDict,self.importanceDict,self.maxPolyOrder)

    #set up the already-existing solutions (and re-order the inputs appropriately)
    self._updateExisting()

    #make the first sparse grid ('dummy' is an unneeded index set)
    self.sparseGrid,dummy = self._makeSparseQuad(self.indexSet.active.keys())

    #set up the points we need RAVEN to run before we can continue
    self.neededPoints = []
    self.pointsNeededToMakeROM = []
    for pt in self.sparseGrid.points()[:]:
      if pt not in self.pointsNeededToMakeROM:
        self.pointsNeededToMakeROM.append(pt)
      if pt not in self.neededPoints and pt not in self.existing.keys():
        self.neededPoints.append(pt)

  def _makeSparseQuad(self,points=[]):
    """
      Generates a sparseGrid object using the self.indexSet adaptively established points
      as well as and additional points passed in (often the indexSet's adaptive points).
      Also returns the index set used to generate the sparse grid.
      @ In, points, list of tuples
      @ Out, (sparseGrid, indexSet) object tuple
    """
    sparseGrid = Quadratures.SparseQuad()
    iset = IndexSets.returnInstance('Custom',self)
    iset.initialize(self.distDict,self.importanceDict,self.maxPolyOrder)
    iset.setPoints(self.indexSet.points)
    iset.addPoints(points)
    sparseGrid.initialize(self.features,iset,self.distDict,self.quadDict,self.jobHandler,self.messageHandler)
    return sparseGrid,iset

  def _makeARom(self,grid,inset):
    """
      Generates a GaussPolynomialRom object using the passed in sparseGrid and indexSet,
      otherwise fundamentally a copy of the end-target ROM.
      @ In, grid, a sparseGrid object
      @ In, inset, a indexSet object
      @ Out, a GaussPolynomialROM object
    """
    #deepcopy prevents overwriting
    rom  = copy.deepcopy(self.ROM)
    sg   = copy.deepcopy(grid)
    iset = copy.deepcopy(inset)
    sg.messageHandler   = self.messageHandler
    iset.messageHandler = self.messageHandler
    rom.messageHandler  = self.messageHandler
    for svl in rom.SupervisedEngine.values():
      svl.initialize({'SG'   :sg,
                      'dists':self.distDict,
                      'quads':self.quadDict,
                      'polys':self.polyDict,
                      'iSet' :iset
                      })
    #while the training won't always need all of solns, it is smart enough to take what it needs
    rom.train(self.solns)
    return rom

  def _impactParameter(self,new,old):
    """
      Calculates the impact factor g_k based on the Ayres-Eaton 2015 paper model.
      @ In, new, the new metric
      @ In, old, the old metric
      @ Out, the impact parameter
    """
    if abs(old)>1e-14: return((new-old)/old)
    else: return new

  def _updateExisting(self):
    """
      Goes through the stores solutions PointSet and pulls out solutions, ordering them
      by the order the features we're evaluating.
      @ In, None
      @ Out, None
    """
    if not self.solns.isItEmpty():
      inps = self.solns.getInpParametersValues()
      outs = self.solns.getOutParametersValues()
      #make reorder map
      reordmap=list(inps.keys().index(i) for i in self.features)
      solns = list(v for v in inps.values())
      ordsolns = [solns[i] for i in reordmap]
      existinginps = zip(*ordsolns)
      outvals = zip(*list(v for v in outs.values()))
      self.existing = dict(zip(existinginps,outvals))

  def _integrateFunction(self,sg,r,i):
    """
      Uses the sparse grid sg to effectively integrate the r-th moment of the model.
      @ In, sg, sparseGrid object
      @ In, r, integer moment
      @ In, i, index of target to evaluate
      @ Out, float, approximate integral
    """
    tot=0
    for n in range(len(sg)):
      pt,wt = sg[n]
      if pt not in self.existing.keys(): self.raiseAnError(RuntimeError,'Trying to integrate with point',pt,'but it is not in the solutions!')
      tot+=self.existing[pt][i]**r*wt
    return tot

  def _convergence(self,sparseGrid,iset,i):
    """
      Checks the convergence of the adaptive index set via one of several ways, currently "mean", "variance", or "coeffs",
      meaning the moment coefficients of the stochastic polynomial expansion.
      @ In, sparseGrid, sparseGrid object
      @ In, iset, indexSet object
      @ In, i, index of target to check convergence with respect to
      @ Out, estimated impact factor for this index set and sparse grid
    """
    if self.convType.lower()=='mean':
      new = self._integrateFunction(sparseGrid,1,i)
      if self.oldSG!=None: old = self._integrateFunction(self.oldSG,1,i)
      else: old = 0
      impact = self._impactParameter(new,old)
    elif self.convType.lower()=='variance':
      new = self._integrateFunction(sparseGrid,2,i)
      if self.oldSG!=None:
        old = self._integrateFunction(self.oldSG,2,i)
      else: old = 0
      impact = self._impactParameter(new,old)
    elif self.convType.lower()=='coeffs':
      new = self._makeARom(sparseGrid,iset).SupervisedEngine.values()[i]
      tot = 0 #for L2 norm of coeffs
      if self.oldSG != None:
        oSG,oSet = self._makeSparseQuad()
        old = self._makeARom(oSG,oSet).SupervisedEngine.values()[i]
      else: old=None
      for coeff in new.polyCoeffDict.keys():
        if old!=None and coeff in old.polyCoeffDict.keys():
          n = new.polyCoeffDict[coeff]
          o = old.polyCoeffDict[coeff]
          tot+= (n - o)**2
        else:
          tot+= new.polyCoeffDict[coeff]**2
      impact = np.sqrt(tot)
    else: self.raiseAnError(KeyError,'Unexpected convergence criteria:',self.convType)
    return impact

  def localStillReady(self,ready):
    """
      Determines what additional points are necessary for RAVEN to run.
      @ In, ready, bool, true if ready
      @ Out, ready, bool, true if ready
    """
    #update existing solutions
    self._updateExisting()
    #if we're not ready elsewhere, just be not ready
    if ready==False: return ready
    #if we still have a list of points to sample, just keep on trucking.
    if len(self.neededPoints)>0: return True
    #if points all submitted but not all done, not ready for now.
    if not self.batchDone:
      return False
    #if no points to check right now, search for points to sample
    while len(self.neededPoints)<1:
      self.raiseADebug('')
      self.raiseADebug('Evaluating new points...')
      #update QoIs and impact parameters
      self.error=0
      #re-evaluate impact of active set, since it could have changed
      for active in self.indexSet.active.keys():
        #create new SG using active point
        sparseGrid,iset = self._makeSparseQuad(active)
        #store it
        self.activeSGs[active]=sparseGrid
        #get impact from  convergence
        av_impact = 0
        for i,_ in enumerate(self.ROM.SupervisedEngine.keys()):
          av_impact += self._convergence(sparseGrid,iset,i)
        impact = av_impact/float(len(self.ROM.SupervisedEngine.keys()))
        #stash the sparse grid, impact factor for future reference
        self.indexSet.setSG(active,sparseGrid)
        self.indexSet.setImpact(active,impact)
        #the estimated error is the sum of all the impacts
        self.error+=impact
      self.raiseADebug('  estimated remaining error:',self.error)
      self.raiseADebug('  target error:',self.convValue)
      if abs(self.error)<self.convValue and len(self.indexSet.points)>self.persistence:
        self.raiseADebug('converged estimated error:',self.error)
        #clear the active index set
        for key in self.indexSet.active.keys():
          if self.indexSet.active[key]==None: del self.indexSet.active[key]
        break
      #if we're not converged...
      self.raiseADebug('new iset:')
      self.indexSet.printOut()
      #store the old rom, if we have it
      if len(self.indexSet.points)>1:
        self.oldSG = self.activeSGs[self.indexSet.newestPoint]
      #get the active point with the biggest impact and make him permanent
      point,impact = self.indexSet.expand()
      # find the forward points of the most effective point
      self.indexSet.forward(point,self.maxPolyOrder)
      #find the new points needed to evaluate, if any (there should be usually)
      for point in self.indexSet.active.keys():
        sparseGrid,dummy=self._makeSparseQuad(point)
        for pt in sparseGrid.points()[:]:
          if pt not in self.pointsNeededToMakeROM:
            self.pointsNeededToMakeROM.append(pt)
          if pt not in self.neededPoints and pt not in self.existing.keys():
            self.neededPoints.append(pt)
    #if we exited the while-loop searching for new points and there aren't any, we're done!
    if len(self.neededPoints)==0:
      self.indexSet.printOut()
      self.finalizeROM()
      return False
    #otherwise, we have work to do.
    return True

  def finalizeROM(self):
    """
      Initializes final target ROM with necessary objects for training.
      @ In, None
      @ Out, None
    """
    self.raiseADebug('No more samples to try! Declaring sampling complete.')
    #initialize final rom with final sparse grid and index set
    self.sparseGrid = Quadratures.SparseQuad()
    self.sparseGrid.initialize(self.features,self.indexSet,self.distDict,self.quadDict,self.jobHandler,self.messageHandler)
    for SVL in self.ROM.SupervisedEngine.values():
      SVL.initialize({'SG':self.sparseGrid,
                      'dists':self.distDict,
                      'quads':self.quadDict,
                      'polys':self.polyDict,
                      'iSet':self.indexSet,
                      'numRuns':len(self.pointsNeededToMakeROM)})
    self.indexSet.printHistory()
    self.indexSet.writeHistory()

  def localGenerateInput(self,model,myInput):
    """
      Generates an input. Parameters inherited.
      @ In, model, unused
      @ In, myInput, unused
    """
    pt = self.neededPoints.pop() # [self.counter-1]
    for v,varName in enumerate(self.sparseGrid.varNames):
      self.values[varName] = pt[v]
      self.inputInfo['SampledVarsPb'][varName] = self.distDict[varName].pdf(self.values[varName])
    self.inputInfo['PointProbability'] = reduce(mul,self.inputInfo['SampledVarsPb'].values())
    self.inputInfo['SamplerType'] = self.type

  def localFinalizeActualSampling(self,jobObject,model,myInput):
    """Performs actions after samples have been collected.
    @ In, jobObject, the job that finished
    @ In, model, the model that was run
    @ In, myInput, the input used for the run
    @Out, None
    """
    #check if all sampling is done
    if self.jobHandler.isFinished(): self.batchDone = True
    else: self.batchDone = False
#
#
#
#
class Sobol(SparseGridCollocation):
  def __init__(self):
    """
    Default Constructor that will initialize member variables with reasonable
    defaults or empty lists/dictionaries where applicable.
    @ In, None
    @ Out, None
    """
    Grid.__init__(self)
    self.type           = 'SobolSampler'
    self.printTag       = 'SAMPLER SOBOL'
    self.assemblerObjects={}    #dict of external objects required for assembly
    self.maxPolyOrder   = None  #L, the relative maximum polynomial order to use in any dimension
    self.sobolOrder     = None  #S, the order of the HDMR expansion (1,2,3), queried from the sobol ROM
    self.indexSetType   = None  #the type of index set to use, queried from the sobol ROM
    self.polyDict       = {}    #varName-indexed dict of polynomial types
    self.quadDict       = {}    #varName-indexed dict of quadrature types
    self.importanceDict = {}    #varName-indexed dict of importance weights
    self.references     = {}    #reference (mean) values for distributions, by var
    self.solns          = None  #pointer to output dataObjects object
    self.ROM            = None  #pointer to sobol ROM
    self.jobHandler     = None  #pointer to job handler for parallel runs
    self.doInParallel   = True  #compute sparse grid in parallel flag, recommended True
    self.existing       = []

    self._addAssObject('ROM','1')

  def _localWhatDoINeed(self):
    """
      Used to obtain necessary objects.
      @ In, None
      @ Out, None
    """
    gridDict = Grid._localWhatDoINeed(self)
    gridDict['internal'] = [(None,'jobHandler')]
    return gridDict

  def _localGenerateAssembler(self,initDict):
    """
      Used to obtain necessary objects.
      @ In, initDict, dictionary of objects required to initialize
      @ Out, None
    """
    Grid._localGenerateAssembler(self, initDict)
    self.jobHandler = initDict['internal']['jobHandler']

  def localInputAndChecks(self,xmlNode):
    """
      Extended readMoreXML after other objects are instantiated
      @ In, xmlNode, xmlNode object whose head should be Sobol under Sampler.
      @ Out, None
    """
    self.doInParallel = xmlNode.attrib['parallel'].lower() in ['1','t','true','y','yes'] if 'parallel' in xmlNode.attrib.keys() else True
    self.writeOut = xmlNode.attrib['outfile'] if 'outfile' in xmlNode.attrib.keys() else None
    for child in xmlNode:
      if child.tag == 'Distribution':
        varName = '<distribution>'+child.attrib['name']
      elif child.tag == 'variable':
        varName = child.attrib['name']
        self.axisName.append(varName)

  def localInitialize(self):
    """
      Initializes Sampler, including building sub-ROMs for Sobol decomposition.  Note that re-using this
      sampler will destroy any ROM trained and attached to this sampler, and can be retrained after sampling.
      @ In, None
      @ Out, None
    """
    for key in self.assemblerDict.keys():
      if 'ROM' in key:
        indice = 0
        for value in self.assemblerDict[key]:
          self.ROM = self.assemblerDict[key][indice][3]
          indice += 1
    #make combination of ROMs that we need
    self.targets  = self.ROM.SupervisedEngine.keys()
    SVLs = self.ROM.SupervisedEngine.values()
    SVL = SVLs[0]
    self.sobolOrder = SVL.sobolOrder
    self._generateQuadsAndPolys(SVL)
    features = SVL.features
    needCombos = itertools.chain.from_iterable(itertools.combinations(features,r) for r in range(self.sobolOrder+1))
    self.SQs={}
    self.ROMs={} #keys are [target][combo]
    for t in self.targets: self.ROMs[t]={}
    for combo in needCombos:
      if len(combo)==0:
        continue
      distDict={}
      quadDict={}
      polyDict={}
      imptDict={}
      limit=0
      for c in combo:
        distDict[c]=self.distDict[c]
        quadDict[c]=self.quadDict[c]
        polyDict[c]=self.polyDict[c]
        imptDict[c]=self.importanceDict[c]
      iset=IndexSets.returnInstance(SVL.indexSetType,self)
      iset.initialize(distDict,imptDict,SVL.maxPolyOrder)
      self.SQs[combo] = Quadratures.SparseQuad()
      self.SQs[combo].initialize(combo,iset,distDict,quadDict,self.jobHandler,self.messageHandler)
      # initDict is for SVL.__init__()
      initDict={'IndexSet'       :iset.type,        # type of index set
                'PolynomialOrder':SVL.maxPolyOrder, # largest polynomial
                'Interpolation'  :SVL.itpDict,      # polys, quads per input
                'Features'       :','.join(combo),  # input variables
                'Target'         :None}             # set below, per-case basis
      #initializeDict is for SVL.initialize()
      initializeDict={'SG'   :self.SQs[combo],      # sparse grid
                      'dists':distDict,             # distributions
                      'quads':quadDict,             # quadratures
                      'polys':polyDict,             # polynomials
                      'iSet' :iset}                 # index set
      for name,SVL in self.ROM.SupervisedEngine.items():
        initDict['Target']     = SVL.target
        self.ROMs[name][combo] = SupervisedLearning.returnInstance('GaussPolynomialRom',self,**initDict)
        self.ROMs[name][combo].initialize(initializeDict)
    #if restart, figure out what runs we need; else, all of them
    if self.restartData != None:
      inps = self.restartData.getInpParametersValues()
      self.existing = zip(*list(v for v in inps.values()))
    #make combined sparse grids
    self.references={}
    for var,dist in self.distDict.items():
      self.references[var]=dist.untruncatedMean()
    std = self.distDict.keys()
    self.pointsToRun=[]
    #make sure reference case gets in there
    newpt = np.zeros(len(self.distDict))
    for v,var in enumerate(self.distDict.keys()):
      newpt[v] = self.references[var]
    #if tuple(newpt) not in existing:
    self.pointsToRun.append(tuple(newpt))
    #now do the rest
    for combo,rom in self.ROMs.values()[0].items(): #each target is the same, so just for each combo
      SG = rom.sparseGrid #they all should have the same sparseGrid
      SG._remap(combo)
      for l in range(len(SG)):
        pt,wt = SG[l]
        newpt = np.zeros(len(std))
        for v,var in enumerate(std):
          if var in combo: newpt[v] = pt[combo.index(var)]
          else: newpt[v] = self.references[var]
        newpt=tuple(newpt)
        if newpt not in self.pointsToRun:# and newpt not in existing: #the second half used to be commented...
          self.pointsToRun.append(newpt)
    self.limit = len(self.pointsToRun)
    self.raiseADebug('Needed points: %i' %self.limit)
    self.raiseADebug('From Restart : %i' %len(self.existing))
    self.raiseADebug('Still Needed : %i' %(self.limit-len(self.existing)))
    initdict={'ROMs':None, #self.ROMs,
              'SG':self.SQs,
              'dists':self.distDict,
              'quads':self.quadDict,
              'polys':self.polyDict,
              'refs':self.references}
    for target in self.targets:
      initdict['ROMs'] = self.ROMs[target]
      self.ROM.SupervisedEngine[target].initialize(initdict)

  def localGenerateInput(self,model,myInput):
    """
      Generates an input. Parameters inherited.
      @ In, model, unused
      @ In, myInput, unused
    """
    found=False
    while not found:
      try: pt = self.pointsToRun[self.counter-1]
      except IndexError: raise utils.NoMoreSamplesNeeded
      if pt in self.existing:
        self.counter+=1
        if self.counter==self.limit: raise utils.NoMoreSamplesNeeded
        continue
      else: found=True
      for v,varName in enumerate(self.distDict.keys()):
        self.values[varName] = pt[v]
        self.inputInfo['SampledVarsPb'][varName] = self.distDict[varName].pdf(self.values[varName])
      self.inputInfo['PointProbability'] = reduce(mul,self.inputInfo['SampledVarsPb'].values())
      #self.inputInfo['ProbabilityWeight'] =  N/A
      self.inputInfo['SamplerType'] = 'Sparse Grids for Sobol'
#
#
#
#


"""
 Interface Dictionary (factory) (private)
"""
__base = 'Sampler'
__interFaceDict = {}
__interFaceDict['MonteCarlo'              ] = MonteCarlo
__interFaceDict['DynamicEventTree'        ] = DynamicEventTree
__interFaceDict['Stratified'              ] = Stratified
__interFaceDict['Grid'                    ] = Grid
__interFaceDict['LimitSurfaceSearch'      ] = LimitSurfaceSearch
__interFaceDict['AdaptiveDynamicEventTree'] = AdaptiveDET
__interFaceDict['FactorialDesign'         ] = FactorialDesign
__interFaceDict['ResponseSurfaceDesign'   ] = ResponseSurfaceDesign
__interFaceDict['SparseGridCollocation'   ] = SparseGridCollocation
__interFaceDict['AdaptiveSparseGrid'      ] = AdaptiveSparseGrid
__interFaceDict['Sobol'                   ] = Sobol
__knownTypes = list(__interFaceDict.keys())

def knownTypes():
  return __knownTypes

def addKnownTypes(newDict):
  for name, value in newDict.items():
    __interFaceDict[name]=value
    __knownTypes.append(name)

def returnInstance(Type,caller):
  """
  function used to generate a Sampler class
  @ In, Type : Sampler type
  @ Out,Instance of the Specialized Sampler class
  """
  try: return __interFaceDict[Type]()
  except KeyError: caller.raiseAnError(NameError,'not known '+__base+' type '+Type)

def optionalInputs(Type):
  pass

def mandatoryInputs(Type):
  pass<|MERGE_RESOLUTION|>--- conflicted
+++ resolved
@@ -434,11 +434,7 @@
     model.getAdditionalInputEdits(self.inputInfo)
     self.localGenerateInput(model,oldInput)
     # generate the function variable values
-<<<<<<< HEAD
     for var in self.dependentSample.keys():
-=======
-    for var,_ in self.dependentSample.items():
->>>>>>> 07f80bfe
       test=self.funcDict[var].evaluate(var,self.values)
       self.values[var] = test
     return model.createNewInput(oldInput,self.type,**self.inputInfo)
