'''
Module where the base class and the specialization of different type of sampler are
'''
#for future compatibility with Python 3--------------------------------------------------------------
from __future__ import division, print_function, unicode_literals, absolute_import
import warnings
warnings.simplefilter('default',DeprecationWarning)
#if not 'xrange' in dir(__builtins__): xrange = range
#End compatibility block for Python 3----------------------------------------------------------------

#External Modules------------------------------------------------------------------------------------
import sys
import os
import copy
import abc
import numpy as np
import json
from operator import mul
from functools import reduce
from scipy import spatial
from scipy.interpolate import InterpolatedUnivariateSpline
import xml.etree.ElementTree as ET
import itertools
from sklearn import neighbors
#External Modules End--------------------------------------------------------------------------------

#Internal Modules------------------------------------------------------------------------------------
import utils
from BaseClasses import BaseType
from Assembler import Assembler
import Distributions
import TreeStructure as ETS
import SupervisedLearning
import pyDOE as doe
import Quadratures
import OrthoPolynomials
import SupervisedLearning
import IndexSets
import PostProcessors
distribution1D = utils.find_distribution1D()
#Internal Modules End--------------------------------------------------------------------------------

#Internal Submodules---------------------------------------------------------------------------------
#Internal Submodules End--------------------------------------------------------------------------------

class Sampler(utils.metaclass_insert(abc.ABCMeta,BaseType),Assembler):
  """
  This is the base class for samplers
  Samplers own the sampling strategy (Type) and they generate the
  input values using the associate distribution. They do not have distributions inside!!!!

  --Instance--
  myInstance = Sampler()
  myInstance.XMLread(xml.etree.ElementTree.Element)  This method generates all the information that will be permanent for the object during the simulation

  --usage--
  myInstance = Sampler()
  myInstance.XMLread(xml.etree.ElementTree.Element)  This method generate all permanent information of the object from <Simulation>
  myInstance.whatDoINeed()                           -see Assembler class-
  myInstance.generateDistributions(dict)             Here the seed for the random engine is started and the distributions are supplied to the sampler and
                                                     initialized. The method is called come from <Simulation> since it is the only one possess all the distributions.
  myInstance.initialize()                            This method is called from the <Step> before the Step process start. In the base class it reset the counter to 0
  myInstance.amIreadyToProvideAnInput                Requested from <Step> used to verify that the sampler is available to generate a new input
  myInstance.generateInput(self,model,oldInput)      Requested from <Step> to generate a new input. Generate the new values and request to model to modify according the input and returning it back

  --Other inherited methods--
  myInstance.whoAreYou()                            -see BaseType class-
  myInstance.myInitializzationParams()              -see BaseType class-
  myInstance.myCurrentSetting()                     -see BaseType class-

  --Adding a new Sampler subclass--
  <MyClass> should inherit at least from Sampler or from another step already presents

  DO NOT OVERRIDE any of the class method that are not starting with self.local*

  ADD your class to the dictionary __InterfaceDict at the end of the module

  The following method overriding is MANDATORY:
  self.localGenerateInput(model,oldInput)  : this is where the step happens, after this call the output is ready

  the following methods could be overrode:
  self.localInputAndChecks(xmlNode)
  self.localAddInitParams(tempDict)
  self.localAddCurrentSetting(tempDict)
  self.localInitialize()
  self.localStillReady(ready)
  self.localFinalizeActualSampling(jobObject,model,myInput)
  """

  def __init__(self):
    BaseType.__init__(self)
    self.counter                       = 0                         # Counter of the samples performed (better the input generated!!!). It is reset by calling the function self.initialize
    self.auxcnt                        = 0                         # Aux counter of samples performed (for its usage check initialize method)
    self.limit                         = sys.maxsize               # maximum number of Samples (for example, Monte Carlo = Number of Histories to run, DET = Unlimited)
    self.toBeSampled                   = {}                        # Sampling mapping dictionary {'Variable Name':'name of the distribution'}
    self.distDict                      = {}                        # Contains the instance of the distribution to be used, it is created every time the sampler is initialized. keys are the variable names
    self.values                        = {}                        # for each variable the current value {'var name':value}
    self.inputInfo                     = {}                        # depending on the sampler several different type of keywarded information could be present only one is mandatory, see below
    self.initSeed                      = None                      # if not provided the seed is randomly generated at the istanciation of the sampler, the step can override the seed by sending in another seed
    self.inputInfo['SampledVars'     ] = self.values               # this is the location where to get the values of the sampled variables
    self.inputInfo['SampledVarsPb'   ] = {}                        # this is the location where to get the probability of the sampled variables
    self.inputInfo['PointProbability'] = None                      # this is the location where the point wise probability is stored (probability associated to a sampled point)
    self.inputInfo['crowDist']         = {}                        # Stores a dictionary that contains the information to create a crow distribution.  Stored as a json object
    self.reseedAtEachIteration         = False                     # Logical flag. True if every newer evaluation is performed after a new reseeding
    self.FIXME                         = False                     # FIXME flag
    self.printTag                      = utils.returnPrintTag(self.type) # prefix for all prints (sampler type)

    self._endJobRunnable               = sys.maxsize               # max number of inputs creatable by the sampler right after a job ends (e.g., infinite for MC, 1 for Adaptive, etc)

    ######
    self.variables2distributionsMapping = {}                       # for each variable 'varName'  , the following informations are included:  'varName': {'dim': 1, 'totDim': 2, 'name': 'distName'} ; dim = dimension of the variable; totDim = total dimensionality of its associated distribution
    self.distributions2variablesMapping = {}                       # for each variable 'distName' , the following informations are included: 'distName': [{'var1': 1}, {'var2': 2}]} where for each var it is indicated the var dimension
    self.ND_sampling_params             = {}                       # this dictionary contains a dictionary for each ND distribution (key). This latter dictionary contains the initialization parameters of the ND inverseCDF ('initial_grid_disc' and 'tolerance')
    ######

    self.assemblerObjects  = {}                       # {MainClassName(e.g.Distributions):[class(e.g.Models),type(e.g.ROM),objectName]}
    self.requiredAssObject = (False,([],[]))          # tuple. first entry boolean flag. True if the XML parser must look for objects;
                                                      # second entry tuple.first entry list of object can be retrieved, second entry multiplicity (-1,-2,-n means optional (max 1 object,2 object, no number limit))
    self.assemblerDict     = {}  # {'class':[['subtype','name',instance]]}

  def _localGenerateAssembler(self,initDict):
    ''' see generateAssembler method '''
    availableDist = initDict['Distributions']
    self._generateDistributions(availableDist)


  def _localWhatDoINeed(self):
    """
    This method is a local mirror of the general whatDoINeed method.
    It is implemented by the samplers that need to request special objects
    @ In , None, None
    @ Out, needDict, list of objects needed
    """
    needDict = {}
    needDict['Distributions'] = [] # Every sampler requires Distributions
    for dist in self.toBeSampled.values(): needDict['Distributions'].append((None,dist))
    return needDict

  def _readMoreXML(self,xmlNode):
    '''
    Function to read the portion of the xml input that belongs to this specialized class
    and initialize some stuff based on the inputs got
    @ In, xmlNode    : Xml element node
    @ Out, None
    The text i supposed to contain the info where and which variable to change.
    In case of a code the syntax is specified by the code interface itself
    '''

    Assembler._readMoreXML(self,xmlNode)

    for child in xmlNode:
      prefix = ""
      if child.tag == 'Distribution':
        for childChild in child:
          if childChild.tag =='distribution':
            prefix = "<distribution>"
            tobesampled = childChild.text
        self.toBeSampled[prefix+child.attrib['name']] = tobesampled
      elif child.tag == 'variable':
        for childChild in child:
          if childChild.tag =='distribution':
            tobesampled = childChild.text
            varData={}
            varData['name']=childChild.text
            if childChild.get('dim') == None:
              dim=1
            else:
              dim=childChild.attrib['dim']
            varData['dim']=int(dim)
            self.variables2distributionsMapping[child.attrib['name']] = varData
        self.toBeSampled[prefix+child.attrib['name']] = tobesampled
      elif child.tag == "sampler_init":
        self.initSeed = Distributions.randomIntegers(0,2**31)
        for childChild in child:
          if childChild.tag == "limit":
            self.limit = childChild.text
          elif childChild.tag == "initial_seed":
            self.initSeed = int(childChild.text)
          elif childChild.tag == "reseed_at_each_iteration":
            if childChild.text.lower() in utils.stringsThatMeanTrue(): self.reseedAtEachIteration = True
          elif childChild.tag == "dist_init":
            for childChildChild in childChild:
              NDdistData = {}
              for childChildChildChild in childChildChild:
                if childChildChildChild.tag == 'initial_grid_disc':
                  NDdistData[childChildChildChild.tag] = int(childChildChildChild.text)
                elif childChildChildChild.tag == 'tolerance':
                  NDdistData[childChildChildChild.tag] = float(childChildChildChild.text)
                else:
                  utils.raiseAnError(IOError,self,'Unknown tag '+childChildChildChild.tag+' .Available are: initial_grid_disc and tolerance!')
              self.ND_sampling_params[childChildChild.attrib['name']] = NDdistData
          else: utils.raiseAnError(IOError,self,'Unknown tag '+child.tag+' .Available are: limit, initial_seed, reseed_at_each_iteration and dist_init!')

    if self.initSeed == None:
      self.initSeed = Distributions.randomIntegers(0,2**31)

    # Creation of the self.distributions2variablesMapping dictionary: {'dist_name': ({'variable_name1': dim1}, {'variable_name2': dim2})}
    for variable in self.variables2distributionsMapping.keys():
      distName = self.variables2distributionsMapping[variable]['name']
      dim      = self.variables2distributionsMapping[variable]['dim']
      list_element={}
      list_element[variable] = dim
      if (distName in self.distributions2variablesMapping.keys()):
        self.distributions2variablesMapping[distName].append(list_element)
      else:
        self.distributions2variablesMapping[distName]=[list_element]


    for key in self.variables2distributionsMapping.keys():
      dist = self.variables2distributionsMapping[key]['name']
      maxDim=1
      list = self.distributions2variablesMapping[dist]
      for var in list:
        if var.values()[0] > maxDim:
          maxDim = var.values()[0]
      self.variables2distributionsMapping[key]['totDim'] = maxDim #len(self.distributions2variablesMapping[self.variables2distributionsMapping[key]['name']])


    self.localInputAndChecks(xmlNode)

  def endJobRunnable(self): return self._endJobRunnable

  def localInputAndChecks(self,xmlNode):
    '''place here the additional reading, remember to add initial parameters in the method localAddInitParams'''
    pass

  def addInitParams(self,tempDict):
    """
    This function is called from the base class to print some of the information inside the class.
    Whatever is permanent in the class and not inherited from the parent class should be mentioned here
    The information is passed back in the dictionary. No information about values that change during the simulation are allowed
    @ In/Out tempDict: {'attribute name':value}
    """
    for variable in self.toBeSampled.items():
      tempDict[variable[0]] = 'is sampled using the distribution ' +variable[1]
    tempDict['limit' ]        = self.limit
    tempDict['initial seed' ] = self.initSeed
    self.localAddInitParams(tempDict)

  def localAddInitParams(self,tempDict):
    """use this function to export to the printer in the base class the additional PERMANENT your local class have"""

  def addCurrentSetting(self,tempDict):
    """
    This function is called from the base class to print some of the information inside the class.
    Whatever is a temporary value in the class and not inherited from the parent class should be mentioned here
    The information is passed back in the dictionary
    Function adds the current settings in a temporary dictionary
    @ In, tempDict
    @ Out, tempDict
    """
    tempDict['counter'       ] = self.counter
    tempDict['initial seed'  ] = self.initSeed
    for key in self.inputInfo:
      if key!='SampledVars': tempDict[key] = self.inputInfo[key]
      else:
        for var in self.inputInfo['SampledVars'].keys(): tempDict['Variable: '+var+' has value'] = tempDict[key][var]
    self.localAddCurrentSetting(tempDict)

  def localAddCurrentSetting(self,tempDict):
    """use this function to export to the printer in the base class the additional PERMANENT your local class have"""
    pass

  def _generateDistributions(self,availableDist):
    """
    here the needed distribution are made available to the step as also the initialization
    of the seeding (the siding could be overriden by the step by calling the initialize method
    @in availableDist: {'distribution name':instance}
    """
    if self.initSeed != None:
      Distributions.randomSeed(self.initSeed)
    for key in self.toBeSampled.keys():
      if self.toBeSampled[key] not in availableDist.keys(): IOError(self.printTag+': ' +utils.returnPrintPostTag('ERROR') + '-> Distribution '+self.toBeSampled[key]+' not found among available distributions (check input)!!!')
      self.distDict[key] = availableDist[self.toBeSampled[key]]
      self.inputInfo['crowDist'][key] = json.dumps(self.distDict[key].getCrowDistDict())

  def initialize(self,externalSeeding=None,solutionExport=None):
    """
    This function should be called every time a clean sampler is needed. Called before takeAstep in <Step>
    @in solutionExport: in goal oriented sampling (a.k.a. adaptive sampling this is where the space/point satisfying the constrains)
    """
    self.counter = 0
    if   not externalSeeding          :
      Distributions.randomSeed(self.initSeed)       #use the sampler initialization seed
      self.auxcnt = self.initSeed
    elif externalSeeding=='continue'  : pass        #in this case the random sequence needs to be preserved
    else                              :
      Distributions.randomSeed(externalSeeding)     #the external seeding is used
      self.auxcnt = externalSeeding
    #for key in self.toBeSampled.keys():
    #    self.distDict[key].initializeDistribution()   #now we can initialize the distributions
    #specializing the self.localInitialize() to account for adaptive sampling
    if solutionExport != None : self.localInitialize(solutionExport=solutionExport)
    else                      : self.localInitialize()

    for distrib in self.ND_sampling_params:
      if distrib in self.distributions2variablesMapping:
        params = self.ND_sampling_params[distrib]
        temp = self.distributions2variablesMapping[distrib][0].keys()[0]
        self.distDict[temp].updateRNGParam(params)
      else:
        raise IOError(self.printTag+': ' +returnPrintPostTag('ERROR') + '-> Distribution '+ str(distrib) +' specified in dist_init block of sampler ' + str(self.name) +' does not exist')

  def localInitialize(self):
    '''
    use this function to add initialization features to the derived class
    it is call at the beginning of each step
    '''
    pass

  def amIreadyToProvideAnInput(self): #inLastOutput=None):
    '''
    This is a method that should be call from any user of the sampler before requiring the generation of a new sample.
    This method act as a "traffic light" for generating a new input.
    Reason for not being ready could be for example: exceeding number of samples, waiting for other simulation for providing more information etc. etc.
    @ In, None, None
    @ Out, ready, Boolean
    '''
    if(self.counter < self.limit): ready = True
    else                         : ready = False
    ready = self.localStillReady(ready)
    return ready

  def localStillReady(self,ready): #,lastOutput=None
    '''Use this function to change the ready status'''
    return ready

  def generateInput(self,model,oldInput):
    '''
    This method have to be overwrote to provide the specialization for the specific sampler
    The model instance in might be needed since, especially for external codes,
    only the code interface possesses the dictionary for reading the variable definition syntax
    @in model   : it is the instance of a model
    @in oldInput: [] a list of the original needed inputs for the model (e.g. list of files, etc. etc)
    @return     : [] containing the new inputs -in reality it is the model that return this the Sampler generate the value to be placed in the intput the model
    '''
    self.counter +=1                              #since we are creating the input for the next run we increase the counter and global counter
    self.auxcnt  +=1
    if self.reseedAtEachIteration: Distributions.randomSeed(self.auxcnt-1)
    self.inputInfo['prefix'] = str(self.counter)
    model.getAdditionalInputEdits(self.inputInfo)
    self.localGenerateInput(model,oldInput)
    return model.createNewInput(oldInput,self.type,**self.inputInfo)

  @abc.abstractmethod
  def localGenerateInput(self,model,oldInput):
    '''
    This class need to be overwritten since it is here that the magic of the sampler happens.
    After this method call the self.inputInfo should be ready to be sent to the model
    @in model   : it is the instance of a model
    @in oldInput: [] a list of the original needed inputs for the model (e.g. list of files, etc. etc)
    '''
    pass

  def generateInputBatch(self,myInput,model,batchSize,projector=None): #,lastOutput=None
    '''
    this function provide a mask to create several inputs at the same time
    It call the generateInput function as many time as needed
    @in myInput: [] list containing one input set
    @in model: instance of a model
    @in batchSize: integer the number of input sets required
    @in projector used for adaptive sampling to provide the projection of the solution on the success metric
    @return newInputs: [[]] list of the list of input sets'''
    newInputs = []
    #inlastO = None
    #if lastOutput:
    #  if not lastOutput.isItEmpty(): inlastO = lastOutput
    #while self.amIreadyToProvideAnInput(inlastO) and (self.counter < batchSize):
    while self.amIreadyToProvideAnInput() and (self.counter < batchSize):
      if projector==None: newInputs.append(self.generateInput(model,myInput))
      else              : newInputs.append(self.generateInput(model,myInput,projector))
    return newInputs


  def finalizeActualSampling(self,jobObject,model,myInput):
    '''just an API'''
    self.localFinalizeActualSampling(jobObject,model,myInput)

  def localFinalizeActualSampling(self,jobObject,model,myInput):
    '''
    Overwrite only if you need something special at the end of each run....
    This function is used by samplers that need to collect information from the just ended run
    For example, for a Dynamic Event Tree case, this function can be used to retrieve
    the information from the just finished run of a branch in order to retrieve, for example,
    the distribution name that caused the trigger, etc.
    It is a essentially a place-holder for most of the sampler to remain compatible with the StepsCR structure
    @in jobObject: an instance of a JobHandler
    @in model    : an instance of a model
    @in myInput  : the generating input
    '''
    pass

#
#
class AdaptiveSampler(Sampler):
  '''This is a general adaptive sampler'''
  def __init__(self):
    Sampler.__init__(self)
#    self.assemblerObjects = {}               #this dictionary contains information about the object needed by the adaptive sampler in order to work (ROM,targetEvaluation, etc)
    self.goalFunction     = None             #this is the pointer to the function defining the goal
    self.tolerance        = None             #this is norm of the error threshold
    self.subGridTol       = None             #This is the tolerance used to construct the testing sub grid
    self.toleranceWeight  = 'cdf'            #this is the a flag that controls if the convergence is checked on the hyper-volume or the probability
    self.persistence      = 5                #this is the number of times the error needs to fell below the tollerance before considering the sim converged
    self.repetition       = 0                #the actual number of time the error was below the requested threshold
    self.forceIteration   = False            #this flag control if at least a self.limit number of iteration should be done
    self.axisName         = None             #this is the ordered list of the variable names (ordering match self.gridStepSize anfd the ordering in the test matrixes)
    self.gridVectors      = {}               # {'name of the variable':numpy.ndarray['the coordinate']}
    self.testGridLenght   = 0                #this the total number of point in the testing grid
    self.oldTestMatrix    = None             #This is the test matrix to use to store the old evaluation of the function
    self.solutionExport   = None             #This is the data used to export the solution (it could also not be present)
    self.nVar             = 0                #this is the number of the variable sampled
    self.surfPoint        = None             #coordinate of the points considered on the limit surface
    self.hangingPoints    = []               #list of the points already submitted for evaluation for which the result is not yet available
    # postprocessor to compute the limit surface
    self.limitSurfacePP   = PostProcessors.returnInstance("LimitSurface")
    self.printTag         = utils.returnPrintTag('SAMPLER ADAPTIVE')
    self.requiredAssObject = (True,(['TargetEvaluation','ROM','Function'],['n','n','-n']))       # tuple. first entry boolean flag. True if the XML parser must look for assembler objects;

  def localInputAndChecks(self,xmlNode):
    if 'limit' in xmlNode.attrib.keys():
      try: self.limit = int(xmlNode.attrib['limit'])
      except ValueError: utils.raiseAnError(IOError,self,'reading the attribute for the sampler '+self.name+' it was not possible to perform the conversion to integer for the attribute limit with value '+xmlNode.attrib['limit'])
    # convergence Node
    convergenceNode = xmlNode.find('Convergence')
    if convergenceNode==None:utils.raiseAnError(IOError,self,'the node Convergence was missed in the definition of the adaptive sampler '+self.name)
    try   : self.tolerance=float(convergenceNode.text)
    except: utils.raiseAnError(IOError,self,'Failed to convert '+convergenceNode.text+' to a meaningful number for the convergence')
    attribList = list(convergenceNode.attrib.keys())
    if 'limit'          in convergenceNode.attrib.keys():
      attribList.pop(attribList.index('limit'))
      try   : self.limit = int (convergenceNode.attrib['limit'])
      except: utils.raiseAnError(IOError,self,'Failed to convert the limit value '+convergenceNode.attrib['limit']+' to a meaningful number for the convergence')
    if 'persistence'    in convergenceNode.attrib.keys():
      attribList.pop(attribList.index('persistence'))
      try   : self.persistence = int (convergenceNode.attrib['persistence'])
      except: utils.raiseAnError(IOError,self,'Failed to convert the persistence value '+convergenceNode.attrib['persistence']+' to a meaningful number for the convergence')
    if 'weight'         in convergenceNode.attrib.keys():
      attribList.pop(attribList.index('weight'))
      try   : self.toleranceWeight = str(convergenceNode.attrib['weight']).lower()
      except: utils.raiseAnError(IOError,self,'Failed to convert the weight type '+convergenceNode.attrib['weight']+' to a meaningful string for the convergence')
    if 'subGridTol'    in convergenceNode.attrib.keys():
      attribList.pop(attribList.index('subGridTol'))
      try   : self.subGridTol = float (convergenceNode.attrib['subGridTol'])
      except: utils.raiseAnError(IOError,self,'Failed to convert the subGridTol '+convergenceNode.attrib['subGridTol']+' to a meaningful float for the convergence')
    if 'forceIteration' in convergenceNode.attrib.keys():
      attribList.pop(attribList.index('forceIteration'))
      if   convergenceNode.attrib['forceIteration']=='True' : self.forceIteration   = True
      elif convergenceNode.attrib['forceIteration']=='False': self.forceIteration   = False
      else: utils.raiseAnError(RuntimeError,self,'Reading the convergence setting for the adaptive sampler '+self.name+' the forceIteration keyword had an unknown value: '+str(convergenceNode.attrib['forceIteration']))
    #assembler node: Hidden from User
    '''
    targEvalNode = xmlNode.find('TargetEvaluation')
    if targEvalNode == None: raisea IOError(self.printTag+': ' +utils.returnPrintPostTag('ERROR') + '-> TargetEvaluation object is required. Not found in Sampler '+self.name + '!')
    self.assemblerObjects[targEvalNode.tag] = [[targEvalNode.attrib['class'],targEvalNode.attrib['type'],targEvalNode.text]]
    functionNode = xmlNode.find('Function')
    if functionNode == None: raisea IOError(self.printTag+': ' +utils.returnPrintPostTag('ERROR') + '-> Function object is required. Not Found in Sampler '+self.name + '!')
    self.assemblerObjects[functionNode.tag] = [[functionNode.attrib['class'],functionNode.attrib['type'],functionNode.text]]
    romNode = xmlNode.find('ROM')
    if romNode != None: self.assemblerObjects[romNode.tag] = [[romNode.attrib['class'],romNode.attrib['type'],romNode.text]]
    targEvalCounter  = 0
    romCounter       = 0
    functionCounter  = 0
    for subNode in xmlNode:
      if 'TargetEvaluation' in subNode.tag:
        targEvalCounter += 1
      if 'ROM'              in subNode.tag:
        romCounter += 1
      if 'Function'         in subNode.tag:
        functionCounter += 1
    if targEvalCounter != 1: raisea IOError(self.printTag+': ' +utils.returnPrintPostTag('ERROR') + '-> One TargetEvaluation object is required. Sampler '+self.name + ' got '+str(targEvalCounter) + '!')
    if functionCounter != 1: raisea IOError(self.printTag+': ' +utils.returnPrintPostTag('ERROR') + '-> One Function object is required. Sampler '+self.name + ' got '+str(functionCounter) + '!')
    if romCounter      >  1: raisea IOError(self.printTag+': ' +utils.returnPrintPostTag('ERROR') + '-> Only one ROM object is required. Sampler '+self.name + ' got '+str(romCounter) + '!')
    '''
    # set subgrid
    if self.subGridTol == None: self.subGridTol = self.tolerance
    if self.subGridTol > self.tolerance: utils.raiseAnError(IOError,self,'The sub grid tolerance '+str(self.subGridTol)+' must be smaller than the tolerance: '+str(self.tolerance))
    if len(attribList)>0: utils.raiseAnError(IOError,self,'There are unknown keywords in the convergence specifications: '+str(attribList))

  def localAddInitParams(self,tempDict):
    tempDict['Iter. forced'    ] = str(self.forceIteration)
    tempDict['Norm tolerance'  ] = str(self.tolerance)
    tempDict['Sub grid size'   ] = str(self.subGridTol)
    tempDict['Error Weight'    ] = str(self.toleranceWeight)
    tempDict['Persistence'     ] = str(self.repetition)

  def localAddCurrentSetting(self,tempDict):
    if self.solutionExport!=None:
      tempDict['The solution is exported in '    ] = 'Name: ' + self.solutionExport.name + 'Type: ' + self.solutionExport.type
    if self.goalFunction!=None:
      tempDict['The function used is '] = self.goalFunction.name
    for varName in self.distDict.keys():
      tempDict['The coordinate for the convergence test grid on variable '+str(varName)+' are'] = str(self.gridVectors[varName])

  def localInitialize(self,solutionExport=None):
    if 'Function' in self.assemblerDict.keys(): self.goalFunction = self.assemblerDict['Function'][0][3]
    if 'TargetEvaluation' in self.assemblerDict.keys(): self.lastOutput = self.assemblerDict['TargetEvaluation'][0][3]
    self.memoryStep        = 5               # number of step for which the memory is kept
    self.solutionExport    = solutionExport
    # check if solutionExport is actually a "Datas" type "TimePointSet"
    if type(solutionExport).__name__ != "TimePointSet": utils.raiseAnError(IOError,self,'solutionExport type is not a TimePointSet. Got '+ type(solutionExport).__name__+'!')
    self.surfPoint         = None             #coordinate of the points considered on the limit surface
    self.oldTestMatrix     = None             #This is the test matrix to use to store the old evaluation of the function
    self.persistenceMatrix = None             #this is a matrix that for each point of the testing grid tracks the persistence of the limit surface position
    if self.goalFunction.name not in self.solutionExport.getParaKeys('output'): utils.raiseAnError(IOError,self,'Goal function name does not match solution export data output.')
    # set number of job requestable after a new evaluation
    self._endJobRunnable   = 1
    #check if convergence is not on probability if all variables are bounded in value otherwise the problem is unbounded
    if self.toleranceWeight=='value':
      for varName in self.distDict.keys():
        if not(self.distDict[varName].upperBoundUsed and self.distDict[varName].lowerBoundUsed):
          utils.raiseAnError(TypeError,self,'It is impossible to converge on an unbounded domain (variable '+varName+' with distribution '+self.distDict[varName].name+') as requested to the sampler '+self.name)
    elif self.toleranceWeight=='cdf': pass
    else: utils.raiseAnError(IOError,self,'Unknown weight string descriptor: '+self.toleranceWeight)
    #setup the grid. The grid is build such as each element has a volume equal to the sub grid tolerance
    #the grid is build in such a way that an unit change in each node within the grid correspond to a change equal to the tolerance
    self.nVar        = len(self.distDict.keys())               #Total number of variables
    stepLenght        = self.subGridTol**(1./float(self.nVar)) #build the step size in 0-1 range such as the differential volume is equal to the tolerance
    self.axisName     = []                                     #this list is the implicit mapping of the name of the variable with the grid axis ordering self.axisName[i] = name i-th coordinate
    #here we build lambda function to return the coordinate of the grid point depending if the tolerance is on probability or on volume
    if self.toleranceWeight!='cdf': stepParam = lambda x: [stepLenght*(self.distDict[x].upperBound-self.distDict[x].lowerBound), self.distDict[x].lowerBound, self.distDict[x].upperBound]
    else                          : stepParam = lambda _: [stepLenght, 0.0, 1.0]
    #moving forward building all the information set
    pointByVar = [None]*self.nVar                              #list storing the number of point by cooridnate
    #building the grid point coordinates
    gridVectorsForLS = {}
    for varId, varName in enumerate(self.distDict.keys()):
      self.axisName.append(varName)
      [myStepLength, start, end]  = stepParam(varName)
      start                      += 0.5*myStepLength
      if self.toleranceWeight=='cdf'     : self.gridVectors[varName] = np.asarray([self.distDict[varName].ppf(pbCoord) for pbCoord in  np.arange(start,end,myStepLength)])
      elif self.toleranceWeight=='value' : self.gridVectors[varName] = np.arange(start,end,myStepLength)
      pointByVar[varId]           = np.shape(self.gridVectors[varName])[0]
      gridVectorsForLS[varName.replace('<distribution>','')] = self.gridVectors[varName]
    self.oldTestMatrix            = np.zeros(tuple(pointByVar))
    # initialize LimitSurface PP
    self.limitSurfacePP._initFromDict({"parameters":[key.replace('<distribution>','') for key in self.distDict.keys()],"tolerance":self.subGridTol,"side":"both","gridVectors":gridVectorsForLS,"debug":self.debug})
    self.limitSurfacePP.assemblerDict = self.assemblerDict
    self.limitSurfacePP._initializeLSpp({'WorkingDir':None},[self.lastOutput],{})
    self.persistenceMatrix        = np.zeros(tuple(pointByVar))      #matrix that for each point of the testing grid tracks the persistence of the limit surface position
    self.testGridLenght           = np.prod (pointByVar)          #total number of point on the grid
    self.oldTestMatrix            = np.zeros(tuple(pointByVar))      #swap matrix fro convergence test
    self.hangingPoints            = np.ndarray((0, self.nVar))
    utils.raiseAMessage(self,'Initialization done')

  def localStillReady(self,ready): #,lastOutput=None
    '''
    first perform some check to understand what it needs to be done possibly perform an early return
    ready is returned
    lastOutput should be present when the next point should be chosen on previous iteration and convergence checked
    lastOutput it is not considered to be present during the test performed for generating an input batch
    ROM if passed in it is used to construct the test matrix otherwise the nearest neightburn value is used
    '''
    if self.debug: utils.raiseAMessage(self,'From method localStillReady...')
    #test on what to do
    if ready      == False : return ready #if we exceeded the limit just return that we are done
    if type(self.lastOutput) == dict:
      if self.lastOutput == None and self.limitSurfacePP.ROM.amITrained==False: return ready
    else:
      #if the last output is not provided I am still generating an input batch, if the rom was not trained before we need to start clean
      if self.lastOutput.isItEmpty() and self.limitSurfacePP.ROM.amITrained==False: return ready
    #first evaluate the goal function on the newly sampled points and store them in mapping description self.functionValue RecontructEnding
    if type(self.lastOutput) == dict:
      if self.lastOutput != None: self.limitSurfacePP._initializeLSppROM(self.lastOutput,False)
    else:
      if not self.lastOutput.isItEmpty(): self.limitSurfacePP._initializeLSppROM(self.lastOutput,False)
    if self.debug: utils.raiseAMessage(self,'Training finished')
    np.copyto(self.oldTestMatrix,self.limitSurfacePP.getTestMatrix())    #copy the old solution (contained in the limit surface PP) for convergence check
    # evaluate the Limit Surface coordinates (return input space coordinates, evaluation vector and grid indexing)
    self.surfPoint, evaluations, listsurfPoint = self.limitSurfacePP.run(returnListSurfCoord = True)

    if self.debug: utils.raiseAMessage(self,'Prediction finished')
    # check hanging points
    if self.goalFunction.name in self.limitSurfacePP.getFunctionValue().keys(): indexLast = len(self.limitSurfacePP.getFunctionValue()[self.goalFunction.name])-1
    else                                                                      : indexLast = -1
    #index of last set of point tested and ready to perform the function evaluation
    indexEnd  = len(self.limitSurfacePP.getFunctionValue()[self.axisName[0].replace('<distribution>','')])-1
    tempDict  = {}
    for myIndex in range(indexLast+1,indexEnd+1):
      for key, value in self.limitSurfacePP.getFunctionValue().items(): tempDict[key] = value[myIndex]
      if len(self.hangingPoints) > 0: self.hangingPoints = self.hangingPoints[~(self.hangingPoints==np.array([tempDict[varName] for varName in [key.replace('<distribution>','') for key in self.axisName]])).all(axis=1)][:]
    self.persistenceMatrix += self.limitSurfacePP.getTestMatrix()
    # test error
    testError = np.sum(np.abs(np.subtract(self.limitSurfacePP.getTestMatrix(),self.oldTestMatrix))) # compute the error
    if (testError > self.tolerance/self.subGridTol): ready, self.repetition = True, 0                         # we still have error
    else              : self.repetition +=1                                                                   # we are increasing persistence
    if self.persistence<self.repetition: ready =  False                                                       # we are done
    utils.raiseAMessage(self,'counter: '+str(self.counter)+'       Error: ' +str(testError)+' Repetition: '+str(self.repetition))
    #if the number of point on the limit surface is > than compute persistence
    if len(listsurfPoint)>0:
      self.invPointPersistence = np.ndarray(len(listsurfPoint))
      for pointID, coordinate in enumerate(listsurfPoint):
        self.invPointPersistence[pointID]=abs(self.persistenceMatrix[tuple(coordinate)])
      maxPers = np.max(self.invPointPersistence)
      self.invPointPersistence = (maxPers-self.invPointPersistence)/maxPers
      if self.solutionExport!=None:
        for varName in self.solutionExport.getParaKeys('inputs'):
          for varIndex in range(len(self.axisName)):
            if varName == [key.replace('<distribution>','') for key in self.axisName][varIndex]:
              self.solutionExport.removeInputValue(varName)
              for value in self.surfPoint[:,varIndex]: self.solutionExport.updateInputValue(varName,copy.copy(value))
        # to be fixed
        self.solutionExport.removeOutputValue(self.goalFunction.name)
        for index in range(len(evaluations)): self.solutionExport.updateOutputValue(self.goalFunction.name,copy.copy(evaluations[index]))
    return ready

  def localGenerateInput(self,model,oldInput):
    #self.adaptAlgo.nextPoint(self.dataContainer,self.goalFunction,self.values,self.distDict)
    # create values dictionary
    '''compute the direction normal to the surface, compute the derivative normal to the surface of the probability,
     check the points where the derivative probability is the lowest'''

    self.inputInfo['distributionName'] = {} #Used to determine which distribution to change if needed.
    self.inputInfo['distributionType'] = {} #Used to determine which distribution type is used
    if self.debug: utils.raiseAMessage(self,'generating input')
    varSet=False
    if self.surfPoint!=None and len(self.surfPoint)>0:
      sampledMatrix = np.zeros((len(self.limitSurfacePP.getFunctionValue()[self.axisName[0].replace('<distribution>','')])+len(self.hangingPoints[:,0]),len(self.axisName)))
      for varIndex, name in enumerate([key.replace('<distribution>','') for key in self.axisName]): sampledMatrix [:,varIndex] = np.append(self.limitSurfacePP.getFunctionValue()[name],self.hangingPoints[:,varIndex])
      distanceTree = spatial.cKDTree(copy.copy(sampledMatrix),leafsize=12)
      #the hanging point are added to the list of the already explored points so not to pick the same when in //
#      lastPoint = [self.functionValue[name][-1] for name in [key.replace('<distribution>','') for key in self.axisName]]
#      for varIndex, name in enumerate([key.replace('<distribution>','') for key in self.axisName]): tempDict[name] = np.append(self.functionValue[name],self.hangingPoints[:,varIndex])
      tempDict = {}
      #distLast = np.zeros(self.surfPoint.shape[0])
      for varIndex, varName in enumerate([key.replace('<distribution>','') for key in self.axisName]):
        tempDict[varName]     = self.surfPoint[:,varIndex]
        #distLast[:] += np.square(tempDict[varName]-lastPoint[varIndex])
        self.inputInfo['distributionName'][self.axisName[varIndex]] = self.toBeSampled[self.axisName[varIndex]]
        self.inputInfo['distributionType'][self.axisName[varIndex]] = self.distDict[self.axisName[varIndex]].type
      #distLast = np.sqrt(distLast)
      distance, _ = distanceTree.query(self.surfPoint)
      #distance = np.multiply(distance,distLast,self.invPointPersistence)
      distance = np.multiply(distance,self.invPointPersistence)
      if np.max(distance)>0.0:
        for varIndex, varName in enumerate([key.replace('<distribution>','') for key in self.axisName]):
          self.values[self.axisName[varIndex]] = copy.copy(float(self.surfPoint[np.argmax(distance),varIndex]))
          self.inputInfo['SampledVarsPb'][self.axisName[varIndex]] = self.distDict[self.axisName[varIndex]].pdf(self.values[self.axisName[varIndex]])
        varSet=True
      else: utils.raiseAMessage(self,'np.max(distance)=0.0')

    if not varSet:
      #here we are still generating the batch
      for key in self.distDict.keys():
        if self.toleranceWeight=='cdf':
          self.values[key]                      = self.distDict[key].ppf(float(Distributions.random()))
        else:
          self.values[key]                      = self.distDict[key].lowerBound+(self.distDict[key].upperBound-self.distDict[key].lowerBound)*float(Distributions.random())
        self.inputInfo['distributionName'][key] = self.toBeSampled[key]
        self.inputInfo['distributionType'][key] = self.distDict[key].type
        self.inputInfo['SampledVarsPb'   ][key] = self.distDict[key].pdf(self.values[key])
    self.inputInfo['PointProbability'    ]      = reduce(mul, self.inputInfo['SampledVarsPb'].values())
    # the probability weight here is not used, the post processor is going to recreate the grid associated and use a ROM for the probability evaluation
    self.inputInfo['ProbabilityWeight']         = 1.0
    self.hangingPoints                          = np.vstack((self.hangingPoints,copy.copy(np.array([self.values[axis] for axis in self.axisName]))))
    if self.debug: utils.raiseAMessage(self,'At counter '+str(self.counter)+' the generated sampled variables are: '+str(self.values))
    self.inputInfo['SamplerType'] = 'Adaptive'
    self.inputInfo['subGridTol' ] = self.subGridTol

#This is the normal derivation to be used later on
#      pbMapPointCoord = np.zeros((len(self.surfPoint),self.nVar*2+1,self.nVar))
#      for pointIndex, point in enumerate(self.surfPoint):
#        temp = copy.copy(point)
#        pbMapPointCoord[pointIndex,2*self.nVar,:] = temp
#        for varIndex, varName in enumerate([key.replace('<distribution>','') for key in self.axisName]):
#          temp[varIndex] -= np.max(self.axisStepSize[varName])
#          pbMapPointCoord[pointIndex,varIndex,:] = temp
#          temp[varIndex] += 2.*np.max(self.axisStepSize[varName])
#          pbMapPointCoord[pointIndex,varIndex+self.nVar,:] = temp
#          temp[varIndex] -= np.max(self.axisStepSize[varName])
#      #getting the coordinate ready to be evaluated by the ROM
#      pbMapPointCoord.shape = (len(self.surfPoint)*(self.nVar*2+1),self.nVar)
#      tempDict = {}
#      for varIndex, varName in enumerate([key.replace('<distribution>','') for key in self.axisName]):
#        tempDict[varName] = pbMapPointCoord.T[varIndex,:]
#      #acquiring Pb evaluation
#      pbPoint       = self.ROM.confidence(tempDict)
#      pbPoint.shape = (len(self.surfPoint),self.nVar*2+1,2)
#      pbMapPointCoord.shape = (len(self.surfPoint),self.nVar*2+1,self.nVar)
#      #computing gradient
#      modGrad   = np.zeros((len(self.surfPoint)))
#      gradVect  = np.zeros((len(self.surfPoint),self.nVar))
#      for pointIndex in range(len(self.surfPoint)):
#        centralCoor = pbMapPointCoord[pointIndex,2*self.nVar,:]
#        centraPb    = pbPoint[pointIndex,2*self.nVar][0]
#        sum = 0.0
#        for varIndex in range(self.nVar):
#          d1Down     = (centraPb-pbPoint[pointIndex,varIndex][0])/(centralCoor[varIndex]-pbMapPointCoord[pointIndex,varIndex,varIndex])
#          d1Up       = (pbPoint[pointIndex,varIndex+self.nVar][0]-centraPb)/(pbMapPointCoord[pointIndex,varIndex+self.nVar,varIndex]-centralCoor[varIndex])
#          if np.abs(d1Up)>np.abs(d1Down): d1Avg = d1Up
#          else                          : d1Avg = d1Down
#          gradVect[pointIndex,varIndex] = d1Avg
#          sum +=d1Avg
#          modGrad[pointIndex] += d1Avg**2
#        modGrad[pointIndex] = np.sqrt(modGrad[pointIndex])*np.abs(sum)/sum
#        #concavityPb[pointIndex] = concavityPb[pointIndex]/float(self.nVar)
#      for pointIndex, point in enumerate(self.surfPoint):
#        myStr  = ''
#        myStr  += '['
#        for varIndex in range(self.nVar):
#          myStr += '{:+6.4f}'.format(pbMapPointCoord[pointIndex,2*self.nVar,varIndex])
#        myStr += '] '+'{:+6.4f}'.format(pbPoint[pointIndex,2*self.nVar,0])+'   '
#        for varIndex in range(2*self.nVar):
#          myStr += '['
#          for varIndex2 in range(self.nVar):
#            myStr += '{:+6.4f}'.format(pbMapPointCoord[pointIndex,varIndex,varIndex2])+' '
#          myStr += '] '+'{:+6.4f}'.format(pbPoint[pointIndex,varIndex,0])+'   '
#        myStr += '   gradient  ['
#        for varIndex in range(self.nVar):
#          myStr += '{:+6.4f}'.format(gradVect[pointIndex,varIndex])+'  '
#        myStr += ']'
#        myStr += '    Module '+'{:+6.4f}'.format(modGrad[pointIndex])
#
#      minIndex = np.argmin(np.abs(modGrad))
#      pdDist = self.sign*(pbPoint[minIndex,2*self.nVar][0]-0.5-10*self.tolerance)/modGrad[minIndex]
#      for varIndex, varName in enumerate([key.replace('<distribution>','') for key in self.axisName]):
#        self.values[varName] = copy.copy(float(pbMapPointCoord[minIndex,2*self.nVar,varIndex]+pdDist*gradVect[minIndex,varIndex]))
#      gradVect = np.ndarray(self.nVar)
#      centraPb = pbPoint[minIndex,2*self.nVar]
#      centralCoor = pbMapPointCoord[minIndex,2*self.nVar,:]
#      for varIndex in range(self.nVar):
#        d1Down = (centraPb-pbPoint[minIndex,varIndex])/(centralCoor[varIndex]-pbMapPointCoord[minIndex,varIndex,varIndex])
#        d1Up   = (pbPoint[minIndex,varIndex+self.nVar]-centraPb)/(pbMapPointCoord[minIndex,varIndex+self.nVar,varIndex]-centralCoor[varIndex])
#        d1Avg   = (d1Up+d1Down)/2.0
#        gradVect[varIndex] = d1Avg
#      gradVect = gradVect*pdDist
#      gradVect = gradVect+centralCoor
#      for varIndex, varName in enumerate([key.replace('<distribution>','') for key in self.axisName]):
#        self.values[varName] = copy.copy(float(gradVect[varIndex]))


  def localFinalizeActualSampling(self,jobObject,model,myInput):
    '''generate representation of goal function'''
    pass
#
#
#
class MonteCarlo(Sampler):
  '''MONTE CARLO Sampler'''
  def __init__(self):
    Sampler.__init__(self)
    self.printTag = utils.returnPrintTag('SAMPLER MONTECARLO')

  def localInputAndChecks(self,xmlNode):

#     if 'limit' in xmlNode.attrib.keys():
#       try: self.limit = int(xmlNode.attrib['limit'])
#       except ValueError:
#         IOError (self.printTag+': ' +utils.returnPrintPostTag('ERROR') + '-> reading the attribute for the sampler '+self.name+' it was not possible to perform the conversion to integer for the attribute limit with value '+xmlNode.attrib['limit'])
#     else:
#       raisea IOError(' Monte Carlo sampling needs the attribute limit (number of samplings)')

    if xmlNode.find('sampler_init')!= None:
      if xmlNode.find('sampler_init').find('limit')!= None:
        try: self.limit = int(xmlNode.find('sampler_init').find('limit').text)
        except ValueError:
          IOError (self.printTag+': ' +utils.returnPrintPostTag('ERROR') + '-> reading the attribute for the sampler '+self.name+' it was not possible to perform the conversion to integer for the attribute limit with value '+xmlNode.attrib['limit'])
      else:
<<<<<<< HEAD
        raise IOError(self.printTag+': ' +returnPrintPostTag('ERROR') + ' -> Monte Carlo sampler '+self.name+' needs the limit block (number of samples) in the sampler_init block')
    else:
      raise IOError(self.printTag+': ' +returnPrintPostTag('ERROR') + '-> Monte Carlo sampler '+self.name+' needs the sampler_init block')
=======
        utils.raiseAnError(IOError,self,'Monte Carlo sampling needs the limit block (number of samples) in the sampler_init block')
    else:
      utils.raiseAnError(IOError,self,'Monte Carlo sampling needs the sampler_init block')
>>>>>>> b27a102e


  def localGenerateInput(self,model,myInput):
    '''set up self.inputInfo before being sent to the model'''
    # create values dictionary

    for key in self.distDict:
      # check if the key is a comma separated list of strings
      # in this case, the user wants to sample the comma separated variables with the same sampled value => link the value to all comma separated variables
      #if key in self.ND_sampling_params.keys():

      dim    = self.variables2distributionsMapping[key]['dim']
      totDim = self.variables2distributionsMapping[key]['totDim']
      dist   = self.variables2distributionsMapping[key]['name']

      if dim == 1:
        rvsnum = self.distDict[key].rvs()
        for var in self.distributions2variablesMapping[dist]:
          varID  = var.keys()[0]
          varDim = var[varID]
          for kkey in varID.strip().split(','):
            self.values[kkey] = np.atleast_1d(rvsnum)[varDim-1]
            if totDim > 1 and dim == 1:
              coordinate=[];
              for i in range(totDim):
                coordinate.append(np.atleast_1d(rvsnum)[i])
              self.inputInfo['SampledVarsPb'][kkey] = self.distDict[key].pdf(coordinate)
            elif totDim == 1:
              self.inputInfo['SampledVarsPb'][kkey] = self.distDict[key].pdf(self.values[kkey])
            else:
              self.inputInfo['SampledVarsPb'][kkey] = 1.0

    if len(self.inputInfo['SampledVarsPb'].keys()) > 0:
      self.inputInfo['PointProbability'  ] = reduce(mul, self.inputInfo['SampledVarsPb'].values())
      #self.inputInfo['ProbabilityWeight' ] = 1.0 #MC weight is 1/N => weight is one
    self.inputInfo['SamplerType'] = 'MC'
#
#
#
class Grid(Sampler):
  '''
  Samples the model on a given (by input) set of points
  '''
  def __init__(self):
    Sampler.__init__(self)
    self.printTag = utils.returnPrintTag('SAMPLER GRID')
    self.gridCoordinate       = []    # the grid point to be used for each distribution (changes at each step)
    self.axisName             = []    # the name of each axis (variable)
    self.gridInfo             = {}    # {'name of the variable':('Type','Construction',[values])}  --> Type: Probability/Value; Construction:Custom/Equal
    self.externalgGridCoord   = False # boolean attribute. True if the coordinate list has been filled by external source (see factorial sampler)

    #gridInfo[var][0] is type, ...[1] is construction, ...[2] is values


  def localInputAndChecks(self,xmlNode):
    '''reading and construction of the grid'''
    if 'limit' in xmlNode.attrib.keys(): utils.raiseAnError(IOError,self,'limit is not used in Grid sampler')
    self.limit = 1
    if not self.axisName: self.axisName = []
    '''
    for child in xmlNode:
      if child.tag == "Distribution":
        #Add <distribution> to name so we know it is not a direct variable
        varName = "<distribution>"+child.attrib['name']
      elif child.tag == "variable":
        varName = child.attrib['name']
      for childChild in child:
        if childChild.tag =='grid':
          self.axisName.append(varName)
          constrType = childChild.attrib['construction']
          if constrType == 'custom':
            tempList = [float(i) for i in childChild.text.split()]
            tempList.sort()
            self.gridInfo[varName] = (childChild.attrib['type'],constrType,tempList)
            if self.gridInfo[varName][0]!='value' and self.gridInfo[varName][0]!='CDF': raisea IOError (self.printTag+': ' +utils.returnPrintPostTag('ERROR') + '->The type of grid is neither value nor CDF')
            self.limit = len(tempList)*self.limit
          elif constrType == 'equal':
            self.limit = self.limit*(int(childChild.attrib['steps'])+1)
            if   'lowerBound' in childChild.attrib.keys():
              self.gridInfo[varName] = (childChild.attrib['type'], constrType, [float(childChild.attrib['lowerBound']) + float(childChild.text)*i for i in range(int(childChild.attrib['steps'])+1)])
              self.gridInfo[varName][2].sort()
            elif 'upperBound' in childChild.attrib.keys():
              self.gridInfo[varName] = (childChild.attrib['type'], constrType, [float(childChild.attrib['upperBound']) - float(childChild.text)*i for i in range(int(childChild.attrib['steps'])+1)])
              self.gridInfo[varName][2].sort()
            else: raisea IOError(self.printTag+': ' +utils.returnPrintPostTag('ERROR') + '-> no upper or lower bound has been declared for '+str(child.tag)+' in sampler '+str(self.name))
          else: raisea IOError(self.printTag+': ' +utils.returnPrintPostTag('ERROR') + '-> not specified the grid construction type')
    '''

    for child in xmlNode:
      if child.tag == "Distribution":
        #Add <distribution> to name so we know it is not a direct variable
        varName = "<distribution>"+child.attrib['name']
      elif child.tag == "variable":
        varName = child.attrib['name']
      for childChild in child:
        if (childChild.tag =='grid' and child.tag == "variable") or (childChild.tag =='grid' and child.tag == "Distribution"):
          self.axisName.append(varName)
          if childChild.attrib['type'] == 'global_grid':
            self.gridInfo[varName] = ('CDF','global_grid',childChild.text)
          else:
            constrType = childChild.attrib['construction']
            if constrType == 'custom':
              tempList = [float(i) for i in childChild.text.split()]
              tempList.sort()
              self.gridInfo[varName] = (childChild.attrib['type'],constrType,tempList)
              if self.gridInfo[varName][0]!='value' and self.gridInfo[varName][0]!='CDF': utils.raiseAnError(IOError,self,'The type of grid is neither value nor CDF')
              self.limit = len(tempList)*self.limit
            elif constrType == 'equal':
              self.limit = self.limit*(int(childChild.attrib['steps'])+1)
              if   'lowerBound' in childChild.attrib.keys():
                self.gridInfo[varName] = (childChild.attrib['type'], constrType, [float(childChild.attrib['lowerBound']) + float(childChild.text)*i for i in range(int(childChild.attrib['steps'])+1)])
                self.gridInfo[varName][2].sort()
              elif 'upperBound' in childChild.attrib.keys():
                self.gridInfo[varName] = (childChild.attrib['type'], constrType, [float(childChild.attrib['upperBound']) - float(childChild.text)*i for i in range(int(childChild.attrib['steps'])+1)])
                self.gridInfo[varName][2].sort()
              else: utils.raiseAnError(IOError,self,'no upper or lower bound has been declared for '+str(child.tag)+' in sampler '+str(self.name))
            else: utils.raiseAnError(IOError,self,'not specified the grid construction type')

    if len(self.toBeSampled.keys()) != len(self.gridInfo.keys()):
      utils.raiseAnError(IOError,self,'inconsistency between number of variables and grid specification')
    self.gridCoordinate = [None]*len(self.axisName)

  def localAddInitParams(self,tempDict):
    for variable in self.gridInfo.items():
      tempList = [str(i) for i in variable[1][2]]
      tempDict[variable[0]+' is sampled using the grid'] = variable[1][0]+' with spacing '+variable[1][1]+', points: '+' '.join(tempList)

  def localAddCurrentSetting(self,tempDict):
    for var, value in zip(self.axisName, self.gridCoordinate):
      tempDict['coordinate '+var+' has value'] = value

  def localInitialize(self):
    '''
    This is used to check if the points and bounds are compatible with the distribution provided.
    It could not have been done earlier since the distribution might not have been initialized first
    '''
    for varName in self.gridInfo.keys():
      if self.gridInfo[varName][0]=='value':
        valueMax, indexMax = max(self.gridInfo[varName][2]), self.gridInfo[varName][2].index(max(self.gridInfo[varName][2]))
        valueMin, indexMin = min(self.gridInfo[varName][2]), self.gridInfo[varName][2].index(min(self.gridInfo[varName][2]))
        if self.distDict[varName].upperBoundUsed:
          if valueMax>self.distDict[varName].upperBound and valueMax-2.0*np.finfo(valueMax).eps>self.distDict[varName].upperBound:
            utils.raiseAnError(TypeError,self,'the variable '+varName+'can not be sampled at '+str(valueMax)+' since outside the upper bound of the chosen distribution,Distripution Upper Bound = '+ str(self.distDict[varName].upperBound))
          if valueMax>self.distDict[varName].upperBound and valueMax-2.0*np.finfo(valueMax).eps<=self.distDict[varName].upperBound:
            valueMax = valueMax-2.0*np.finfo(valueMax).eps
        if self.distDict[varName].lowerBoundUsed:
          if valueMin<self.distDict[varName].lowerBound and valueMin+2.0*np.finfo(valueMin).eps<self.distDict[varName].lowerBound:
            utils.raiseAnError(TypeError,self,'the variable '+varName+'can not be sampled at '+str(valueMin)+' since outside the lower bound of the chosen distribution,Distripution Lower Bound = '+str(self.distDict[varName].lowerBound))
          if valueMin<self.distDict[varName].lowerBound and valueMin+2.0*np.finfo(valueMax).eps>=self.distDict[varName].lowerBound:
            valueMin = valueMin-2.0*np.finfo(valueMin).eps
        self.gridInfo[varName][2][indexMax], self.gridInfo[varName][2][indexMin] = valueMax, valueMin

  def localGenerateInput(self,model,myInput):
    remainder = self.counter - 1 #used to keep track as we get to smaller strides
    stride = self.limit+1 #How far apart in the 1D array is the current gridCoordinate
    #self.inputInfo['distributionInfo'] = {}
    self.inputInfo['distributionName'] = {} #Used to determine which distribution to change if needed.
    self.inputInfo['distributionType'] = {} #Used to determine which distribution type is used

#     weight = 1.0
#     for i in range(len(self.gridCoordinate)):
#       varName = self.axisName[i]
#       if not self.externalgGridCoord:
#         stride = stride // len(self.gridInfo[varName][2])
#         #index is the index into the array self.gridInfo[varName][2]
#         index, remainder = divmod(remainder, stride )
#         self.gridCoordinate[i] = index
#
#       # check if the varName is a comma separated list of strings
#       # in this case, the user wants to sample the comma separated variables with the same sampled value => link the value to all comma separated variables
#       for kkey in varName.strip().split(','):
#         self.inputInfo['distributionName'][kkey] = self.toBeSampled[varName]
#         self.inputInfo['distributionType'][kkey] = self.distDict[varName].type
#         if self.gridInfo[varName][0]=='CDF':
#           self.values[kkey] = self.distDict[varName].ppf(self.gridInfo[varName][2][self.gridCoordinate[i]])
#           self.inputInfo['SampledVarsPb'][kkey] = self.distDict[varName].pdf(self.values[kkey])
#         elif self.gridInfo[varName][0]=='value':
#           self.values[kkey] = self.gridInfo[varName][2][self.gridCoordinate[i]]
#           self.inputInfo['SampledVarsPb'][kkey] = self.distDict[varName].pdf(self.values[kkey])
#         else: raisea IOError (self.gridInfo[varName][0]+' is not know as value keyword for type. Sampler: '+self.name)
#
#       if self.gridInfo[varName][0]=='CDF':
#         if self.gridCoordinate[i] != 0 and self.gridCoordinate[i] < len(self.gridInfo[varName][2])-1: weight *= self.distDict[varName].cdf((self.values[kkey]+self.distDict[varName].ppf(self.gridInfo[varName][2][self.gridCoordinate[i]+1]))/2.0) - self.distDict[varName].cdf((self.values[kkey]+self.distDict[varName].ppf(self.gridInfo[varName][2][self.gridCoordinate[i]-1]))/2.0)
#         if self.gridCoordinate[i] == 0: weight *= self.distDict[varName].cdf((self.values[kkey]+self.distDict[varName].ppf(self.gridInfo[varName][2][self.gridCoordinate[i]+1]))/2.0) - self.distDict[varName].cdf((self.values[kkey]+self.distDict[varName].ppf(0))/2.0)
#         if self.gridCoordinate[i] == len(self.gridInfo[varName][2])-1: weight *= self.distDict[varName].cdf((self.values[kkey]+self.distDict[varName].ppf(1))/2.0) - self.distDict[varName].cdf((self.values[kkey]+self.distDict[varName].ppf(self.gridInfo[varName][2][self.gridCoordinate[i]-1]))/2.0)
#       else:
#         if self.gridCoordinate[i] != 0 and self.gridCoordinate[i] < len(self.gridInfo[varName][2])-1: weight *= self.distDict[varName].cdf((self.values[kkey]+self.gridInfo[varName][2][self.gridCoordinate[i]+1])/2.0) -self.distDict[varName].cdf((self.values[kkey]+self.gridInfo[varName][2][self.gridCoordinate[i]-1])/2.0)
#         if self.gridCoordinate[i] == 0: weight *= self.distDict[varName].cdf((self.values[kkey]+self.gridInfo[varName][2][self.gridCoordinate[i]+1])/2.0) -self.distDict[varName].cdf((self.values[kkey]+self.distDict[varName].lowerBound)/2.0)
#         if self.gridCoordinate[i] == len(self.gridInfo[varName][2])-1: weight *= self.distDict[varName].cdf((self.values[kkey]+self.distDict[varName].upperBound)/2.0) -self.distDict[varName].cdf((self.values[kkey]+self.gridInfo[varName][2][self.gridCoordinate[i]-1])/2.0)
#     self.inputInfo['PointProbability' ] = reduce(mul, self.inputInfo['SampledVarsPb'].values())
#     self.inputInfo['ProbabilityWeight'] = weight
#     self.inputInfo['SamplerType'] = 'Grid'

    weight = 1.0

    for i in range(len(self.gridCoordinate)):
      varName = self.axisName[i]
      if not self.externalgGridCoord:
        stride = stride // len(self.gridInfo[varName][2])
        #index is the index into the array self.gridInfo[varName][2]
        index, remainder = divmod(remainder, stride )
        self.gridCoordinate[i] = index

      # check if the varName is a comma separated list of strings
      # in this case, the user wants to sample the comma separated variables with the same sampled value => link the value to all comma separated variables
      for key in varName.strip().split(','):
        self.inputInfo['distributionName'][key] = self.toBeSampled[varName]
        self.inputInfo['distributionType'][key] = self.distDict[varName].type

        if self.gridInfo[varName][0]=='CDF':
          if self.distDict[varName].getDimensionality()==1:
            self.values[key] = self.distDict[varName].ppf(self.gridInfo[varName][2][self.gridCoordinate[i]])
          else:
            location = self.variables2distributionsMapping[varName]['dim']
            self.values[key] = self.distDict[varName].inverseMarginalDistribution(self.gridInfo[varName][2][self.gridCoordinate[i]],location-1)

        elif self.gridInfo[varName][0]=='value':
          self.values[key] = self.gridInfo[varName][2][self.gridCoordinate[i]]

        else: utils.raiseAnError(IOError,self,gridInfo[varName][0]+' is not know as value keyword for type. Sampler: '+self.name)


    remainder = self.counter - 1 #used to keep track as we get to smaller strides
    stride = self.limit+1 #How far apart in the 1D array is the current gridCoordinate

    for i in range(len(self.gridCoordinate)):
      varName = self.axisName[i]
      if not self.externalgGridCoord:
        stride = stride // len(self.gridInfo[varName][2])
        index, remainder = divmod(remainder, stride )
        self.gridCoordinate[i] = index

      for key in varName.strip().split(','):
        self.inputInfo['distributionName'][key] = self.toBeSampled[varName]
        self.inputInfo['distributionType'][key] = self.distDict[varName].type

        if ("<distribution>" in varName) or (self.variables2distributionsMapping[varName]['totDim']==1):
          self.inputInfo['SampledVarsPb'][key] = self.distDict[varName].pdf(self.values[key])
        else:
          dist_name = self.variables2distributionsMapping[varName]['name']
          #NDcoordinate=np.zeros(len(self.distributions2variablesMapping[dist_name]))
          NDcoordinate=[]
          for i in range(len(self.distributions2variablesMapping[dist_name])):
            NDcoordinate.append(0)
          for var in self.distributions2variablesMapping[dist_name]:
            variable = var.keys()[0]
            position = var.values()[0]
            NDcoordinate[position-1] = self.values[variable.strip().split(',')[0]]
          self.inputInfo['SampledVarsPb'][key] = self.distDict[varName].pdf(NDcoordinate)

      # 1D variable
      if ("<distribution>" in varName) or (self.variables2distributionsMapping[varName]['totDim']==1):
        if self.gridInfo[varName][0]=='CDF':
          if self.gridCoordinate[i] != 0 and self.gridCoordinate[i] < len(self.gridInfo[varName][2])-1:
            weight *= self.distDict[varName].cdf((self.values[key]+self.distDict[varName].ppf(self.gridInfo[varName][2][self.gridCoordinate[i]+1]))/2.0) - self.distDict[varName].cdf((self.values[key]+self.distDict[varName].ppf(self.gridInfo[varName][2][self.gridCoordinate[i]-1]))/2.0)
          if self.gridCoordinate[i] == 0:
            weight *= self.distDict[varName].cdf((self.values[key]+self.distDict[varName].ppf(self.gridInfo[varName][2][self.gridCoordinate[i]+1]))/2.0) - self.distDict[varName].cdf((self.values[key]+self.distDict[varName].ppf(0))/2.0)
          if self.gridCoordinate[i] == len(self.gridInfo[varName][2])-1:
            weight *= self.distDict[varName].cdf((self.values[key]+self.distDict[varName].ppf(1))/2.0) - self.distDict[varName].cdf((self.values[key]+self.distDict[varName].ppf(self.gridInfo[varName][2][self.gridCoordinate[i]-1]))/2.0)
        else:   # Value
          if self.gridCoordinate[i] != 0 and self.gridCoordinate[i] < len(self.gridInfo[varName][2])-1:
            weight *= self.distDict[varName].cdf((self.values[key]+self.gridInfo[varName][2][self.gridCoordinate[i]+1])/2.0) -self.distDict[varName].cdf((self.values[key]+self.gridInfo[varName][2][self.gridCoordinate[i]-1])/2.0)
          if self.gridCoordinate[i] == 0:
            weight *= self.distDict[varName].cdf((self.values[key]+self.gridInfo[varName][2][self.gridCoordinate[i]+1])/2.0) -self.distDict[varName].cdf((self.values[key]+self.distDict[varName].lowerBound)/2.0)
          if self.gridCoordinate[i] == len(self.gridInfo[varName][2])-1:
            weight *= self.distDict[varName].cdf((self.values[key]+self.distDict[varName].upperBound)/2.0) -self.distDict[varName].cdf((self.values[key]+self.gridInfo[varName][2][self.gridCoordinate[i]-1])/2.0)
      # ND variable
      else:
        if self.variables2distributionsMapping[varName]['dim']==1:    # to avoid double count of weight for ND distribution; I need to count only one variable instaed of N
          dist_name = self.variables2distributionsMapping[varName]['name']
          NDcoordinate=np.zeros(len(self.distributions2variablesMapping[dist_name]))
          dxs=np.zeros(len(self.distributions2variablesMapping[dist_name]))
          for var in self.distributions2variablesMapping[dist_name]:
            variable = var.keys()[0]
            position = var.values()[0]
            NDcoordinate[position-1] = self.values[variable.strip().split(',')[0]]
            if self.gridCoordinate[i] != 0 and self.gridCoordinate[i] < len(self.gridInfo[varName][2])-1:
              dxs[position-1] = (self.gridInfo[variable][2][self.gridCoordinate[i]+1] - self.gridInfo[variable][2][self.gridCoordinate[i]-1]) / 2.0
            if self.gridCoordinate[i] == 0:
              dxs[position-1] = self.gridInfo[variable][2][self.gridCoordinate[i]+1] - self.gridInfo[variable][2][self.gridCoordinate[i]]
            if self.gridCoordinate[i] == len(self.gridInfo[varName][2])-1:
              dxs[position-1] = self.gridInfo[variable][2][self.gridCoordinate[i]] - self.gridInfo[variable][2][self.gridCoordinate[i]-1]
          weight *= self.distDict[varName].cellIntegral(NDcoordinate,dxs)

      self.inputInfo['PointProbability' ] = reduce(mul, self.inputInfo['SampledVarsPb'].values())
      self.inputInfo['ProbabilityWeight'] = copy.deepcopy(weight)
      self.inputInfo['SamplerType'] = 'Grid'
#
#
#
#
class LHS(Grid):
  '''
  Latin hyper Cube based sampler. Currently no special filling method are implemented
  '''
  def __init__(self):
    Grid.__init__(self)
    self.sampledCoordinate    = [] # a list of list for i=0,..,limit a list of the coordinate to be used this is needed for the LHS
    self.printTag = utils.returnPrintTag('SAMPLER LHS')
    self.globalGrid          = {}    # Dictionary for the global_grid. These grids are used only for LHS for ND distributions.

  def localInputAndChecks(self,xmlNode):
    Grid.localInputAndChecks(self,xmlNode)

    for child in xmlNode:
      if child.tag == "Distribution":
        #Add <distribution> to name so we know it is not a direct variable
        varName = "<distribution>"+child.attrib['name']

      elif child.tag == "global_grid":
         for childChild in child:
           if childChild.tag =='grid':
             globalGridName = childChild.attrib['name']
             constrType = childChild.attrib['construction']
             if constrType == 'custom':
              tempList = [float(i) for i in childChild.text.split()]
              tempList.sort()
              self.globalGrid[globalGridName] = (tempList)
              self.limit = len(tempList)*self.limit
             elif constrType == 'equal':
              self.limit = self.limit*(int(childChild.attrib['steps'])+1)
              if   'lowerBound' in childChild.attrib.keys():
                self.globalGrid[globalGridName] = ([float(childChild.attrib['lowerBound']) + float(childChild.text)*i for i in range(int(childChild.attrib['steps'])+1)])
                self.globalGrid[globalGridName].sort()
              elif 'upperBound' in childChild.attrib.keys():
                self.globalGrid[globalGridName] = ([float(childChild.attrib['upperBound']) - float(childChild.text)*i for i in range(int(childChild.attrib['steps'])+1)])
                self.globalGrid[globalGridName].sort()
              else: utils.raiseAnError(IOError,self,'no upper or lower bound has been declared for '+str(child.tag)+' in sampler '+str(self.name))
           else:
             utils.raiseAnError(IOError,self,'The Tag ' + str(childChild.tag) + 'is not allowed in global_grid')

    for variable in self.gridInfo.keys():
      if self.gridInfo[variable][1] == 'global_grid':
        lst=list(self.gridInfo[variable])
        lst[2] = self.globalGrid[self.gridInfo[variable][2]]
        self.gridInfo[variable] = tuple(lst)

    pointByVar  = [len(self.gridInfo[variable][2]) for variable in self.gridInfo.keys()]
    if len(set(pointByVar))!=1: utils.raiseAnError(IOError,self,'the latin Hyper Cube requires the same number of point in each dimension')
    self.pointByVar = pointByVar[0]
    self.inputInfo['upper'] = {}
    self.inputInfo['lower'] = {}
    self.limit = (self.pointByVar-1)

  def localInitialize(self):
    '''
    the local initialize is used to generate test the box being within the distribution upper/lower bound
    and filling mapping of the hyper cube.
    '''
    Grid.localInitialize(self)
    tempFillingCheck = [None]*len(self.axisName) #for all variables
    for i in range(len(tempFillingCheck)):
      tempFillingCheck[i] = [None]*(self.pointByVar-1) #intervals are n-points-1
      tempFillingCheck[i][:] = Distributions.randomPermutation(list(range(self.pointByVar-1))) #pick a random interval sequence
    self.sampledCoordinate = [None]*(self.pointByVar-1)
    for i in range(self.pointByVar-1):
      self.sampledCoordinate[i] = [None]*len(self.axisName)
      self.sampledCoordinate[i][:] = [tempFillingCheck[j][i] for j in range(len(tempFillingCheck))]

  def localGenerateInput(self,model,myInput):
    '''
    j=0
    #self.inputInfo['distributionInfo'] = {}
    self.inputInfo['distributionName'] = {} #Used to determine which distribution to change if needed.
    self.inputInfo['distributionType'] = {} #Used to determine which distribution type is used
    weight = 1.0
    for varName in self.axisName:
      upper = self.gridInfo[varName][2][self.sampledCoordinate[self.counter-2][j]+1]
      lower = self.gridInfo[varName][2][self.sampledCoordinate[self.counter-2][j]  ]
      j +=1
      intervalFraction = Distributions.random()
      coordinate = lower + (upper-lower)*intervalFraction
      # check if the varName is a comma separated list of strings
      # in this case, the user wants to sample the comma separated variables with the same sampled value => link the value to all comma separated variables
      if self.gridInfo[varName][0] =='CDF':
        ppfvalue = self.distDict[varName].ppf(coordinate)
        ppflower = self.distDict[varName].ppf(min(upper,lower))
        ppfupper = self.distDict[varName].ppf(max(upper,lower))
      for kkey in varName.strip().split(','):
        self.inputInfo['distributionName'][kkey] = self.toBeSampled[varName]
        self.inputInfo['distributionType'][kkey] = self.distDict[varName].type
        if self.gridInfo[varName][0] =='CDF':
          self.values[kkey] = ppfvalue
          self.inputInfo['upper'][kkey] = ppfupper
          self.inputInfo['lower'][kkey] = ppflower
          self.inputInfo['SampledVarsPb'][varName] = coordinate
          weight *= self.distDict[varName].cdf(ppfupper) - self.distDict[varName].cdf(ppflower)
        elif self.gridInfo[varName][0]=='value':
          self.values[varName] = coordinate
          self.inputInfo['upper'][kkey] = max(upper,lower)
          self.inputInfo['lower'][kkey] = min(upper,lower)
          self.inputInfo['SampledVarsPb'][kkey] = self.distDict[varName].pdf(self.values[kkey])
      if self.gridInfo[varName][0] =='CDF': weight *= self.distDict[varName].cdf(ppfupper) - self.distDict[varName].cdf(ppflower)
      else: weight *= self.distDict[varName].cdf(upper) - self.distDict[varName].cdf(lower)

    self.inputInfo['PointProbability'] = reduce(mul, self.inputInfo['SampledVarsPb'].values())
    self.inputInfo['ProbabilityWeight' ] = weight
    self.inputInfo['SamplerType'] = 'Stratified'
    '''

    j=0
    #self.inputInfo['distributionInfo'] = {}
    self.inputInfo['distributionName'] = {} #Used to determine which distribution to change if needed.
    self.inputInfo['distributionType'] = {} #Used to determine which distribution type is used
    weight = 1.0

    for varName in self.axisName:

      if not "<distribution>" in varName:
        if self.variables2distributionsMapping[varName]['totDim']>1 and self.variables2distributionsMapping[varName]['dim'] == 1:    # to avoid double count of weight for ND distribution; I need to count only one variable instaed of N
          upper = self.gridInfo[varName][2][self.sampledCoordinate[self.counter-2][j]+1]
          lower = self.gridInfo[varName][2][self.sampledCoordinate[self.counter-2][j]  ]
          j += 1
          intervalFraction = Distributions.random()
          coordinate = lower + (upper-lower)*intervalFraction
          gridCoordinate =  self.distDict[varName].ppf(coordinate)
          distName = self.variables2distributionsMapping[varName]['name']
          for distVarName in self.distributions2variablesMapping[distName]:
            for kkey in distVarName.keys()[0].strip().split(','):
              self.inputInfo['distributionName'][kkey] = self.toBeSampled[varName]
              self.inputInfo['distributionType'][kkey] = self.distDict[varName].type
              self.values[kkey] = np.atleast_1d(gridCoordinate)[distVarName.values()[0]-1]
              #self.inputInfo['upper'][kkey] = ppfupper
              #self.inputInfo['lower'][kkey] = ppflower
              self.inputInfo['SampledVarsPb'][varName] = coordinate

          weight *= upper - lower

      if ("<distribution>" in varName) or self.variables2distributionsMapping[varName]['totDim']==1:   # 1D variable
        upper = self.gridInfo[varName][2][self.sampledCoordinate[self.counter-2][j]+1]
        lower = self.gridInfo[varName][2][self.sampledCoordinate[self.counter-2][j]  ]
        j +=1
        intervalFraction = Distributions.random()
        coordinate = lower + (upper-lower)*intervalFraction
        # check if the varName is a comma separated list of strings
        # in this case, the user wants to sample the comma separated variables with the same sampled value => link the value to all comma separated variables
        if self.gridInfo[varName][0] =='CDF':
          ppfvalue = self.distDict[varName].ppf(coordinate)
          ppflower = self.distDict[varName].ppf(min(upper,lower))
          ppfupper = self.distDict[varName].ppf(max(upper,lower))
        for kkey in varName.strip().split(','):
          self.inputInfo['distributionName'][kkey] = self.toBeSampled[varName]
          self.inputInfo['distributionType'][kkey] = self.distDict[varName].type
          if self.gridInfo[varName][0] =='CDF':
            self.values[kkey] = ppfvalue
            self.inputInfo['upper'][kkey] = ppfupper
            self.inputInfo['lower'][kkey] = ppflower
            self.inputInfo['SampledVarsPb'][varName] = coordinate
            weight *= self.distDict[varName].cdf(ppfupper) - self.distDict[varName].cdf(ppflower)
          elif self.gridInfo[varName][0]=='value':
            self.values[varName] = coordinate
            self.inputInfo['upper'][kkey] = max(upper,lower)
            self.inputInfo['lower'][kkey] = min(upper,lower)
            self.inputInfo['SampledVarsPb'][kkey] = self.distDict[varName].pdf(self.values[kkey])
        if self.gridInfo[varName][0] =='CDF':
          weight *= self.distDict[varName].cdf(ppfupper) - self.distDict[varName].cdf(ppflower)
        else:
          weight *= self.distDict[varName].cdf(upper) - self.distDict[varName].cdf(lower)

    self.inputInfo['PointProbability'] = reduce(mul, self.inputInfo['SampledVarsPb'].values())
    self.inputInfo['ProbabilityWeight' ] = weight
    self.inputInfo['SamplerType'] = 'Stratified'
#
#
#
#
class DynamicEventTree(Grid):
  '''
  DYNAMIC EVENT TREE Sampler - "ANalysis of Dynamic REactor Accident evolution" module (DET      ) :D
  '''
  def __init__(self):
    Grid.__init__(self)
    # Working directory (Path of the directory in which all the outputs,etc. are stored)
    self.workingDir = ""
    # (optional) if not present, the sampler will not change the relative keyword in the input file
    self.maxSimulTime            = None
    # print the xml tree representation of the dynamic event tree calculation
    # see variable 'self.TreeInfo'
    self.print_end_xml           = False
    # Dictionary of the probability bins for each distribution that have been
    #  inputted by the user ('distName':[Pb_Threshold_1, Pb_Threshold_2, ..., Pb_Threshold_n])
    self.branchProbabilities     = {}
    # Dictionary of the Values' bins for each distribution that have been
    #  inputted by the user ('distName':[Pb_Threshold_1, Pb_Threshold_2, ..., Pb_Threshold_n])
    # these are the invCDFs of the PBs inputted in branchProbabilities (if ProbabilityThresholds have been inputted)
    self.branchValues     = {}
    # List of Dictionaries of the last probability bin level (position in the array) reached for each distribution ('distName':IntegerValue)
    # This container is a working dictionary. The branchedLevels are stored in the xml tree "self.TreeInfo" since they must track
    # the evolution of the dynamic event tree
    self.branchedLevel           = []
    # Counter for the branch needs to be run after a calculation branched (it is a working variable)
    self.branchCountOnLevel      = 0
    # Dictionary tha contains the actual branching info
    # (i.e. distribution that triggered, values of the variables that need to be changed, etc)
    self.actualBranchInfo        = {}
    # Parent Branch end time (It's a working variable used to set up the new branches need to be run.
    #   The new branches' start time will be the end time of the parent branch )
    self.actual_end_time         = 0.0
    # Parent Branch end time step (It's a working variable used to set up the new branches need to be run.
    #  The end time step is used to construct the filename of the restart files needed for restart the new branch calculations)
    self.actual_end_ts           = 0
    # Xml tree object. It stored all the info regarding the DET. It is in continue evolution during a DET calculation
    self.TreeInfo                = None
    # List of Dictionaries. It is a working variable used to store the information needed to create branches from a Parent Branch
    self.endInfo                 = []
    # Queue system. The inputs are waiting to be run are stored in this queue dictionary
    self.RunQueue                = {}
    # identifiers of the inputs in queue (name of the history... for example DET_1,1,1)
    self.RunQueue['identifiers'] = []
    # Corresponding inputs
    self.RunQueue['queue'      ] = []
    # mapping from jobID to rootname in TreeInfo {jobID:rootName}
    self.rootToJob               = {}
    # dictionary of preconditioner sampler available
    self.preconditionerAvail = {}
    self.preconditionerAvail['MonteCarlo'] = MonteCarlo      # MC
    self.preconditionerAvail['Stratified'] = LHS             # Stratified
    self.preconditionerAvail['Grid'      ] = Grid            # Grid
    # dictionary of inputted preconditioners need to be applied
    self.preconditionerToApply             = {}
    # total number of preconditioner samples (combination of all different preconditioner strategy)
    self.precNumberSamplers                = 0
    self.printTag = utils.returnPrintTag('SAMPLER DYNAMIC ET')

  def _localWhatDoINeed(self):
    needDict = Sampler._localWhatDoINeed(self)
    for preconditioner in self.preconditionerToApply.values():
      preneedDict = preconditioner.whatDoINeed()
      for key,value in preneedDict.items():
        if key not in needDict.keys(): needDict[key] = []
        needDict[key] = needDict[key] + value
    return needDict

  def localStillReady(self, ready): #,lastOutput=None
    '''
    Function that inquires if there is at least an input the in the queue that needs to be run
    @ In, None
    @ Out, boolean
    '''
    if(len(self.RunQueue['queue']) != 0 or self.counter == 0): ready = True
    else:
      if self.print_end_xml:
        myFile = open(os.path.join(self.workingDir,self.name + "_output_summary.xml"),'w')
        for treeNode in self.TreeInfo.values(): treeNode.writeNodeTree(myFile)
        myFile.close()
      ready = False
    return ready

  def _retrieveParentNode(self,idj):
    if(idj == self.TreeInfo[self.rootToJob[idj]].getrootnode().name): parentNode = self.TreeInfo[self.rootToJob[idj]].getrootnode()
    else: parentNode = list(self.TreeInfo[self.rootToJob[idj]].getrootnode().iter(idj))[0]
    return parentNode

  def localFinalizeActualSampling(self,jobObject,model,myInput,genRunQueue=True):
    '''
    General function (available to all samplers) that finalize the sampling calculation just ended
    In this case (DET), The function reads the information from the ended calculation, updates the
    working variables, and creates the new inputs for the next branches
    @ In, jobObject: JobHandler Instance of the job (run) just finished
    @ In, model        : Model Instance... It may be a Code Instance, a ROM, etc.
    @ In, myInput      : List of the original input files
    @ In, genRunQueue  : bool, generated Running queue at the end of the finalization?
    @ Out, None
    '''
    self.workingDir = model.workingDir

#     returnBranchInfo = self.__readBranchInfo(jobObject.output)
    # Get the parent element tree (xml object) to retrieve the information needed to create the new inputs
    parentNode = self._retrieveParentNode(jobObject.identifier)
    # set runEnded and running to true and false respectively
    parentNode.add('runEnded',True)
    parentNode.add('running',False)
    parentNode.add('end_time',self.actual_end_time)
    # Read the branch info from the parent calculation (just ended calculation)
    # This function stores the information in the dictionary 'self.actualBranchInfo'
    # If no branch info, this history is concluded => return
    if not self.__readBranchInfo(jobObject.output):
      parentNode.add('completedHistory', True)
      return False
    # Collect the branch info in a multi-level dictionary
    endInfo = {'end_time':self.actual_end_time,'end_ts':self.actual_end_ts,'branch_dist':list(self.actualBranchInfo.keys())[0]}
    endInfo['branch_changed_params'] = self.actualBranchInfo[endInfo['branch_dist']]
    parentNode.add('actual_end_ts',self.actual_end_ts)
#     # Get the parent element tree (xml object) to retrieve the information needed to create the new inputs
#     if(jobObject.identifier == self.TreeInfo[self.rootToJob[jobObject.identifier]].getrootnode().name): endInfo['parent_node'] = self.TreeInfo[self.rootToJob[jobObject.identifier]].getrootnode()
#     else: endInfo['parent_node'] = list(self.TreeInfo[self.rootToJob[jobObject.identifier]].getrootnode().iter(jobObject.identifier))[0]
    endInfo['parent_node'] = parentNode
    # get the branchedLevel dictionary
    branchedLevel = {}
    for distk, distpb in zip(endInfo['parent_node'].get('initiator_distribution'),endInfo['parent_node'].get('PbThreshold')): branchedLevel[distk] = utils.index(self.branchProbabilities[distk],distpb)
    if not branchedLevel: utils.raiseAnError(RuntimeError,self,'branchedLevel of node '+jobObject.identifier+'not found!')
    # Loop of the parameters that have been changed after a trigger gets activated
    for key in endInfo['branch_changed_params']:
      endInfo['n_branches'] = 1 + int(len(endInfo['branch_changed_params'][key]['actual_value']))
      if(len(endInfo['branch_changed_params'][key]['actual_value']) > 1):
        #  Multi-Branch mode => the resulting branches from this parent calculation (just ended)
        # will be more then 2
        # unchanged_pb = probability (not conditional probability yet) that the event does not occur
        unchanged_pb = 0.0
        try:
          # changed_pb = probability (not conditional probability yet) that the event A occurs and the final state is 'alpha' '''
          for pb in xrange(len(endInfo['branch_changed_params'][key]['associated_pb'])): unchanged_pb = unchanged_pb + endInfo['branch_changed_params'][key]['associated_pb'][pb]
        except KeyError: pass
        if(unchanged_pb <= 1): endInfo['branch_changed_params'][key]['unchanged_pb'] = 1.0-unchanged_pb
      else:
        # Two-Way mode => the resulting branches from this parent calculation (just ended) = 2
        if branchedLevel[endInfo['branch_dist']] > len(self.branchProbabilities[endInfo['branch_dist']])-1: pb = 1.0
        else: pb = self.branchProbabilities[endInfo['branch_dist']][branchedLevel[endInfo['branch_dist']]]
        endInfo['branch_changed_params'][key]['unchanged_pb'] = 1.0 - pb
        endInfo['branch_changed_params'][key]['associated_pb'] = [pb]

    self.branchCountOnLevel = 0
#     # set runEnded and running to true and false respectively
#     endInfo['parent_node'].add('runEnded',True)
#     endInfo['parent_node'].add('running',False)
#     endInfo['parent_node'].add('end_time',self.actual_end_time)
    # The branchedLevel counter is updated
    if branchedLevel[endInfo['branch_dist']] < len(self.branchProbabilities[endInfo['branch_dist']]): branchedLevel[endInfo['branch_dist']] += 1
    # Append the parent branchedLevel (updated for the new branch/es) in the list tha contains them
    # (it is needed in order to avoid overlapping among info coming from different parent calculations)
    # When this info is used, they are popped out
    self.branchedLevel.append(branchedLevel)
    # Append the parent end info in the list tha contains them
    # (it is needed in order to avoid overlapping among info coming from different parent calculations)
    # When this info is used, they are popped out
    self.endInfo.append(endInfo)
    # Compute conditional probability
    self.computeConditionalProbability()
    # Create the inputs and put them in the runQueue dictionary (if genRunQueue is true)
    if genRunQueue: self._createRunningQueue(model,myInput)
    return True

  def computeConditionalProbability(self,index=None):
    '''
    Function to compute Conditional probability of the branches that are going to be run.
    The conditional probabilities are stored in the self.endInfo object
    @ In, index: position in the self.endInfo list (optional). Default = 0
    '''
    if not index: index = len(self.endInfo)-1
    # parent_cond_pb = associated conditional probability of the Parent branch
    #parent_cond_pb = 0.0
    try:
      parent_cond_pb = self.endInfo[index]['parent_node'].get('conditional_pb')
      if not parent_cond_pb: parent_cond_pb = 1.0
    except KeyError: parent_cond_pb = 1.0
    # for all the branches the conditional pb is computed
    # unchanged_cond_pb = Conditional Probability of the branches in which the event has not occurred
    # changed_cond_pb   = Conditional Probability of the branches in which the event has occurred
    for key in self.endInfo[index]['branch_changed_params']:
      #try:
      self.endInfo[index]['branch_changed_params'][key]['changed_cond_pb'] = []
      self.endInfo[index]['branch_changed_params'][key]['unchanged_cond_pb'] = parent_cond_pb*float(self.endInfo[index]['branch_changed_params'][key]['unchanged_pb'])
      for pb in range(len(self.endInfo[index]['branch_changed_params'][key]['associated_pb'])): self.endInfo[index]['branch_changed_params'][key]['changed_cond_pb'].append(parent_cond_pb*float(self.endInfo[index]['branch_changed_params'][key]['associated_pb'][pb]))
      #except? pass
    return

  def __readBranchInfo(self,out_base=None):
    '''
    Function to read the Branching info that comes from a Model
    The branching info (for example, distribution that triggered, parameters must be changed, etc)
    are supposed to be in a xml format
    @ In, out_base: is the output root that, if present, is used to construct the file name the function is going
                    to try reading.
    @ Out, boolean: true if the info are present (a set of new branches need to be run), false if the actual parent calculation reached an end point
    '''
    # Remove all the elements from the info container
    del self.actualBranchInfo
    branch_present = False
    self.actualBranchInfo = {}
    # Construct the file name adding the out_base root if present
    if out_base: filename = out_base + "_actual_branch_info.xml"
    else: filename = "actual_branch_info.xml"
    if not os.path.isabs(filename): filename = os.path.join(self.workingDir,filename)
    if not os.path.exists(filename):
      utils.raiseAMessage(self,'branch info file ' + os.path.basename(filename) +' has not been found. => No Branching.')
      return branch_present
    # Parse the file and create the xml element tree object
    #try:
    branch_info_tree = ET.parse(filename)
    utils.raiseAMessage(self,'Done parsing '+filename)
    #except? raisea IOError ('not able to parse ' + filename)
    root = branch_info_tree.getroot()
    # Check if end_time and end_ts (time step)  are present... In case store them in the relative working vars
    #try: #Branch info written out by program, so should always exist.
    self.actual_end_time = float(root.attrib['end_time'])
    self.actual_end_ts   = int(root.attrib['end_ts'])
    #except? pass
    # Store the information in a dictionary that has as keywords the distributions that triggered
    for node in root:
      if node.tag == "Distribution_trigger":
        dist_name = node.attrib['name'].strip()
        self.actualBranchInfo[dist_name] = {}
        for child in node:
          self.actualBranchInfo[dist_name][child.text.strip()] = {'varType':child.attrib['type'].strip(),'actual_value':child.attrib['actual_value'].strip().split(),'old_value':child.attrib['old_value'].strip()}
          if 'probability' in child.attrib:
            as_pb = child.attrib['probability'].strip().split()
            self.actualBranchInfo[dist_name][child.text.strip()]['associated_pb'] = []
            #self.actualBranchInfo[dist_name][child.text.strip()]['associated_pb'].append(float(as_pb))
            for index in range(len(as_pb)): self.actualBranchInfo[dist_name][child.text.strip()]['associated_pb'].append(float(as_pb[index]))
      # we exit the loop here, because only one trigger at the time can be handled  right now
      break
    # remove the file
    os.remove(filename)
    branch_present = True
    return branch_present

  def _createRunningQueueBeginOne(self,rootTree,branchedLevel, model,myInput):
    precSampled = rootTree.getrootnode().get('preconditionerSampled')
    rootnode    =  rootTree.getrootnode()
    rname       = rootnode.name
    rootnode.add('completedHistory', False)
    # Fill th values dictionary in
    if precSampled: self.inputInfo['preconditionerCoordinate'  ] = copy.deepcopy(precSampled)
    self.inputInfo['prefix'                    ] = rname.encode()
    self.inputInfo['initiator_distribution'    ] = []
    self.inputInfo['PbThreshold'               ] = []
    self.inputInfo['ValueThreshold'            ] = []
    self.inputInfo['branch_changed_param'      ] = [b'None']
    self.inputInfo['branch_changed_param_value'] = [b'None']
    self.inputInfo['start_time'                ] = -sys.float_info.max
    self.inputInfo['end_ts'                    ] = 0
    self.inputInfo['parent_id'                 ] = 'root'
    self.inputInfo['conditional_prb'           ] = [1.0]
    self.inputInfo['conditional_pb'            ] = 1.0
    for key in self.branchProbabilities.keys():self.inputInfo['initiator_distribution'].append(key.encode())
    for key in self.branchProbabilities.keys():self.inputInfo['PbThreshold'].append(self.branchProbabilities[key][branchedLevel[key]])
    for key in self.branchProbabilities.keys():self.inputInfo['ValueThreshold'].append(self.branchValues[key][branchedLevel[key]])
    for varname in self.toBeSampled.keys():
      self.inputInfo['SampledVars'  ][varname] = self.branchValues[self.toBeSampled[varname]][branchedLevel[self.toBeSampled[varname]]]
      self.inputInfo['SampledVarsPb'][varname] = self.branchProbabilities[self.toBeSampled[varname]][branchedLevel[self.toBeSampled[varname]]]
    self.inputInfo['PointProbability' ] = reduce(mul, self.inputInfo['SampledVarsPb'].values())
    self.inputInfo['ProbabilityWeight'] = self.inputInfo['PointProbability' ]

    if(self.maxSimulTime): self.inputInfo['end_time'] = self.maxSimulTime
    # Call the model function "createNewInput" with the "values" dictionary just filled.
    # Add the new input path into the RunQueue system
    newInputs = model.createNewInput(myInput,self.type,**self.inputInfo)
    for key,value in self.inputInfo.items(): rootnode.add(key,value)
    self.RunQueue['queue'].append(newInputs)
    self.RunQueue['identifiers'].append(self.inputInfo['prefix'].encode())
    self.rootToJob[self.inputInfo['prefix']] = rname
    del newInputs
    self.counter += 1

  def _createRunningQueueBegin(self,model,myInput):
    # We construct the input for the first DET branch calculation'
    # Increase the counter
    # The root name of the xml element tree is the starting name for all the branches
    # (this root name = the user defined sampler name)
    # Get the initial branchedLevel dictionary (=> the list gets empty)
    branchedLevel = self.branchedLevel.pop(0)
    for rootTree in self.TreeInfo.values(): self._createRunningQueueBeginOne(rootTree,branchedLevel, model,myInput)
    return

  def _createRunningQueueBranch(self,model,myInput):
    # The first DET calculation branch has already been run'
    # Start the manipulation:

    #  Pop out the last endInfo information and the branchedLevel
    branchedLevelParent     = self.branchedLevel.pop(0)
    endInfo                 = self.endInfo.pop(0)
    self.branchCountOnLevel = 0 #?


    # n_branches = number of branches need to be run
    n_branches = endInfo['n_branches']
    # Check if the distribution that just triggered hitted the last probability threshold .
    # In case we create a number of branches = endInfo['n_branches'] - 1 => the branch in
    # which the event did not occur is not going to be tracked
    if branchedLevelParent[endInfo['branch_dist']] >= len(self.branchProbabilities[endInfo['branch_dist']]):
      utils.raiseAMessage(self,'Branch ' + endInfo['parent_node'].get('name') + ' hit last Threshold for distribution ' + endInfo['branch_dist'])
      utils.raiseAMessage(self,'Branch ' + endInfo['parent_node'].get('name') + ' is dead end.')
      self.branchCountOnLevel = 1
      n_branches = endInfo['n_branches'] - 1

    # Loop over the branches for which the inputs must be created
    for _ in range(n_branches):
      del self.inputInfo
      self.counter += 1
      self.branchCountOnLevel += 1
      branchedLevel = branchedLevelParent
      # Get Parent node name => the branch name is creating appending to this name  a comma and self.branchCountOnLevel counter
      rname = endInfo['parent_node'].get('name') + '-' + str(self.branchCountOnLevel)

      # create a subgroup that will be appended to the parent element in the xml tree structure
      subGroup = ETS.Node(rname.encode())
      subGroup.add('parent', endInfo['parent_node'].get('name'))
      subGroup.add('name', rname)
      subGroup.add('completedHistory', False)
      # cond_pb_un = conditional probability event not occur
      # cond_pb_c  = conditional probability event/s occur/s
      cond_pb_un = 0.0
      cond_pb_c  = 0.0
      # Loop over  branch_changed_params (events) and start storing information,
      # such as conditional pb, variable values, into the xml tree object
      for key in endInfo['branch_changed_params'].keys():
        subGroup.add('branch_changed_param',key)
        if self.branchCountOnLevel != 1:
          subGroup.add('branch_changed_param_value',endInfo['branch_changed_params'][key]['actual_value'][self.branchCountOnLevel-2])
          subGroup.add('branch_changed_param_pb',endInfo['branch_changed_params'][key]['associated_pb'][self.branchCountOnLevel-2])
          cond_pb_c = cond_pb_c + endInfo['branch_changed_params'][key]['changed_cond_pb'][self.branchCountOnLevel-2]
        else:
          subGroup.add('branch_changed_param_value',endInfo['branch_changed_params'][key]['old_value'])
          subGroup.add('branch_changed_param_pb',endInfo['branch_changed_params'][key]['unchanged_pb'])
          cond_pb_un =  cond_pb_un + endInfo['branch_changed_params'][key]['unchanged_cond_pb']
      # add conditional probability
      if self.branchCountOnLevel != 1: subGroup.add('conditional_pb',cond_pb_c)
      else: subGroup.add('conditional_pb',cond_pb_un)
      # add initiator distribution info, start time, etc.
      subGroup.add('initiator_distribution',endInfo['branch_dist'])
      subGroup.add('start_time', endInfo['parent_node'].get('end_time'))
      # initialize the end_time to be equal to the start one... It will modified at the end of this branch
      subGroup.add('end_time', endInfo['parent_node'].get('end_time'))
      # add the branchedLevel dictionary to the subgroup
      if self.branchCountOnLevel != 1: branchedLevel[endInfo['branch_dist']] = branchedLevel[endInfo['branch_dist']] - 1
      # branch calculation info... running, queue, etc are set here
      subGroup.add('runEnded',False)
      subGroup.add('running',False)
      subGroup.add('queue',True)
#        subGroup.set('restartFileRoot',endInfo['restartRoot'])
      # Append the new branch (subgroup) info to the parent_node in the tree object
      endInfo['parent_node'].appendBranch(subGroup)
      # Fill the values dictionary that will be passed into the model in order to create an input
      # In this dictionary the info for changing the original input is stored
      if str(endInfo['end_ts']) == 'None':
        pass
      self.inputInfo = {'prefix':rname.encode(),'end_ts':endInfo['end_ts'],
                'branch_changed_param':[subGroup.get('branch_changed_param')],
                'branch_changed_param_value':[subGroup.get('branch_changed_param_value')],
                'conditional_prb':[subGroup.get('conditional_pb')],
                'start_time':endInfo['parent_node'].get('end_time'),
                'parent_id':subGroup.get('parent')}
      # add the newer branch name to the map
      self.rootToJob[rname] = self.rootToJob[subGroup.get('parent')]
      # check if it is a preconditioned DET sampling, if so add the relative information
      precSampled = endInfo['parent_node'].get('preconditionerSampled')
      if precSampled:
        self.inputInfo['preconditionerCoordinate'] = copy.deepcopy(precSampled)
        subGroup.add('preconditionerSampled', precSampled)
      # Check if the distribution that just triggered hitted the last probability threshold .
      #  In this case there is not a probability threshold that needs to be added in the input
      #  for this particular distribution
      if not (branchedLevel[endInfo['branch_dist']] >= len(self.branchProbabilities[endInfo['branch_dist']])):
        self.inputInfo['initiator_distribution'] = [endInfo['branch_dist']]
        self.inputInfo['PbThreshold'           ] = [self.branchProbabilities[endInfo['branch_dist']][branchedLevel[endInfo['branch_dist']]]]
        self.inputInfo['ValueThreshold'        ] = [self.branchValues[endInfo['branch_dist']][branchedLevel[endInfo['branch_dist']]]]
      #  For the other distributions, we put the unbranched thresholds
      #  Before adding these thresholds, check if the keyword 'initiator_distribution' is present...
      #  (In the case the previous if statement is true, this keyword is not present yet
      #  Add it otherwise
      if not ('initiator_distribution' in self.inputInfo.keys()):
        self.inputInfo['initiator_distribution'] = []
        self.inputInfo['PbThreshold'           ] = []
        self.inputInfo['ValueThreshold'        ] = []
      # Add the unbranched thresholds
      for key in self.branchProbabilities.keys():
        if not (key in endInfo['branch_dist']) and (branchedLevel[key] < len(self.branchProbabilities[key])): self.inputInfo['initiator_distribution'].append(key.encode())
      for key in self.branchProbabilities.keys():
        if not (key in endInfo['branch_dist']) and (branchedLevel[key] < len(self.branchProbabilities[key])):
          self.inputInfo['PbThreshold'   ].append(self.branchProbabilities[key][branchedLevel[key]])
          self.inputInfo['ValueThreshold'].append(self.branchValues[key][branchedLevel[key]])
      self.inputInfo['SampledVars']   = {}
      self.inputInfo['SampledVarsPb'] = {}
      for varname in self.toBeSampled.keys():
        self.inputInfo['SampledVars'][varname]   = self.branchValues[self.toBeSampled[varname]][branchedLevel[self.toBeSampled[varname]]]
        self.inputInfo['SampledVarsPb'][varname] = self.branchProbabilities[self.toBeSampled[varname]][branchedLevel[self.toBeSampled[varname]]]
      self.inputInfo['PointProbability' ] = reduce(mul, self.inputInfo['SampledVarsPb'].values())*subGroup.get('conditional_pb')
      self.inputInfo['ProbabilityWeight'] = self.inputInfo['PointProbability' ]
      # Call the model function  "createNewInput" with the "values" dictionary just filled.
      # Add the new input path into the RunQueue system
      self.RunQueue['queue'].append(model.createNewInput(myInput,self.type,**self.inputInfo))
      self.RunQueue['identifiers'].append(self.inputInfo['prefix'])
      for key,value in self.inputInfo.items(): subGroup.add(key,value)
      popped = endInfo.pop('parent_node')
      subGroup.add('endInfo',copy.deepcopy(endInfo))
      endInfo['parent_node'] = popped
      del branchedLevel

  def _createRunningQueue(self,model,myInput):
    '''
    Function to create and append new inputs to the queue. It uses all the containers have been updated by the previous functions
    @ In, model  : Model instance. It can be a Code type, ROM, etc.
    @ In, myInput: List of the original inputs
    @ Out, None
    '''
    if self.counter >= 1:
      # The first DET calculation branch has already been run
      # Start the manipulation:
      #  Pop out the last endInfo information and the branchedLevel
      self._createRunningQueueBranch(model, myInput)
    else:
      # We construct the input for the first DET branch calculation'
      self._createRunningQueueBegin(model, myInput)
    return

  def __getQueueElement(self):
    '''
    Function to get an input from the internal queue system
    @ In, None
    @ Out, jobInput: First input in the queue
    '''
    # Pop out the first input in queue
    jobInput  = self.RunQueue['queue'      ].pop(0)
    jobId     = self.RunQueue['identifiers'].pop(0)
    #set running flags in self.TreeInfo
    root = self.TreeInfo[self.rootToJob[jobId]].getrootnode()
    # Update the run information flags
    if (root.name == jobId):
      root.add('runEnded',False)
      root.add('running',True)
      root.add('queue',False)
    else:
      subElm = list(root.iter(jobId))[0]
      if(subElm):
        subElm.add('runEnded',False)
        subElm.add('running',True)
        subElm.add('queue',False)
    return jobInput

  def generateInput(self,model,oldInput):
    '''
    This method needs to be overwritten by the Dynamic Event Tree Sampler, since the input creation strategy is completely different with the respect the other samplers
    @in model   : it is the instance of a model
    @in oldInput: [] a list of the original needed inputs for the model (e.g. list of files, etc. etc)
    @return     : [] containing the new inputs -in reality it is the model that returns this, the Sampler generates the values to be placed in the model input
    '''
    return self.localGenerateInput(model, oldInput)

  def localGenerateInput(self,model,myInput):
    if self.counter <= 1:
      # If first branch input, create the queue
      self._createRunningQueue(model, myInput)
    # retrieve the input from the queue
    newerinput = self.__getQueueElement()
    if not newerinput:
      # If no inputs are present in the queue => a branch is finished
      utils.raiseAMessage(self,'A Branch ended!')
    return newerinput

  def _generateDistributions(self,availableDist):
    Grid._generateDistributions(self,availableDist)
    for preconditioner in self.preconditionerToApply.values(): preconditioner._generateDistributions(availableDist)

  def localInputAndChecks(self,xmlNode):
    Grid.localInputAndChecks(self,xmlNode)
    self.limit = sys.maxsize
    if 'print_end_xml' in xmlNode.attrib.keys():
      if xmlNode.attrib['print_end_xml'].lower() in utils.stringsThatMeanTrue(): self.print_end_xml = True
      else: self.print_end_xml = False
    if 'maxSimulationTime' in xmlNode.attrib.keys():
      try:    self.maxSimulTime = float(xmlNode.attrib['maxSimulationTime'])
      except (KeyError,NameError): utils.raiseAnError(IOError,self,'Can not convert maxSimulationTime in float number!!!')
    for child in xmlNode:
      if child.tag == 'PreconditionerSampler':
        if not 'type' in child.attrib.keys()                          : utils.raiseAnError(IOError,self,'Not found attribute type in PreconditionerSampler block!')
        if child.attrib['type'] in self.preconditionerToApply.keys()  : utils.raiseAnError(IOError,self,'PreconditionerSampler type '+child.attrib['type'] + ' already inputted!')
        if child.attrib['type'] not in self.preconditionerAvail.keys(): utils.raiseAnError(IOError,self,'PreconditionerSampler type' +child.attrib['type'] + 'unknown. Available are '+ str(self.preconditionerAvail.keys()).replace("[","").replace("]",""))
        self.precNumberSamplers = 1
        # the user can decided how to preconditionate
        self.preconditionerToApply[child.attrib['type']] = self.preconditionerAvail[child.attrib['type']]()
        # make the preconditioner sampler read  its own xml block
        self.preconditionerToApply[child.attrib['type']]._readMoreXML(child)
    branchedLevel = {}
    error_found = False
    for keyk in self.axisName:
      branchedLevel[self.toBeSampled[keyk]] = 0
      if self.gridInfo[keyk][0] == 'CDF':
        self.branchProbabilities[self.toBeSampled[keyk]] = self.gridInfo[keyk][2]
        self.branchProbabilities[self.toBeSampled[keyk]].sort(key=float)
        if max(self.branchProbabilities[self.toBeSampled[keyk]]) > 1:
          utils.raiseAWarning(self,"One of the Thresholds for distribution " + str(self.gridInfo[keyk][2]) + " is > 1")
          error_found = True
          for index in range(len(sorted(self.branchProbabilities[self.toBeSampled[keyk]], key=float))):
            if sorted(self.branchProbabilities[self.toBeSampled[keyk]], key=float).count(sorted(self.branchProbabilities[self.toBeSampled[keyk]], key=float)[index]) > 1:
              utils.raiseAWarning(self,"In distribution " + str(self.toBeSampled[keyk]) + " the Threshold " + str(sorted(self.branchProbabilities[self.toBeSampled[keyk]], key=float)[index])+" appears multiple times!!")
              error_found = True
      else:
        self.branchValues[self.toBeSampled[keyk]] = self.gridInfo[keyk][2]
        self.branchValues[self.toBeSampled[keyk]].sort(key=float)
        for index in range(len(sorted(self.branchValues[self.toBeSampled[keyk]], key=float))):
          if sorted(self.branchValues[self.toBeSampled[keyk]], key=float).count(sorted(self.branchValues[self.toBeSampled[keyk]], key=float)[index]) > 1:
            utils.raiseAWarning(self,"In distribution " + str(self.toBeSampled[keyk]) + " the Threshold " + str(sorted(self.branchValues[self.toBeSampled[keyk]], key=float)[index])+" appears multiple times!!")
            error_found = True
    if error_found: utils.raiseAnError(IOError,self,"In sampler named " + self.name+' Errors have been found!' )
    # Append the branchedLevel dictionary in the proper list
    self.branchedLevel.append(branchedLevel)

  def localAddInitParams(self,tempDict):
    for key in self.branchProbabilities.keys(): tempDict['Probability Thresholds for dist ' + str(key) + ' are: '] = [str(x) for x in self.branchProbabilities[key]]
    for key in self.branchValues.keys()       : tempDict['Values Thresholds for dist ' + str(key) + ' are: '] = [str(x) for x in self.branchValues[key]]

  def localAddCurrentSetting(self,tempDict):
    tempDict['actual threshold levels are '] = self.branchedLevel[0]

  def localInitialize(self):
    if len(self.preconditionerToApply.keys()) > 0: precondlistoflist = []
    for cnt, preckey  in enumerate(self.preconditionerToApply.keys()):
      preconditioner =  self.preconditionerToApply[preckey]
      precondlistoflist.append([])
      preconditioner.initialize()
      self.precNumberSamplers *= preconditioner.limit
      while preconditioner.amIreadyToProvideAnInput():
        preconditioner.counter +=1
        preconditioner.localGenerateInput(None,None)
        preconditioner.inputInfo['prefix'] = preconditioner.counter
        precondlistoflist[cnt].append(copy.deepcopy(preconditioner.inputInfo))
    if self.precNumberSamplers > 0:
      utils.raiseAMessage(self,'Number of Preconditioner Samples are ' + str(self.precNumberSamplers) + '!')
      precNumber = self.precNumberSamplers
      combinations = list(itertools.product(*precondlistoflist))
    else: precNumber = 1
    self.TreeInfo = {}
    for precSample in range(precNumber):
      elm = ETS.Node(self.name + '_' + str(precSample+1))
      elm.add('name', self.name + '_'+ str(precSample+1))
      elm.add('start_time', str(0.0))
      # Initialize the end_time to be equal to the start one...
      # It will modified at the end of each branch
      elm.add('end_time', str(0.0))
      elm.add('runEnded',False)
      elm.add('running',True)
      elm.add('queue',False)
      # if preconditioned DET, add the sampled from preconditioner samplers
      if self.precNumberSamplers > 0: elm.add('preconditionerSampled', combinations[precSample])
      # The dictionary branchedLevel is stored in the xml tree too. That's because
      # the advancement of the thresholds must follow the tree structure
      elm.add('branchedLevel', self.branchedLevel[0])
      # Here it is stored all the info regarding the DET => we create the info for all the
      # branchings and we store them
      self.TreeInfo[self.name + '_' + str(precSample+1)] = ETS.NodeTree(elm)

    for key in self.branchProbabilities.keys():
      #kk = self.toBeSampled.values().index(key)
      self.branchValues[key] = [self.distDict[self.toBeSampled.keys()[self.toBeSampled.values().index(key)]].ppf(float(self.branchProbabilities[key][index])) for index in range(len(self.branchProbabilities[key]))]
    for key in self.branchValues.keys():
      #kk = self.toBeSampled.values().index(key)
      self.branchProbabilities[key] = [self.distDict[self.toBeSampled.keys()[self.toBeSampled.values().index(key)]].cdf(float(self.branchValues[key][index])) for index in range(len(self.branchValues[key]))]
    return
#
#
#
#
class AdaptiveDET(DynamicEventTree, AdaptiveSampler):
  def __init__(self):
    DynamicEventTree.__init__(self)  # init DET
    AdaptiveSampler.__init__(self)   # init Adaptive
    self.detAdaptMode         = 1    # Adaptive Dynamic Event Tree method (=1 -> DynamicEventTree as preconditioner and subsequent Adaptive,=2 -> DynamicEventTree online adaptive)
    self.noTransitionStrategy = 1    # Strategy in case no transitions have been found by DET (1 = 'Probability MC', 2 = Increase the grid exploration)
    self.insertAdaptBPb       = True # Add Probabability THs requested by adaptive in the initial grid (default = False)
    self.startAdaptive = False
    self.printTag = utils.returnPrintTag('SAMPLER ADAPTIVE DET')
    self.adaptiveReady = False
    self.investigatedPoints = []
    self.completedHistCnt   = 1
    self.actualLastOutput   = None
  @staticmethod
  def _checkIfRunnint(treeValues): return not treeValues['runEnded']
  @staticmethod
  def _checkEnded(treeValues): return treeValues['runEnded']
  @staticmethod
  def _checkCompleteHistory(treeValues): return treeValues['completedHistory']

  def _localWhatDoINeed(self):
    '''
    This method is a local mirrow of the general whatDoINeed method.
    It is implmented by the samplers that need to request special objects
    @ In , None, None
    @ Out, needDict, list of objects needed
    '''
    adaptNeed = AdaptiveSampler._localWhatDoINeed(self)
    DETNeed   = DynamicEventTree._localWhatDoINeed(self)
    return dict(adaptNeed.items()+ DETNeed.items())

  def _checkIfStartAdaptive(self):
    '''
    Function that checks if the adaptive needs to be started (mode 1)
    @ In, None
    @ Out, None
    '''
    if not self.startAdaptive:
      self.startAdaptive = True
      for treer in self.TreeInfo.values():
        for _ in treer.iterProvidedFunction(self._checkIfRunnint):
          self.startAdaptive = False
          break
        if not self.startAdaptive: break

  def _checkClosestBranch(self):
    '''
    Function that checks the closest branch already evaluated
    @ In, None
    @ Out, dict, key:gridPosition
    '''
    # compute cdf of sampled vars
    lowerCdfValues = {}
    cdfValues         = {}
    for key,value in self.values.items():
      cdfValues[key] = self.distDict[key].cdf(value)
      lowerCdfValues[key] = utils.find_le(self.branchProbabilities[self.toBeSampled[key]],cdfValues[key])[0]
      if self.debug:
        utils.raiseAMessage(self,str(self.toBeSampled[key]))
        utils.raiseAMessage(self,str(value))
        utils.raiseAMessage(self,str(cdfValues[key]))
        utils.raiseAMessage(self,str(lowerCdfValues[key]))
    # check if in the adaptive points already explored (if not pushed into the grid)
    if not self.insertAdaptBPb:
      candidatesBranch = []
      # check if adaptive point is better choice -> TODO: improve efficiency
      for invPoint in self.investigatedPoints:
        pbth = [invPoint[self.toBeSampled[key]] for key in cdfValues.keys()]
        if all(i <= pbth[cnt] for cnt,i in enumerate(cdfValues.values())): candidatesBranch.append(invPoint)
      if len(candidatesBranch) > 0:
        if None in lowerCdfValues.values(): lowerCdfValues = candidatesBranch[0]
        for invPoint in candidatesBranch:
          pbth = [invPoint[self.toBeSampled[key]] for key in cdfValues.keys()]
          if all(i >= pbth[cnt] for cnt,i in enumerate(lowerCdfValues.values())): lowerCdfValues = invPoint
    # Check if The adaptive point requested is outside the so far run grid; in case return None
    if None in lowerCdfValues.values(): return None,cdfValues
    nntrain = None
    mapping = {}
    for treer in self.TreeInfo.values(): # this needs to be solved
      for ending in treer.iterProvidedFunction(self._checkEnded):
        #already ended branches, create training set for nearest algorithm (take coordinates <= of cdfValues) -> TODO: improve efficiency
        pbth = [ending.get('SampledVarsPb')[key] for key in lowerCdfValues.keys()]
        if all(pbth[cnt] <= i for cnt,i in enumerate(lowerCdfValues.values())):
          if nntrain == None:
            nntrain = np.zeros((1,len(cdfValues.keys())))
            nntrain[0,:] = np.array(copy.copy(pbth))
          else          :
            nntrain = np.concatenate((nntrain,np.atleast_2d(np.array(copy.copy(pbth)))),axis=0)
            #nntrain = np.append(nntrain, np.atleast_1d(np.array(copy.copy(pbth))), axis=0)
          mapping[nntrain.shape[0]] = ending
    if nntrain != None:
      neigh = neighbors.NearestNeighbors(n_neighbors=len(mapping.keys()))
      neigh.fit(nntrain)
      return self._checkValidityOfBranch(neigh.kneighbors(lowerCdfValues.values()),mapping),cdfValues
    else: return None,cdfValues

  def _checkValidityOfBranch(self,branchSet,mapping):
    """
    Function that checks if the nearest branches found by method _checkClosestBranch are valid
    @ In, tuple of branches
    @ In, dictionary of candidated branches
    @ Out, most valid branch (if noone found, return None)
    """
    validBranch   = None
    idOfBranches  = branchSet[1][-1]
    for closestBranch in idOfBranches:
      if not mapping[closestBranch+1].get('completedHistory'):
        validBranch = mapping[closestBranch+1]
        break
    return validBranch


  def _retrieveBranchInfo(self,branch):
    '''
     Function that retrieves the key information from a branch to start a newer calculation
     @ In, branch
     @ Out, dictionary with those information
    '''
    info = branch.getValues()
    info['actualBranchOnLevel'] = branch.numberBranches()
    info['parent_node']         = branch
    return info

  def _constructEndInfoFromBranch(self,model, myInput, info, cdfValues):
    endInfo = info['parent_node'].get('endInfo')
    #branchedLevel = {}
    #for distk, distpb in zip(info['initiator_distribution'],info['PbThreshold']): branchedLevel[distk] = index(self.branchProbabilities[distk],distpb)
    del self.inputInfo
    self.counter           += 1
    self.branchCountOnLevel = info['actualBranchOnLevel']+1
    # Get Parent node name => the branch name is creating appending to this name  a comma and self.branchCountOnLevel counter
    rname = info['parent_node'].get('name') + '-' + str(self.branchCountOnLevel)
    info['parent_node'].add('completedHistory', False)
    utils.raiseAMessage(self,str(rname))
    bcnt = self.branchCountOnLevel
    while info['parent_node'].isAnActualBranch(rname):
      bcnt += 1
      rname = info['parent_node'].get('name') + '-' + str(bcnt)
    # create a subgroup that will be appended to the parent element in the xml tree structure
    subGroup = ETS.Node(rname)
    subGroup.add('parent', info['parent_node'].get('name'))
    subGroup.add('name', rname)
    utils.raiseAMessage(self,'cond pb = '+str(info['parent_node'].get('conditional_pb')))
    cond_pb_c  = float(info['parent_node'].get('conditional_pb'))

    # Loop over  branch_changed_params (events) and start storing information,
    # such as conditional pb, variable values, into the xml tree object
    if endInfo:
      for key in endInfo['branch_changed_params'].keys():
        subGroup.add('branch_changed_param',key)
        subGroup.add('branch_changed_param_value',endInfo['branch_changed_params'][key]['old_value'][0])
        subGroup.add('branch_changed_param_pb',endInfo['branch_changed_params'][key]['associated_pb'][0])
    else:
      pass
    #cond_pb_c = cond_pb_c + copy.deepcopy(endInfo['branch_changed_params'][key]['unchanged_cond_pb'])
    # add conditional probability
    subGroup.add('conditional_pb',cond_pb_c)
    # add initiator distribution info, start time, etc.
    #subGroup.add('initiator_distribution',copy.deepcopy(endInfo['branch_dist']))
    subGroup.add('start_time', info['parent_node'].get('end_time'))
    # initialize the end_time to be equal to the start one... It will modified at the end of this branch
    subGroup.add('end_time', info['parent_node'].get('end_time'))
    # add the branchedLevel dictionary to the subgroup
    #branchedLevel[endInfo['branch_dist']] = branchedLevel[endInfo['branch_dist']] - 1
    # branch calculation info... running, queue, etc are set here
    subGroup.add('runEnded',False)
    subGroup.add('running',False)
    subGroup.add('queue',True)
    subGroup.add('completedHistory', False)
    # Append the new branch (subgroup) info to the parent_node in the tree object
    info['parent_node'].appendBranch(subGroup)
    # Fill the values dictionary that will be passed into the model in order to create an input
    # In this dictionary the info for changing the original input is stored
    self.inputInfo = {'prefix':rname,'end_ts':info['parent_node'].get('actual_end_ts'),
              'branch_changed_param':[subGroup.get('branch_changed_param')],
              'branch_changed_param_value':[subGroup.get('branch_changed_param_value')],
              'conditional_prb':[subGroup.get('conditional_pb')],
              'start_time':info['parent_node'].get('end_time'),
              'parent_id':subGroup.get('parent')}
    # add the newer branch name to the map
    self.rootToJob[rname] = self.rootToJob[subGroup.get('parent')]
#     check if it is a preconditioned DET sampling, if so add the relative information
#     precSampled = endInfo['parent_node'].get('preconditionerSampled')
#     if precSampled:
#       self.inputInfo['preconditionerCoordinate'] = copy.deepcopy(precSampled)
#       subGroup.add('preconditionerSampled', precSampled)
    # The probability Thresholds are stored here in the cdfValues dictionary... We are sure that they are whitin the ones defined in the grid
    # check is not needed
    self.inputInfo['initiator_distribution'] = [self.toBeSampled[key] for key in cdfValues.keys()]
    self.inputInfo['PbThreshold'           ] = cdfValues.values()
    self.inputInfo['ValueThreshold'        ] = [self.distDict[key].ppf(value) for key,value in cdfValues.items()]
    self.inputInfo['SampledVars'           ] = {}
    self.inputInfo['SampledVarsPb'         ] = {}
    for varname in self.toBeSampled.keys():
      self.inputInfo['SampledVars'][varname]   = self.distDict[varname].ppf(cdfValues[varname])
      self.inputInfo['SampledVarsPb'][varname] = cdfValues[varname]
    self.inputInfo['PointProbability' ] = reduce(mul, self.inputInfo['SampledVarsPb'].values())*subGroup.get('conditional_pb')
    self.inputInfo['ProbabilityWeight'] = self.inputInfo['PointProbability' ]
    # Call the model function "createNewInput" with the "values" dictionary just filled.
    # Add the new input path into the RunQueue system
    self.RunQueue['queue'].append(model.createNewInput(myInput,self.type,**self.inputInfo))
    self.RunQueue['identifiers'].append(self.inputInfo['prefix'])
    for key,value in self.inputInfo.items(): subGroup.add(key,value)
    if endInfo: subGroup.add('endInfo',copy.deepcopy(endInfo))
    # Call the model function "createNewInput" with the "values" dictionary just filled.
    return

  def localStillReady(self,ready): #, lastOutput= None
    '''
    Function that inquires if there is at least an input the in the queue that needs to be run
    @ In, None
    @ Out, boolean
    '''
    if(self.counter == 0): return True
    if len(self.RunQueue['queue']) != 0: detReady = True
    else: detReady = False
    # since the RunQueue is empty, let's check if there are still branches running => if not => start the adaptive search
    self._checkIfStartAdaptive()
    if self.startAdaptive:
      #if self._endJobRunnable != 1: self._endJobRunnable = 1
      # retrieve the endHistory branches
      completedHistNames = []
      for treer in self.TreeInfo.values(): # this needs to be solved
        for ending in treer.iterProvidedFunction(self._checkCompleteHistory):
          completedHistNames.append(self.lastOutput.getParam(typeVar='inout',keyword='none',nodeid=ending.get('name'),serialize=False))
      # assemble a dictionary
      if len(completedHistNames) > 0:
        if len(completedHistNames[-1].values()) > 0:
          lastOutDict = {'inputs':{},'outputs':{}}
          for histd in completedHistNames:
            histdict = histd.values()[-1]
            for key in histdict['inputs' ].keys():
              if key not in lastOutDict['inputs'].keys(): lastOutDict['inputs'][key] = np.atleast_1d(histdict['inputs'][key])
              else                                      : lastOutDict['inputs'][key] = np.concatenate((np.atleast_1d(lastOutDict['inputs'][key]),np.atleast_1d(histdict['inputs'][key])))
            for key in histdict['outputs'].keys():
              if key not in lastOutDict['outputs'].keys(): lastOutDict['outputs'][key] = np.atleast_1d(histdict['outputs'][key])
              else                                       : lastOutDict['outputs'][key] = np.concatenate((np.atleast_1d(lastOutDict['outputs'][key]),np.atleast_1d(histdict['outputs'][key])))
        else: utils.raiseAWarning(self,'No Completed histories! No possible to start an adaptive search! Something went wrongly!')
      if len(completedHistNames) > self.completedHistCnt:
        self.actualLastOutput = self.lastOutput
        self.lastOutput       = self.actualLastOutput
        ready = AdaptiveSampler.localStillReady(self,ready)
        self.completedHistCnt = len(completedHistNames)
      else: ready = False
      self.adaptiveReady = ready
      if ready or detReady and self.persistence > self.repetition : return True
      else: return False
    return detReady

  def localGenerateInput(self,model,myInput):
    if self.startAdaptive:
      AdaptiveSampler.localGenerateInput(self,model,myInput)
      #the adaptive sampler created the next point sampled vars
      #find the closest branch
      closestBranch, cdfValues = self._checkClosestBranch()
      if closestBranch == None: utils.raiseAMessage(self,'An usable branch for next candidate has not been found => create a parallel branch!')
      # add pbthresholds in the grid
      investigatedPoint = {}
      for key,value in cdfValues.items():
#         if self.insertAdaptBPb:
#           ind = utils.find_le_index(self.branchProbabilities[self.toBeSampled[key]],value)
#           if not ind: ind = 0
#           if value not in self.branchProbabilities[self.toBeSampled[key]]:
#             self.branchProbabilities[self.toBeSampled[key]].insert(ind,value)
#             self.branchValues[self.toBeSampled[key]].insert(ind,self.distDict[key].ppf(value))

        ind = utils.find_le_index(self.branchProbabilities[self.toBeSampled[key]],value)
        if not ind: ind = 0
        if value not in self.branchProbabilities[self.toBeSampled[key]]:
          self.branchProbabilities[self.toBeSampled[key]].insert(ind,value)
          self.branchValues[self.toBeSampled[key]].insert(ind,self.distDict[key].ppf(value))
        investigatedPoint[self.toBeSampled[key]] = value
      # collect investigated point
      self.investigatedPoints.append(investigatedPoint)

      if closestBranch:
        info = self._retrieveBranchInfo(closestBranch)
        self._constructEndInfoFromBranch(model, myInput, info, cdfValues)
      else:
        # create a new tree, since there are no branches that are close enough to the adaptive request
        elm = ETS.Node(self.name + '_' + str(len(self.TreeInfo.keys())+1))
        elm.add('name', self.name + '_'+ str(len(self.TreeInfo.keys())+1))
        elm.add('start_time', 0.0)

        # Initialize the end_time to be equal to the start one...
        # It will modified at the end of each branch
        elm.add('end_time', 0.0)
        elm.add('runEnded',False)
        elm.add('running',True)
        elm.add('queue',False)
        elm.add('completedHistory', False)
        branchedLevel = {}
        for key,value in cdfValues.items():
          branchedLevel[self.toBeSampled[key]] = utils.index(self.branchProbabilities[self.toBeSampled[key]],value)
        # The dictionary branchedLevel is stored in the xml tree too. That's because
        # the advancement of the thresholds must follow the tree structure
        elm.add('branchedLevel', branchedLevel)
        # Here it is stored all the info regarding the DET => we create the info for all the branchings and we store them
        #self.TreeInfo[self.name + '_' + str(len(self.TreeInfo.keys())+1)] = ETS.NodeTree(copy.deepcopy(elm))
        self.TreeInfo[self.name + '_' + str(len(self.TreeInfo.keys())+1)] = ETS.NodeTree(elm)
        #self.branchedLevel.append(branchedLevel)
        self._createRunningQueueBeginOne(self.TreeInfo[self.name + '_' + str(len(self.TreeInfo.keys()))],branchedLevel, model,myInput)
        #self._createRunningQueueBegin(model,myInput)
    return DynamicEventTree.localGenerateInput(self,model,myInput)

  def localInputAndChecks(self,xmlNode):
    DynamicEventTree.localInputAndChecks(self,xmlNode)
    AdaptiveSampler.localInputAndChecks(self,xmlNode)
    if 'mode' in xmlNode.attrib.keys():
      if xmlNode.attrib['mode'].lower() == 'online': self.detAdaptMode = 2
      elif xmlNode.attrib['mode'].lower() == 'post': self.detAdaptMode = 1
      else:  utils.raiseAnError(IOError,self,'unknown mode '+xmlNode.attrib['mode']+'. Available are "online" and "post"!')
    if 'noTransitionStrategy' in xmlNode.attrib.keys():
      if xmlNode.attrib['noTransitionStrategy'].lower() == 'mc'    : self.noTransitionStrategy = 1
      elif xmlNode.attrib['noTransitionStrategy'].lower() == 'grid': self.noTransitionStrategy = 2
      else:  utils.raiseAnError(IOError,self,'unknown noTransitionStrategy '+xmlNode.attrib['noTransitionStrategy']+'. Available are "mc" and "grid"!')
    if 'updateGrid' in xmlNode.attrib.keys():
      if xmlNode.attrib['updateGrid'].lower() in utils.stringsThatMeanTrue(): self.insertAdaptBPb = True

  def _generateDistributions(self,availableDist):
    DynamicEventTree._generateDistributions(self,availableDist)

  def localInitialize(self,solutionExport = None):
    if self.detAdaptMode == 2: self.startAdaptive = True
    DynamicEventTree.localInitialize(self)
    AdaptiveSampler.localInitialize(self,solutionExport=solutionExport)
    self._endJobRunnable    = sys.maxsize

  def generateInput(self,model,oldInput):
    return DynamicEventTree.generateInput(self, model, oldInput)

  def localFinalizeActualSampling(self,jobObject,model,myInput):
    returncode = DynamicEventTree.localFinalizeActualSampling(self,jobObject,model,myInput,genRunQueue=False)
    if returncode:
      self._createRunningQueue(model,myInput)
#
#
#
#
class FactorialDesign(Grid):
  '''
  Samples the model on a given (by input) set of points
  '''
  def __init__(self):
    Grid.__init__(self)
    self.printTag = utils.returnPrintTag('SAMPLER FACTORIAL DESIGN')
    # accepted types. full = full factorial, 2levelfract = 2-level fracional factorial, pb = Plackett-Burman design. NB. full factorial is equivalent to Grid sampling
    self.acceptedTypes = ['full','2levelfract','pb'] # accepted factorial types
    self.factOpt       = {}                          # factorial options (type,etc)
    self.designMatrix  = None                        # matrix container

  def localInputAndChecks(self,xmlNode):
    '''reading and construction of the grid'''
    Grid.localInputAndChecks(self,xmlNode)
    factsettings = xmlNode.find("FactorialSettings")
    if factsettings == None: utils.raiseAnError(IOError,self,'FactorialSettings xml node not found!')
    facttype = factsettings.find("algorithm_type")
    if facttype == None: utils.raiseAnError(IOError,self,'node "algorithm_type" not found in FactorialSettings xml node!!!')
    elif not facttype.text.lower() in self.acceptedTypes:utils.raiseAnError(IOError,self,' "type" '+facttype.text+' unknown! Available are ' + ' '.join(self.acceptedTypes))
    self.factOpt['algorithm_type'] = facttype.text.lower()
    if self.factOpt['algorithm_type'] == '2levelfract':
      self.factOpt['options'] = {}
      self.factOpt['options']['gen'] = factsettings.find("gen")
      self.factOpt['options']['genMap'] = factsettings.find("genMap")
      if self.factOpt['options']['gen'] == None: utils.raiseAnError(IOError,self,'node "gen" not found in FactorialSettings xml node!!!')
      if self.factOpt['options']['genMap'] == None: utils.raiseAnError(IOError,self,'node "genMap" not found in FactorialSettings xml node!!!')
      self.factOpt['options']['gen'] = self.factOpt['options']['gen'].text.split(',')
      self.factOpt['options']['genMap'] = self.factOpt['options']['genMap'].text.split(',')
      if len(self.factOpt['options']['genMap']) != len(self.gridInfo.keys()): utils.raiseAnError(IOError,self,'number of variable in genMap != number of variables !!!')
      if len(self.factOpt['options']['gen']) != len(self.gridInfo.keys())   : utils.raiseAnError(IOError,self,'number of variable in gen != number of variables !!!')
      rightOrder = [None]*len(self.gridInfo.keys())
      if len(self.factOpt['options']['genMap']) != len(self.factOpt['options']['gen']): utils.raiseAnError(IOError,self,'gen and genMap different size!')
      if len(self.factOpt['options']['genMap']) != len(self.gridInfo.keys()): utils.raiseAnError(IOError,self,'number of gen attributes and variables different!')
      for ii,var in enumerate(self.factOpt['options']['genMap']):
        if var not in self.gridInfo.keys(): utils.raiseAnError(IOError,self,' variable "'+var+'" defined in genMap block not among the inputted variables!')
        rightOrder[self.axisName.index(var)] = self.factOpt['options']['gen'][ii]
      self.factOpt['options']['orderedGen'] = rightOrder
    if self.factOpt['algorithm_type'] != 'full':
      self.externalgGridCoord = True
      for varname in self.gridInfo.keys():
        if len(self.gridInfo[varname][2]) != 2:
          utils.raiseAnError(IOError,self,'The number of levels for type '+
                        self.factOpt['algorithm_type'] +' must be 2! In variable '+varname+ ' got number of levels = ' +
                        str(len(self.gridInfo[varname][2])))
    else: self.externalgGridCoord = False

  def localAddInitParams(self,tempDict):
    Grid.localAddInitParams(self,tempDict)
    for key,value in self.factOpt.items():
      if key != 'options': tempDict['Factorial '+key] = value
      else:
        for kk,val in value.items(): tempDict['Factorial options '+kk] = val

  def localInitialize(self):
    '''
    This method initialize the factorial matrix. No actions are taken for full-factorial since it is equivalent to the Grid sampling this sampler is based on
    '''
    Grid.localInitialize(self)
    if   self.factOpt['algorithm_type'] == '2levelfract': self.designMatrix = doe.fracfact(' '.join(self.factOpt['options']['orderedGen'])).astype(int)
    elif self.factOpt['algorithm_type'] == 'pb'         : self.designMatrix = doe.pbdesign(len(self.gridInfo.keys())).astype(int)
    if self.designMatrix != None:
      # convert all -1 in 0 => we can access to the grid info directly
      self.designMatrix[self.designMatrix == -1] = 0
      # the limit is the number of rows
      self.limit = self.designMatrix.shape[0]

  def localGenerateInput(self,model,myInput):
    if self.factOpt['algorithm_type'] == 'full':  Grid.localGenerateInput(self,model, myInput)
    else:
      self.gridCoordinate = self.designMatrix[self.counter - 1][:].tolist()
      Grid.localGenerateInput(self,model, myInput)
#
#
#
#
class ResponseSurfaceDesign(Grid):
  '''
  Samples the model on a given (by input) set of points
  '''
  def __init__(self):
    Grid.__init__(self)
    self.limit    = 1
    self.printTag = utils.returnPrintTag('SAMPLER RESPONSE SURF DESIGN')
    self.respOpt         = {}                                    # response surface design options (type,etc)
    self.designMatrix    = None                                  # matrix container
    self.bounds          = {}                                    # dictionary of lower and upper
    self.mapping         = {}                                    # mapping between designmatrix coordinates and position in grid
    self.minNumbVars     = {'boxbehnken':3,'centralcomposite':2} # minimum number of variables
    # dictionary of accepted types and options (required True, optional False)
    self.acceptedOptions = {'boxbehnken':['ncenters'],
                            'centralcomposite':['centers','alpha','face']}

  def localInputAndChecks(self,xmlNode):
    '''reading and construction of the grid'''
    # here we call the input reader of the grid, even if the grid is definded in a different way, just to collect the variable names
    # Grid.localInputAndChecks(self,xmlNode)
    factsettings = xmlNode.find("ResponseSurfaceDesignSettings")
    if factsettings == None: utils.raiseAnError(IOError,self,'ResponseSurfaceDesignSettings xml node not found!')
    facttype = factsettings.find("algorithm_type")
    if facttype == None: utils.raiseAnError(IOError,self,'node "algorithm_type" not found in ResponseSurfaceDesignSettings xml node!!!')
    elif not facttype.text.lower() in self.acceptedOptions.keys():utils.raiseAnError(IOError,self,'"type" '+facttype.text+' unknown! Available are ' + ' '.join(self.acceptedOptions.keys()))
    self.respOpt['algorithm_type'] = facttype.text.lower()
    # set defaults
    if self.respOpt['algorithm_type'] == 'boxbehnken': self.respOpt['options'] = {'ncenters':None}
    else                                   : self.respOpt['options'] = {'centers':(4,4),'alpha':'orthogonal','face':'circumscribed'}
    for child in factsettings:
      if child.tag not in 'algorithm_type': self.respOpt['options'][child.tag] = child.text.lower()
    # start checking
    for key,value in self.respOpt['options'].items():
      if key not in self.acceptedOptions[facttype.text.lower()]:
        utils.raiseAnError(IOError,self,'node '+key+' unknown. Available are "'+' '.join(self.acceptedOptions[facttype.text.lower()])+'"!!')
      if self.respOpt['algorithm_type'] == 'boxbehnken':
        if key == 'ncenters':
          try   : self.respOpt['options'][key] = int(value)
          except: utils.raiseAnError(IOError,self,'"'+key+'" is not an integer!')
      else:
        if key == 'centers':
          if len(value.split(',')) != 2: utils.raiseAnError(IOError,self,'"'+key+'" must be a comma separated string of 2 values only!')
          centers = value.split(',')
          try: self.respOpt['options'][key] = (int(centers[0]),int(centers[1]))
          except: utils.raiseAnError(IOError,self,'"'+key+'" values must be integers!!')
        if key == 'alpha':
          if value not in ['orthogonal','rotatable']: utils.raiseAnError(IOError,self,'Not recognized options for node ' +'"'+key+'". Available are "orthogonal","rotatable"!')
        if key == 'face':
          if value not in ['circumscribed','faced','inscribed']: utils.raiseAnError(IOError,self,'Not recognized options for node ' +'"'+key+'". Available are "circumscribed","faced","inscribed"!')
    # fill in the grid
    if 'limit' in xmlNode.attrib.keys(): utils.raiseAnError(IOError,self,'limit is not used in' +self.type+' sampler!')
    if not self.axisName: self.axisName = []
    for child in xmlNode:
      if child.tag == "Distribution": varName = "<distribution>"+child.attrib['name']
      elif child.tag == "variable"  : varName = child.attrib['name']
      for childChild in child:
        if childChild.tag =='boundaries':
          self.axisName.append(varName)
          if 'type' not in childChild.attrib.keys(): utils.raiseAnError(IOError,self,'in block '+ childChild.tag + ' attribute type not found!')
          self.gridInfo[varName] = [childChild.attrib['type'],'custom',[]]
          lower = childChild.find("lower")
          upper = childChild.find("upper")
          if lower == None: utils.raiseAnError(IOError,self,'node "lower" not found in '+childChild.tag+' block!')
          if upper == None: utils.raiseAnError(IOError,self,'node "upper" not found in '+childChild.tag+' block!')
          try: self.bounds[varName] = (float(lower.text),float(upper.text))
          except: utils.raiseAnError(IOError,self,'node "upper" or "lower" must be float')
    if len(self.toBeSampled.keys()) != len(self.gridInfo.keys()): utils.raiseAnError(IOError,self.printTag+': ' +utils.returnPrintPostTag('ERROR') + '-> inconsistency between number of variables and grid specification')
    self.gridCoordinate = [None]*len(self.axisName)
    if len(self.gridCoordinate) < self.minNumbVars[self.respOpt['algorithm_type']]: utils.raiseAnError(IOError,self,'minimum number of variables for type "'+ self.respOpt['type'] +'" is '+str(self.minNumbVars[self.respOpt['type']])+'!!')
    self.externalgGridCoord = True

  def localAddInitParams(self,tempDict):
    Grid.localAddInitParams(self,tempDict)
    for key,value in self.respOpt.items():
      if key != 'options': tempDict['Response Design '+key] = value
      else:
        for kk,val in value.items(): tempDict['Response Design options '+kk] = val

  def localInitialize(self):
    '''
    This method initialize the response matrix. No actions are taken for full-factorial since it is equivalent to the Grid sampling this sampler is based on
    '''
    if   self.respOpt['algorithm_type'] == 'boxbehnken'      : self.designMatrix = doe.bbdesign(len(self.gridInfo.keys()),center=self.respOpt['options']['ncenters'])
    elif self.respOpt['algorithm_type'] == 'centralcomposite': self.designMatrix = doe.ccdesign(len(self.gridInfo.keys()), center=self.respOpt['options']['centers'], alpha=self.respOpt['options']['alpha'], face=self.respOpt['options']['face'])
    for cnt, varName in enumerate(self.axisName):
      column = np.unique(self.designMatrix[:,cnt])
      yi = np.array([self.bounds[varName][0], self.bounds[varName][1]])
      xi = np.array([min(column), max(column)])
      s = InterpolatedUnivariateSpline(xi, yi, k=1)
      self.gridInfo[varName][2] = s(column).tolist()
      self.mapping[varName] = column.tolist()
    Grid.localInitialize(self)
    self.limit = self.designMatrix.shape[0]

  def localGenerateInput(self,model,myInput):
    gridcoordinate = self.designMatrix[self.counter - 1][:].tolist()
    for cnt, varName in enumerate(self.axisName): self.gridCoordinate[cnt] = self.mapping[varName].index(gridcoordinate[cnt])
    Grid.localGenerateInput(self,model, myInput)

class SparseGridCollocation(Grid):
  def __init__(self):
    Grid.__init__(self)
    self.type           = 'SparseGridCollocationSampler'
    self.printTag       = utils.returnPrintTag(self.type)
    self.assemblerObjects={}    #dict of external objects required for assembly
    self.maxPolyOrder   = None  #L, the relative maximum polynomial order to use in any dimension
    self.indexSetType   = None  #TP, TD, or HC; the type of index set to use
    self.adaptive       = False #TODO
    self.polyDict       = {}    #varName-indexed dict of polynomial types
    self.quadDict       = {}    #varName-indexed dict of quadrature types
    self.importanceDict = {}    #varName-indexed dict of importance weights
    self.maxPolyOrder   = None  #integer, relative maximum polynomial order to be used in any one dimension
    self.lastOutput     = None  #pointer to output datas object
    self.ROM            = None  #pointer to ROM
    self.jobHandler     = None  #pointer to job handler for parallel runs
    self.doInParallel   = True  #compute sparse grid in parallel flag, recommended True

    self.requiredAssObject = (True,(['ROM'],['1']))                  # tuple. first entry boolean flag. True if the XML parser must look for assembler objects;

  def _localWhatDoINeed(self):
    gridDict = Grid._localWhatDoINeed(self)
    gridDict['internal'] = [(None,'jobHandler')]
    return gridDict

  def _localGenerateAssembler(self,initDict):
    Grid._localGenerateAssembler(self, initDict)
    self.jobHandler = initDict['internal']['jobHandler']

  def localInputAndChecks(self,xmlNode):
    self.doInParallel = xmlNode.attrib['parallel'].lower() in ['1','t','true','y','yes'] if 'parallel' in xmlNode.attrib.keys() else True
    self.writeOut = xmlNode.attrib['outfile'] if 'outfile' in xmlNode.attrib.keys() else None
    for child in xmlNode:
      if child.tag == 'Distribution':
        varName = '<distribution>'+child.attrib['name']
      elif child.tag == 'variable':
        varName = child.attrib['name']
        self.axisName.append(varName)

  def localInitialize(self):
    for key in self.assemblerDict.keys():
      if 'ROM' in key:
        indice = 0
        for value in self.assemblerDict[key]:
          self.ROM = self.assemblerDict[key][indice][3]
          indice += 1
    SVLs = self.ROM.SupervisedEngine.values()
    SVL = SVLs[0] #often need only one
    self._generateQuadsAndPolys(SVL)
    #print out the setup for each variable.
    if self.debug:
      msg=self.printTag,'INTERPOLATION INFO:\n'
      msg+='    Variable | Distribution | Quadrature | Polynomials\n'
      for v in self.quadDict.keys():
        msg+='   ',' | '.join([v,self.distDict[v].type,self.quadDict[v].type,self.polyDict[v].type])+'\n'
      msg+='    Polynomial Set Degree: '+str(self.maxPolyOrder)+'\n'
      msg+='    Polynomial Set Type  : '+str(SVL.indexSetType)+'\n'
      utils.raiseAMessage(self,msg)

    if self.debug: utils.raiseAMessage(self,'Starting index set generation...')
    self.indexSet = IndexSets.returnInstance(SVL.indexSetType)
    self.indexSet.initialize(self.distDict,self.importanceDict,self.maxPolyOrder)

    if self.debug: utils.raiseAMessage(self,'Starting sparse grid generation...')
    self.sparseGrid = Quadratures.SparseQuad()
    # NOTE this is the most expensive step thus far; try to do checks before here
    self.sparseGrid.initialize(self.indexSet,self.maxPolyOrder,self.distDict,self.quadDict,self.polyDict,self.jobHandler)

    if self.writeOut != None:
      msg=self.sparseGrid.__csv__()
      outFile=file(self.writeOut,'w')
      outFile.writelines(msg)
      outFile.close()

    self.limit=len(self.sparseGrid)
    if self.debug: utils.raiseAMessage(self,'Size of Sparse Grid  :'+str(self.limit))
    if self.debug: utils.raiseAMessage(self,'Finished sampler generation.')
    for SVL in self.ROM.SupervisedEngine.values():
      SVL.initialize({'SG':self.sparseGrid,
                      'dists':self.distDict,
                      'quads':self.quadDict,
                      'polys':self.polyDict,
                      'iSet':self.indexSet})

  def _generateQuadsAndPolys(self,SVL):
    '''
      Builds the quadrature objects, polynomial objects, and importance weights for all
      the distributed variables.  Also sets maxPolyOrder.
      @ In, SVL, one of the SupervisedEngine objects from the ROM
      @ Out, None
    '''
    ROMdata = SVL.interpolationInfo() #they are all the same? -> yes, I think so
    self.maxPolyOrder = SVL.maxPolyOrder
    #check input space consistency
    samVars=self.axisName[:]
    romVars=SVL.features[:]
    try:
      for v in self.axisName:
        samVars.remove(v)
        romVars.remove(v)
    except ValueError:
      utils.raiseAnError(IOError,self,'variable '+v+' used in sampler but not ROM features! Collocation requires all vars in both.')
    if len(romVars)>0:
      utils.raiseAnError(IOError,self,'variables '+str(romVars)+' specified in ROM but not sampler! Collocation requires all vars in both.')
    for v in ROMdata.keys():
      if v not in self.axisName:
        utils.raiseAnError(IOError,self,'variable '+v+' given interpolation rules but '+v+' not in sampler!')
      else:
        self.gridInfo[v] = ROMdata[v] #quad, poly, weight
    #set defaults, then replace them if they're asked for
    for v in self.axisName:
      if v not in self.gridInfo.keys():
        self.gridInfo[v]={'poly':'DEFAULT','quad':'DEFAULT','weight':'1'}
    #establish all the right names for the desired types
    for varName,dat in self.gridInfo.items():
      if dat['poly'] == 'DEFAULT': dat['poly'] = self.distDict[varName].preferredPolynomials
      if dat['quad'] == 'DEFAULT': dat['quad'] = self.distDict[varName].preferredQuadrature
      polyType=dat['poly']
      subType = None
      distr = self.distDict[varName]
      if polyType == 'Legendre':
        if distr.type == 'Uniform':
          quadType=dat['quad']
        else:
          quadType='CDF'
          subType=dat['quad']
          if subType not in ['Legendre','ClenshawCurtis']:
            utils.raiseAnError(IOError,self,'Quadrature '+subType+' not compatible with Legendre polys for '+distr.type+' for variable '+varName+'!')
      else:
        quadType=dat['quad']
      if quadType not in distr.compatibleQuadrature:
        utils.raiseAnError(IOError,self,' Quadrature type "'+quadType+'" is not compatible with variable "'+varName+'" distribution "'+distr.type+'"')

      quad = Quadratures.returnInstance(quadType,Subtype=subType)
      quad.initialize(distr)
      self.quadDict[varName]=quad

      poly = OrthoPolynomials.returnInstance(polyType)
      poly.initialize(quad)
      self.polyDict[varName] = poly

      self.importanceDict[varName] = float(dat['weight'])

  def localGenerateInput(self,model,myInput):
    '''Provide the next point in the sparse grid.'''
    pt,weight = self.sparseGrid[self.counter-1]
    for v,varName in enumerate(self.distDict.keys()):
      self.values[varName] = pt[v]
      self.inputInfo['SampledVarsPb'][varName] = self.distDict[varName].pdf(self.values[varName])
    self.inputInfo['PointsProbability'] = reduce(mul,self.inputInfo['SampledVarsPb'].values())
    self.inputInfo['ProbabilityWeight'] = weight
    self.inputInfo['SamplerType'] = 'Sparse Grid Collocation'

class Sobol(SparseGridCollocation):
  def __init__(self):
    '''
      Initializes members to be used in the sampler.
      @ In, None
      @ Out, None
    '''
    Grid.__init__(self)
    self.type           = 'SobolSampler'
    self.printTag       = utils.returnPrintTag(self.type)
    self.assemblerObjects={}    #dict of external objects required for assembly
    self.maxPolyOrder   = None  #L, the relative maximum polynomial order to use in any dimension
    self.sobolOrder     = None  #S, the order of the HDMR expansion (1,2,3), queried from the sobol ROM
    self.indexSetType   = None  #TP, TD, or HC; the type of index set to use, queried from the sobol ROM
    self.polyDict       = {}    #varName-indexed dict of polynomial types
    self.quadDict       = {}    #varName-indexed dict of quadrature types
    self.importanceDict = {}    #varName-indexed dict of importance weights
    self.references     = {}    #reference (mean) values for distributions, by var
    self.solns          = None  #pointer to output datas object
    self.ROM            = None  #pointer to sobol ROM
    self.jobHandler     = None  #pointer to job handler for parallel runs
    self.doInParallel   = True  #compute sparse grid in parallel flag, recommended True

    self.requiredAssObject = (True,(['ROM'],['1']))                  # tuple. first entry boolean flag. True if the XML parser must look for assembler objects;

  def _localWhatDoINeed(self):
    '''
      Used to obtain necessary objects.  See base class.
      @ In, None
      @ Out, None
    '''
    gridDict = Grid._localWhatDoINeed(self)
    gridDict['internal'] = [(None,'jobHandler')]
    return gridDict

  def _localGenerateAssembler(self,initDict):
    '''
      Used to obtain necessary objects.  See base class.
      @ In, initDict, dictionary of objects required to initialize
      @ Out, None
    '''
    Grid._localGenerateAssembler(self, initDict)
    self.jobHandler = initDict['internal']['jobHandler']

  def localInputAndChecks(self,xmlNode):
    '''
      Extended readMoreXML after other objects are instantiated
      @ In, xmlNode, xmlNode object whose head should be Sobol under Sampler.
      @ Out, None
    '''
    self.doInParallel = xmlNode.attrib['parallel'].lower() in ['1','t','true','y','yes'] if 'parallel' in xmlNode.attrib.keys() else True
    self.writeOut = xmlNode.attrib['outfile'] if 'outfile' in xmlNode.attrib.keys() else None
    for child in xmlNode:
      if child.tag == 'Distribution':
        varName = '<distribution>'+child.attrib['name']
      elif child.tag == 'variable':
        varName = child.attrib['name']
        self.axisName.append(varName)

  def localInitialize(self):
    '''
      Initializes Sampler, including building sub-ROMs for Sobol decomposition.  Note that re-using this
      sampler will destroy any ROM trained and attached to this sampler, and can be retrained after sampling.
      @ In, None
      @ Out, None
    '''
    for key in self.assemblerDict.keys():
      if 'ROM' in key:
        indice = 0
        for value in self.assemblerDict[key]:
          self.ROM = self.assemblerDict[key][indice][3]
          indice += 1
    #make combination of ROMs that we need
    SVLs = self.ROM.SupervisedEngine.values()
    SVL = SVLs[0]
    self.sobolOrder = SVL.sobolOrder
    self._generateQuadsAndPolys(SVL)
    varis = SVL.features
    needCombos = itertools.chain.from_iterable(itertools.combinations(varis,r) for r in range(self.sobolOrder+1))
    self.SQs={}
    self.ROMs={}
    for combo in needCombos:
      if len(combo)==0:
        continue
      distDict={}
      quadDict={}
      polyDict={}
      imptDict={}
      limit=0
      for c in combo:
        distDict[c]=self.distDict[c]
        quadDict[c]=self.quadDict[c]
        polyDict[c]=self.polyDict[c]
        imptDict[c]=self.importanceDict[c]
      iset=IndexSets.returnInstance(SVL.indexSetType)
      iset.initialize(distDict,imptDict,SVL.maxPolyOrder)
      self.SQs[combo] = Quadratures.SparseQuad()
      self.SQs[combo].initialize(iset,SVL.maxPolyOrder,distDict,quadDict,polyDict,self.jobHandler)
      initDict={'IndexSet':iset, 'PolynomialOrder':SVL.maxPolyOrder, 'Interpolation':SVL.itpDict}
      initDict['Features']=','.join(combo)
      initDict['Target']=SVL.target #TODO make it work for multitarget
      self.ROMs[combo] = SupervisedLearning.returnInstance('GaussPolynomialRom',**initDict)
      initDict={'SG':self.SQs[combo], 'dists':distDict, 'quads':quadDict, 'polys':polyDict, 'iSet':iset}
      self.ROMs[combo].initialize(initDict)
    #make combined sparse grids
    self.references={}
    for var,dist in self.distDict.items():
      self.references[var]=dist.untruncatedMean()
    std = self.distDict.keys()
    self.pointsToRun=[]
    #make sure reference case gets in there
    newpt = np.zeros(len(self.distDict))
    for v,var in enumerate(self.distDict.keys()):
      newpt[v] = self.references[var]
    self.pointsToRun.append(tuple(newpt))
    #now do the rest
    for combo,rom in self.ROMs.items():
      SG = rom.sparseGrid
      SG._remap(combo)
      for l in range(len(SG)):
        pt,wt = SG[l]
        newpt = np.zeros(len(std))
        for v,var in enumerate(std):
          if var in combo: newpt[v] = pt[combo.index(var)]
          else: newpt[v] = self.references[var]
        newpt=tuple(newpt)
        if newpt not in self.pointsToRun: self.pointsToRun.append(newpt)
    self.limit = len(self.pointsToRun)
    initdict={'ROMs':self.ROMs,
              'SG':self.SQs,
              'dists':self.distDict,
              'quads':self.quadDict,
              'polys':self.polyDict,
              'refs':self.references}
    self.ROM.SupervisedEngine.values()[0].initialize(initdict)

  def localGenerateInput(self,model,myInput):
    '''Provide the next point in the sparse grid.  Note that this sampler cannot assign probabilty
       weights to individual points, as several sub-ROMs will use them with different weights.
       See base class.'''
    pt = self.pointsToRun[self.counter-1]
    for v,varName in enumerate(self.distDict.keys()):
      self.values[varName] = pt[v]
      self.inputInfo['SampledVarsPb'][varName] = self.distDict[varName].pdf(self.values[varName])
    self.inputInfo['PointsProbability'] = reduce(mul,self.inputInfo['SampledVarsPb'].values())
    #self.inputInfo['ProbabilityWeight'] =  N/A
    self.inputInfo['SamplerType'] = 'Sparse Grids for Sobol'

#
#
#
#
'''
 Interface Dictionary (factory) (private)
'''
__base = 'Sampler'
__interFaceDict = {}
__interFaceDict['MonteCarlo'              ] = MonteCarlo
__interFaceDict['DynamicEventTree'        ] = DynamicEventTree
__interFaceDict['LHS'                     ] = LHS
__interFaceDict['Grid'                    ] = Grid
__interFaceDict['Adaptive'                ] = AdaptiveSampler
__interFaceDict['AdaptiveDynamicEventTree'] = AdaptiveDET
__interFaceDict['FactorialDesign'         ] = FactorialDesign
__interFaceDict['ResponseSurfaceDesign'   ] = ResponseSurfaceDesign
__interFaceDict['SparseGridCollocation'   ] = SparseGridCollocation
__interFaceDict['Sobol'                   ] = Sobol
__knownTypes = list(__interFaceDict.keys())

def addKnownTypes(newDict):
  for name, value in newDict.items():
    __interFaceDict[name]=value

def knownTypes():
  return __knownTypes

def addKnownTypes(newDict):
  for name, value in newDict.items():
    __interFaceDict[name]=value
    __knownTypes.append(name)

def returnInstance(Type):
  '''
  function used to generate a Sampler class
  @ In, Type : Sampler type
  @ Out,Instance of the Specialized Sampler class
  '''
  try: return __interFaceDict[Type]()
  except KeyError: utils.raiseAnError(NameError,'SAMPLERS','not known '+__base+' type '+Type)

def optionalInputs(Type):
  pass

def mandatoryInputs(Type):
  pass<|MERGE_RESOLUTION|>--- conflicted
+++ resolved
@@ -756,15 +756,9 @@
         except ValueError:
           IOError (self.printTag+': ' +utils.returnPrintPostTag('ERROR') + '-> reading the attribute for the sampler '+self.name+' it was not possible to perform the conversion to integer for the attribute limit with value '+xmlNode.attrib['limit'])
       else:
-<<<<<<< HEAD
-        raise IOError(self.printTag+': ' +returnPrintPostTag('ERROR') + ' -> Monte Carlo sampler '+self.name+' needs the limit block (number of samples) in the sampler_init block')
+        utils.raiseAnError(IOError,self,'Monte Carlo sampler '+self.name+' needs the limit block (number of samples) in the sampler_init block')
     else:
-      raise IOError(self.printTag+': ' +returnPrintPostTag('ERROR') + '-> Monte Carlo sampler '+self.name+' needs the sampler_init block')
-=======
-        utils.raiseAnError(IOError,self,'Monte Carlo sampling needs the limit block (number of samples) in the sampler_init block')
-    else:
-      utils.raiseAnError(IOError,self,'Monte Carlo sampling needs the sampler_init block')
->>>>>>> b27a102e
+      utils.raiseAnError(IOError,self,'Monte Carlo sampler '+self.name+' needs the sampler_init block')
 
 
   def localGenerateInput(self,model,myInput):
