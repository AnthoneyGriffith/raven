'''
Created on July 10, 2013

@author: alfoa
'''
from __future__ import division, print_function, unicode_literals, absolute_import
import warnings
warnings.simplefilter('default',DeprecationWarning)

#External Modules------------------------------------------------------------------------------------
import sys
import numpy as np
from sklearn import tree
from scipy import spatial
#from scipy import interpolate
from scipy import integrate
import os
from glob import glob
import copy
import DataObjects
import math
#External Modules End--------------------------------------------------------------------------------

#Internal Modules------------------------------------------------------------------------------------
import utils
import mathUtils
from Assembler import Assembler
import SupervisedLearning
import MessageHandler
#Internal Modules End--------------------------------------------------------------------------------

'''
  ***************************************
  *  SPECIALIZED PostProcessor CLASSES  *
  ***************************************
'''

class BasePostProcessor(Assembler,MessageHandler.MessageUser):
  """"This is the base class for postprocessors"""
  def __init__(self,messageHandler):
    self.type              = self.__class__.__name__  # pp type
    self.name              = self.__class__.__name__  # pp name
    self.assemblerObjects  = {}                       # {MainClassName(e.g.Distributions):[class(e.g.Models),type(e.g.ROM),objectName]}
    self.requiredAssObject = (False,([],[]))          # tuple. self.first entry boolean flag. True if the XML parser must look for assembler objects;
                                                      # second entry tuple.self.first entry list of object can be retrieved, second entry multiplicity (-1,-2,-n means optional (max 1 object,2 object, no number limit))
    self.assemblerDict     = {}  # {'class':[['subtype','name',instance]]}
    self.messageHandler = messageHandler

  def initialize(self, runInfo, inputs, initDict) :
    #if 'externalFunction' in initDict.keys(): self.externalFunction = initDict['externalFunction']
    self.inputs           = inputs

  def inputToInternal(self,currentInput): return [(copy.deepcopy(currentInput))]

  def run(self, Input): pass

class LimitSurfaceIntegral(BasePostProcessor):
  '''
  It searches for the probability-weighted safest point inside the space of the system controllable variables
  '''
  def __init__(self):
    BasePostProcessor.__init__(self)
    self.variableDist = {}                                    #dictionary created upon the .xml input file reading. It stores the distributions for each controllale variable.
    self.controllableGrid = {}                                    #dictionary created upon the .xml input file reading. It stores the grid type ('value' or 'CDF'), the number of steps and the step length for each controllale variable.
    self.gridInfo = {}                                            #dictionary contaning the grid type ('value' or 'CDF'), the grid construction type ('equal', set by default) and the list of sampled points for each variable.
    self.controllableOrd = []                                     #list contaning the controllable variables' names in the same order as they appear inside the controllable space (self.controllableSpace)
    self.nonControllableOrd = []                                  #list contaning the controllable variables' names in the same order as they appear inside the non-controllable space (self.nonControllableSpace)
    self.surfPointsMatrix = None                                  #2D-matrix containing the coordinates of the points belonging to the failure boundary (coordinates are derived from both the controllable and non-controllable space)
    self.stat = returnInstance('BasicStatistics')                 #instantiation of the 'BasicStatistics' processor, which is used to compute the expected value of the safest point through the coordinates and probability values collected in the 'run' function
    self.stat.what = ['expectedValue']
    self.requiredAssObject = (True,(['Distribution'],['n']))
    self.printTag = utils.returnPrintTag('POSTPROCESSOR SAFESTPOINT')

  def _localGenerateAssembler(self,initDict):
    ''' see generateAssembler method '''
    for varName, distName in self.variableDist.items():
      if distName not in initDict['Distributions'].keys():
        self.raiseAnError(IOError,'distribution ' +distName+ ' not found.')
      self.variableDist[varName] = initDict['Distributions'][distName]

  def _localReadMoreXML(self,xmlNode):
    for child in xmlNode:
      if child.tag == 'controllable':
        for childChild in child:
          if childChild.tag == 'variable':
            varName = childChild.attrib['name']
            for childChildChild in childChild:
              if childChildChild.tag == 'distribution':
                self.variableDist[varName] = childChildChild.text
              elif childChildChild.tag == 'grid':
                if 'type' in childChildChild.attrib.keys():
                  if 'steps' in childChildChild.attrib.keys():
                    self.controllableGrid[varName] = (childChildChild.attrib['type'], int(childChildChild.attrib['steps']), float(childChildChild.text))
                  else:
                    self.raiseAnError(NameError,'number of steps missing after the grid call.')
                else:
                  self.raiseAnError(NameError,'grid type missing after the grid call.')
              else:
                self.raiseAnError(NameError,'invalid labels after the variable call. Only "distribution" and "grid" are accepted.')
          else:
            self.raiseAnError(NameError,'invalid or missing labels after the controllable variables call. Only "variable" is accepted.')
    if self.debug:
      self.raiseAMessage('CONTROLLABLE DISTRIBUTIONS:')
      self.raiseAMessage(self.variableDist)
      self.raiseAMessage('CONTROLLABLE GRID:')
      self.raiseAMessage(self.controllableGrid)

  def initialize(self,runInfo,inputs,initDict):
    self.__gridSetting__()
    self.__gridGeneration__()
    self.inputToInternal(inputs)
    self.stat.parameters['targets'] = self.controllableOrd
    self.stat.initialize(runInfo,inputs,initDict)
    if self.debug:
      self.raiseAMessage('GRID INFO:')
      self.raiseAMessage(self.gridInfo)
      self.raiseAMessage('N-DIMENSIONAL CONTROLLABLE SPACE:')
      self.raiseAMessage(self.controllableSpace)
      self.raiseAMessage('N-DIMENSIONAL NON-CONTROLLABLE SPACE:')
      self.raiseAMessage(self.nonControllableSpace)
      self.raiseAMessage('CONTROLLABLE VARIABLES ORDER:')
      self.raiseAMessage(self.controllableOrd)
      self.raiseAMessage('NON-CONTROLLABLE VARIABLES ORDER:')
      self.raiseAMessage(self.nonControllableOrd)
      self.raiseAMessage('SURFACE POINTS MATRIX:')
      self.raiseAMessage(self.surfPointsMatrix)

  def __gridSetting__(self,constrType='equal'):
    for varName in self.controllableGrid.keys():
      if self.controllableGrid[varName][0] == 'value':
        self.__stepError__(float(self.controllableDist[varName].lowerBound),float(self.controllableDist[varName].upperBound),self.controllableGrid[varName][1],self.controllableGrid[varName][2],varName)
        self.gridInfo[varName] = (self.controllableGrid[varName][0], constrType, [float(self.controllableDist[varName].lowerBound)+self.controllableGrid[varName][2]*i for i in range(self.controllableGrid[varName][1]+1)])
      elif self.controllableGrid[varName][0] == 'CDF':
        self.__stepError__(0,1,self.controllableGrid[varName][1],self.controllableGrid[varName][2],varName)
        self.gridInfo[varName] = (self.controllableGrid[varName][0], constrType, [self.controllableGrid[varName][2]*i for i in range(self.controllableGrid[varName][1]+1)])
      else:
        self.raiseAnError(NameError,'inserted invalid grid type. Only "value" and "CDF" are accepted.')
    for varName in self.nonControllableGrid.keys():
      if self.nonControllableGrid[varName][0] == 'value':
        self.__stepError__(float(self.nonControllableDist[varName].lowerBound),float(self.nonControllableDist[varName].upperBound),self.nonControllableGrid[varName][1],self.nonControllableGrid[varName][2],varName)
        self.gridInfo[varName] = (self.nonControllableGrid[varName][0], constrType, [float(self.nonControllableDist[varName].lowerBound)+self.nonControllableGrid[varName][2]*i for i in range(self.nonControllableGrid[varName][1]+1)])
      elif self.nonControllableGrid[varName][0] == 'CDF':
        self.__stepError__(0,1,self.nonControllableGrid[varName][1],self.nonControllableGrid[varName][2],varName)
        self.gridInfo[varName] = (self.nonControllableGrid[varName][0], constrType, [self.nonControllableGrid[varName][2]*i for i in range(self.nonControllableGrid[varName][1]+1)])
      else:
        self.raiseAnError(NameError,'inserted invalid grid type. Only "value" and "CDF" are accepted.')

  def __stepError__(self,lowerBound,upperBound,steps,tol,varName):
    if upperBound-lowerBound<steps*tol:
      self.raiseAnError(IOError,'inserted number of steps or tolerance for variable ' +varName+ ' exceeds its limit.')

  def __gridGeneration__(self):
    NotchesByVar = [None]*len(self.controllableGrid.keys())
    controllableSpaceSize = None
    for varId, varName in enumerate(self.controllableGrid.keys()):
      NotchesByVar[varId] = self.controllableGrid[varName][1]+1
      self.controllableOrd.append(varName)
    controllableSpaceSize = tuple(NotchesByVar+[len(self.controllableGrid.keys())])
    self.controllableSpace = np.zeros(controllableSpaceSize)
    iterIndex = np.nditer(self.controllableSpace,flags=['multi_index'])
    while not iterIndex.finished:
      coordIndex = iterIndex.multi_index[-1]
      varName = self.controllableGrid.keys()[coordIndex]
      notchPos = iterIndex.multi_index[coordIndex]
      if self.gridInfo[varName][0] == 'CDF':
        valList = []
        for probVal in self.gridInfo[varName][2]:
          valList.append(self.controllableDist[varName].cdf(probVal))
        self.controllableSpace[iterIndex.multi_index] = valList[notchPos]
      else:
        self.controllableSpace[iterIndex.multi_index] = self.gridInfo[varName][2][notchPos]
      iterIndex.iternext()
    NotchesByVar = [None]*len(self.nonControllableGrid.keys())
    nonControllableSpaceSize = None
    for varId, varName in enumerate(self.nonControllableGrid.keys()):
      NotchesByVar[varId] = self.nonControllableGrid[varName][1]+1
      self.nonControllableOrd.append(varName)
    nonControllableSpaceSize = tuple(NotchesByVar+[len(self.nonControllableGrid.keys())])
    self.nonControllableSpace = np.zeros(nonControllableSpaceSize)
    iterIndex = np.nditer(self.nonControllableSpace,flags=['multi_index'])
    while not iterIndex.finished:
      coordIndex = iterIndex.multi_index[-1]
      varName = self.nonControllableGrid.keys()[coordIndex]
      notchPos = iterIndex.multi_index[coordIndex]
      if self.gridInfo[varName][0] == 'CDF':
        valList = []
        for probVal in self.gridInfo[varName][2]:
          valList.append(self.nonControllableDist[varName].cdf(probVal))
        self.nonControllableSpace[iterIndex.multi_index] = valList[notchPos]
      else:
        self.nonControllableSpace[iterIndex.multi_index] = self.gridInfo[varName][2][notchPos]
      iterIndex.iternext()

  def inputToInternal(self,currentInput):
    for item in currentInput:
      if item.type == 'TimePointSet':
        self.surfPointsMatrix = np.zeros((len(item.getParam('output',item.getParaKeys('outputs')[-1])),len(self.gridInfo.keys())+1))
        k=0
        for varName in self.controllableOrd:
          self.surfPointsMatrix[:,k] = item.getParam('input',varName)
          k+=1
        for varName in self.nonControllableOrd:
          self.surfPointsMatrix[:,k] = item.getParam('input',varName)
          k+=1
        self.surfPointsMatrix[:,k] = item.getParam('output',item.getParaKeys('outputs')[-1])

  def run(self,Input):
    nearestPointsInd = []
    dataCollector = DataObjects.returnInstance('TimePointSet')
    dataCollector.type = 'TimePointSet'
    surfTree = spatial.KDTree(copy.copy(self.surfPointsMatrix[:,0:self.surfPointsMatrix.shape[-1]-1]))
    self.controllableSpace.shape = (np.prod(self.controllableSpace.shape[0:len(self.controllableSpace.shape)-1]),self.controllableSpace.shape[-1])
    self.nonControllableSpace.shape = (np.prod(self.nonControllableSpace.shape[0:len(self.nonControllableSpace.shape)-1]),self.nonControllableSpace.shape[-1])
    if self.debug:
      self.raiseAMessage('RESHAPED CONTROLLABLE SPACE:')
      self.raiseAMessage(self.controllableSpace)
      self.raiseAMessage('RESHAPED NON-CONTROLLABLE SPACE:')
      self.raiseAMessage(self.nonControllableSpace)
    for ncLine in range(self.nonControllableSpace.shape[0]):
      queryPointsMatrix = np.append(self.controllableSpace,np.tile(self.nonControllableSpace[ncLine,:],(self.controllableSpace.shape[0],1)),axis=1)
      self.raiseAMessage('QUERIED POINTS MATRIX:')
      self.raiseAMessage(queryPointsMatrix)
      nearestPointsInd = surfTree.query(queryPointsMatrix)[-1]
      distList = []
      indexList = []
      probList = []
      for index in range(len(nearestPointsInd)):
        if self.surfPointsMatrix[np.where(np.prod(surfTree.data[nearestPointsInd[index],0:self.surfPointsMatrix.shape[-1]-1] == self.surfPointsMatrix[:,0:self.surfPointsMatrix.shape[-1]-1],axis=1))[0][0],-1] == 1:
          distList.append(np.sqrt(np.sum(np.power(queryPointsMatrix[index,0:self.controllableSpace.shape[-1]]-surfTree.data[nearestPointsInd[index],0:self.controllableSpace.shape[-1]],2))))
          indexList.append(index)
      if distList == []:
        self.raiseAnError(ValueError,'no safest point found for the current set of non-controllable variables: ' +str(self.nonControllableSpace[ncLine,:])+ '.')
      else:
        for cVarIndex in range(len(self.controllableOrd)):
          dataCollector.updateInputValue(self.controllableOrd[cVarIndex],copy.copy(queryPointsMatrix[indexList[distList.index(max(distList))],cVarIndex]))
        for ncVarIndex in range(len(self.nonControllableOrd)):
          dataCollector.updateInputValue(self.nonControllableOrd[ncVarIndex],copy.copy(queryPointsMatrix[indexList[distList.index(max(distList))],len(self.controllableOrd)+ncVarIndex]))
          if queryPointsMatrix[indexList[distList.index(max(distList))],len(self.controllableOrd)+ncVarIndex] == self.nonControllableDist[self.nonControllableOrd[ncVarIndex]].lowerBound:
            if self.nonControllableGrid[self.nonControllableOrd[ncVarIndex]][0] == 'CDF':
              prob = self.nonControllableGrid[self.nonControllableOrd[ncVarIndex]][2]/float(2)
            else:
              prob = self.nonControllableDist[self.nonControllableOrd[ncVarIndex]].cdf(self.nonControllableDist[self.nonControllableOrd[ncVarIndex]].lowerBound+self.nonControllableGrid[self.nonControllableOrd[ncVarIndex]][2]/float(2))
          elif queryPointsMatrix[indexList[distList.index(max(distList))],len(self.controllableOrd)+ncVarIndex] == self.nonControllableDist[self.nonControllableOrd[ncVarIndex]].upperBound:
            if self.nonControllableGrid[self.nonControllableOrd[ncVarIndex]][0] == 'CDF':
              prob = self.nonControllableGrid[self.nonControllableOrd[ncVarIndex]][2]/float(2)
            else:
              prob = 1-self.nonControllableDist[self.nonControllableOrd[ncVarIndex]].cdf(self.nonControllableDist[self.nonControllableOrd[ncVarIndex]].upperBound-self.nonControllableGrid[self.nonControllableOrd[ncVarIndex]][2]/float(2))
          else:
            if self.nonControllableGrid[self.nonControllableOrd[ncVarIndex]][0] == 'CDF':
              prob = self.nonControllableGrid[self.nonControllableOrd[ncVarIndex]][2]
            else:
              prob = self.nonControllableDist[self.nonControllableOrd[ncVarIndex]].cdf(queryPointsMatrix[indexList[distList.index(max(distList))],len(self.controllableOrd)+ncVarIndex]+self.nonControllableGrid[self.nonControllableOrd[ncVarIndex]][2]/float(2))-self.nonControllableDist[self.nonControllableOrd[ncVarIndex]].cdf(queryPointsMatrix[indexList[distList.index(max(distList))],len(self.controllableOrd)+ncVarIndex]-self.nonControllableGrid[self.nonControllableOrd[ncVarIndex]][2]/float(2))
          probList.append(prob)
      dataCollector.updateOutputValue('Probability',np.prod(probList))
      dataCollector.updateMetadata('ProbabilityWeight',np.prod(probList))
    dataCollector.updateMetadata('ExpectedSafestPointCoordinates',self.stat.run(dataCollector)['expectedValue'])
    if self.debug:
      self.raiseAMessage(dataCollector.getParametersValues('input'))
      self.raiseAMessage(dataCollector.getParametersValues('output'))
      self.raiseAMessage(dataCollector.getMetadata('ExpectedSafestPointCoordinates'))
    return dataCollector

  def collectOutput(self,finishedjob,output):
    if finishedjob.returnEvaluation() == -1:
      self.raiseAnError(RuntimeError,'no available output to collect (the run is likely not over yet).')
    else:
      dataCollector = finishedjob.returnEvaluation()[1]
      if output.type != 'TimePointSet':
        self.raiseAnError(TypeError,'output item type must be "TimePointSet".')
      else:
        if not output.isItEmpty():
          self.raiseAnError(ValueError,'output item must be empty.')
        else:
          for key,value in dataCollector.getParametersValues('input').items():
            for val in value: output.updateInputValue(key, val)
          for key,value in dataCollector.getParametersValues('output').items():
            for val in value: output.updateOutputValue(key,val)
          for key,value in dataCollector.getAllMetadata().items(): output.updateMetadata(key,value)



class SafestPoint(BasePostProcessor):
  '''
  It searches for the probability-weighted safest point inside the space of the system controllable variables
  '''
  def __init__(self,messageHandler):
    BasePostProcessor.__init__(self,messageHandler)
    self.controllableDist = {}                                    #dictionary created upon the .xml input file reading. It stores the distributions for each controllale variable.
    self.nonControllableDist = {}                                 #dictionary created upon the .xml input file reading. It stores the distributions for each non-controllale variable.
    self.controllableGrid = {}                                    #dictionary created upon the .xml input file reading. It stores the grid type ('value' or 'CDF'), the number of steps and the step length for each controllale variable.
    self.nonControllableGrid = {}                                 #dictionary created upon the .xml input file reading. It stores the grid type ('value' or 'CDF'), the number of steps and the step length for each non-controllale variable.
    self.gridInfo = {}                                            #dictionary contaning the grid type ('value' or 'CDF'), the grid construction type ('equal', set by default) and the list of sampled points for each variable.
    self.controllableOrd = []                                     #list contaning the controllable variables' names in the same order as they appear inside the controllable space (self.controllableSpace)
    self.nonControllableOrd = []                                  #list contaning the controllable variables' names in the same order as they appear inside the non-controllable space (self.nonControllableSpace)
    self.surfPointsMatrix = None                                  #2D-matrix containing the coordinates of the points belonging to the failure boundary (coordinates are derived from both the controllable and non-controllable space)
    self.stat = returnInstance('BasicStatistics',self)            #instantiation of the 'BasicStatistics' processor, which is used to compute the expected value of the safest point through the coordinates and probability values collected in the 'run' function
    self.stat.what = ['expectedValue']
    self.requiredAssObject = (True,(['Distribution'],['n']))
    self.printTag = 'POSTPROCESSOR SAFESTPOINT'

  def _localGenerateAssembler(self,initDict):
    ''' see generateAssembler method '''
    for varName, distName in self.controllableDist.items():
      if distName not in initDict['Distributions'].keys():
        self.raiseAnError(IOError,'distribution ' +distName+ ' not found.')
      self.controllableDist[varName] = initDict['Distributions'][distName]
    for varName, distName in self.nonControllableDist.items():
      if distName not in initDict['Distributions'].keys():
        self.raiseAnError(IOError,'distribution ' +distName+ ' not found.')
      self.nonControllableDist[varName] = initDict['Distributions'][distName]

  def _localReadMoreXML(self,xmlNode):
    for child in xmlNode:
      if child.tag == 'controllable':
        for childChild in child:
          if childChild.tag == 'variable':
            varName = childChild.attrib['name']
            for childChildChild in childChild:
              if childChildChild.tag == 'distribution':
                self.controllableDist[varName] = childChildChild.text
              elif childChildChild.tag == 'grid':
                if 'type' in childChildChild.attrib.keys():
                  if 'steps' in childChildChild.attrib.keys():
                    self.controllableGrid[varName] = (childChildChild.attrib['type'], int(childChildChild.attrib['steps']), float(childChildChild.text))
                  else:
                    self.raiseAnError(NameError,'number of steps missing after the grid call.')
                else:
                  self.raiseAnError(NameError,'grid type missing after the grid call.')
              else:
                self.raiseAnError(NameError,'invalid labels after the variable call. Only "distribution" and "grid" are accepted.')
          else:
            self.raiseAnError(NameError,'invalid or missing labels after the controllable variables call. Only "variable" is accepted.')
      elif child.tag == 'non-controllable':
        for childChild in child:
          if childChild.tag == 'variable':
            varName = childChild.attrib['name']
            for childChildChild in childChild:
              if childChildChild.tag == 'distribution':
                self.nonControllableDist[varName] = childChildChild.text
              elif childChildChild.tag == 'grid':
                if 'type' in childChildChild.attrib.keys():
                  if 'steps' in childChildChild.attrib.keys():
                    self.nonControllableGrid[varName] = (childChildChild.attrib['type'], int(childChildChild.attrib['steps']), float(childChildChild.text))
                  else:
                    self.raiseAnError(NameError,'number of steps missing after the grid call.')
                else:
                  self.raiseAnError(NameError,'grid type missing after the grid call.')
              else:
                self.raiseAnError(NameError,'invalid labels after the variable call. Only "distribution" and "grid" are accepted.')
          else:
            self.raiseAnError(NameError,'invalid or missing labels after the controllable variables call. Only "variable" is accepted.')
    self.raiseADebug('CONTROLLABLE DISTRIBUTIONS:')
    self.raiseADebug(self.controllableDist)
    self.raiseADebug('CONTROLLABLE GRID:')
    self.raiseADebug(self.controllableGrid)
    self.raiseADebug('NON-CONTROLLABLE DISTRIBUTIONS:')
    self.raiseADebug(self.nonControllableDist)
    self.raiseADebug('NON-CONTROLLABLE GRID:')
    self.raiseADebug(self.nonControllableGrid)

  def initialize(self,runInfo,inputs,initDict):
    self.__gridSetting__()
    self.__gridGeneration__()
    self.inputToInternal(inputs)
    self.stat.parameters['targets'] = self.controllableOrd
    self.stat.initialize(runInfo,inputs,initDict)
    self.raiseADebug('GRID INFO:')
    self.raiseADebug(self.gridInfo)
    self.raiseADebug('N-DIMENSIONAL CONTROLLABLE SPACE:')
    self.raiseADebug(self.controllableSpace)
    self.raiseADebug('N-DIMENSIONAL NON-CONTROLLABLE SPACE:')
    self.raiseADebug(self.nonControllableSpace)
    self.raiseADebug('CONTROLLABLE VARIABLES ORDER:')
    self.raiseADebug(self.controllableOrd)
    self.raiseADebug('NON-CONTROLLABLE VARIABLES ORDER:')
    self.raiseADebug(self.nonControllableOrd)
    self.raiseADebug('SURFACE POINTS MATRIX:')
    self.raiseADebug(self.surfPointsMatrix)

  def __gridSetting__(self,constrType='equal'):
    for varName in self.controllableGrid.keys():
      if self.controllableGrid[varName][0] == 'value':
        self.__stepError__(float(self.controllableDist[varName].lowerBound),float(self.controllableDist[varName].upperBound),self.controllableGrid[varName][1],self.controllableGrid[varName][2],varName)
        self.gridInfo[varName] = (self.controllableGrid[varName][0], constrType, [float(self.controllableDist[varName].lowerBound)+self.controllableGrid[varName][2]*i for i in range(self.controllableGrid[varName][1]+1)])
      elif self.controllableGrid[varName][0] == 'CDF':
        self.__stepError__(0,1,self.controllableGrid[varName][1],self.controllableGrid[varName][2],varName)
        self.gridInfo[varName] = (self.controllableGrid[varName][0], constrType, [self.controllableGrid[varName][2]*i for i in range(self.controllableGrid[varName][1]+1)])
      else:
        self.raiseAnError(NameError,'inserted invalid grid type. Only "value" and "CDF" are accepted.')
    for varName in self.nonControllableGrid.keys():
      if self.nonControllableGrid[varName][0] == 'value':
        self.__stepError__(float(self.nonControllableDist[varName].lowerBound),float(self.nonControllableDist[varName].upperBound),self.nonControllableGrid[varName][1],self.nonControllableGrid[varName][2],varName)
        self.gridInfo[varName] = (self.nonControllableGrid[varName][0], constrType, [float(self.nonControllableDist[varName].lowerBound)+self.nonControllableGrid[varName][2]*i for i in range(self.nonControllableGrid[varName][1]+1)])
      elif self.nonControllableGrid[varName][0] == 'CDF':
        self.__stepError__(0,1,self.nonControllableGrid[varName][1],self.nonControllableGrid[varName][2],varName)
        self.gridInfo[varName] = (self.nonControllableGrid[varName][0], constrType, [self.nonControllableGrid[varName][2]*i for i in range(self.nonControllableGrid[varName][1]+1)])
      else:
        self.raiseAnError(NameError,'inserted invalid grid type. Only "value" and "CDF" are accepted.')

  def __stepError__(self,lowerBound,upperBound,steps,tol,varName):
    if upperBound-lowerBound<steps*tol:
      self.raiseAnError(IOError,'requested number of steps or tolerance for variable ' +varName+ ' exceeds its limit.')

  def __gridGeneration__(self):
    NotchesByVar = [None]*len(self.controllableGrid.keys())
    controllableSpaceSize = None
    for varId, varName in enumerate(self.controllableGrid.keys()):
      NotchesByVar[varId] = self.controllableGrid[varName][1]+1
      self.controllableOrd.append(varName)
    controllableSpaceSize = tuple(NotchesByVar+[len(self.controllableGrid.keys())])
    self.controllableSpace = np.zeros(controllableSpaceSize)
    iterIndex = np.nditer(self.controllableSpace,flags=['multi_index'])
    while not iterIndex.finished:
      coordIndex = iterIndex.multi_index[-1]
      varName = self.controllableGrid.keys()[coordIndex]
      notchPos = iterIndex.multi_index[coordIndex]
      if self.gridInfo[varName][0] == 'CDF':
        valList = []
        for probVal in self.gridInfo[varName][2]:
          valList.append(self.controllableDist[varName].cdf(probVal))
        self.controllableSpace[iterIndex.multi_index] = valList[notchPos]
      else:
        self.controllableSpace[iterIndex.multi_index] = self.gridInfo[varName][2][notchPos]
      iterIndex.iternext()
    NotchesByVar = [None]*len(self.nonControllableGrid.keys())
    nonControllableSpaceSize = None
    for varId, varName in enumerate(self.nonControllableGrid.keys()):
      NotchesByVar[varId] = self.nonControllableGrid[varName][1]+1
      self.nonControllableOrd.append(varName)
    nonControllableSpaceSize = tuple(NotchesByVar+[len(self.nonControllableGrid.keys())])
    self.nonControllableSpace = np.zeros(nonControllableSpaceSize)
    iterIndex = np.nditer(self.nonControllableSpace,flags=['multi_index'])
    while not iterIndex.finished:
      coordIndex = iterIndex.multi_index[-1]
      varName = self.nonControllableGrid.keys()[coordIndex]
      notchPos = iterIndex.multi_index[coordIndex]
      if self.gridInfo[varName][0] == 'CDF':
        valList = []
        for probVal in self.gridInfo[varName][2]:
          valList.append(self.nonControllableDist[varName].cdf(probVal))
        self.nonControllableSpace[iterIndex.multi_index] = valList[notchPos]
      else:
        self.nonControllableSpace[iterIndex.multi_index] = self.gridInfo[varName][2][notchPos]
      iterIndex.iternext()

  def inputToInternal(self,currentInput):
    for item in currentInput:
      if item.type == 'TimePointSet':
        self.surfPointsMatrix = np.zeros((len(item.getParam('output',item.getParaKeys('outputs')[-1])),len(self.gridInfo.keys())+1))
        k=0
        for varName in self.controllableOrd:
          self.surfPointsMatrix[:,k] = item.getParam('input',varName)
          k+=1
        for varName in self.nonControllableOrd:
          self.surfPointsMatrix[:,k] = item.getParam('input',varName)
          k+=1
        self.surfPointsMatrix[:,k] = item.getParam('output',item.getParaKeys('outputs')[-1])

  def run(self,Input):
    nearestPointsInd = []
    dataCollector = DataObjects.returnInstance('TimePointSet',self)
    dataCollector.type = 'TimePointSet'
    surfTree = spatial.KDTree(copy.copy(self.surfPointsMatrix[:,0:self.surfPointsMatrix.shape[-1]-1]))
    self.controllableSpace.shape = (np.prod(self.controllableSpace.shape[0:len(self.controllableSpace.shape)-1]),self.controllableSpace.shape[-1])
    self.nonControllableSpace.shape = (np.prod(self.nonControllableSpace.shape[0:len(self.nonControllableSpace.shape)-1]),self.nonControllableSpace.shape[-1])
    self.raiseADebug('RESHAPED CONTROLLABLE SPACE:')
    self.raiseADebug(self.controllableSpace)
    self.raiseADebug('RESHAPED NON-CONTROLLABLE SPACE:')
    self.raiseADebug(self.nonControllableSpace)
    for ncLine in range(self.nonControllableSpace.shape[0]):
      queryPointsMatrix = np.append(self.controllableSpace,np.tile(self.nonControllableSpace[ncLine,:],(self.controllableSpace.shape[0],1)),axis=1)
      self.raiseADebug('QUERIED POINTS MATRIX:')
      self.raiseADebug(queryPointsMatrix)
      nearestPointsInd = surfTree.query(queryPointsMatrix)[-1]
      distList = []
      indexList = []
      probList = []
      for index in range(len(nearestPointsInd)):
        if self.surfPointsMatrix[np.where(np.prod(surfTree.data[nearestPointsInd[index],0:self.surfPointsMatrix.shape[-1]-1] == self.surfPointsMatrix[:,0:self.surfPointsMatrix.shape[-1]-1],axis=1))[0][0],-1] == 1:
          distList.append(np.sqrt(np.sum(np.power(queryPointsMatrix[index,0:self.controllableSpace.shape[-1]]-surfTree.data[nearestPointsInd[index],0:self.controllableSpace.shape[-1]],2))))
          indexList.append(index)
      if distList == []:
        self.raiseAnError(ValueError,'no safest point found for the current set of non-controllable variables: ' +str(self.nonControllableSpace[ncLine,:])+ '.')
      else:
        for cVarIndex in range(len(self.controllableOrd)):
          dataCollector.updateInputValue(self.controllableOrd[cVarIndex],copy.copy(queryPointsMatrix[indexList[distList.index(max(distList))],cVarIndex]))
        for ncVarIndex in range(len(self.nonControllableOrd)):
          dataCollector.updateInputValue(self.nonControllableOrd[ncVarIndex],copy.copy(queryPointsMatrix[indexList[distList.index(max(distList))],len(self.controllableOrd)+ncVarIndex]))
          if queryPointsMatrix[indexList[distList.index(max(distList))],len(self.controllableOrd)+ncVarIndex] == self.nonControllableDist[self.nonControllableOrd[ncVarIndex]].lowerBound:
            if self.nonControllableGrid[self.nonControllableOrd[ncVarIndex]][0] == 'CDF':
              prob = self.nonControllableGrid[self.nonControllableOrd[ncVarIndex]][2]/float(2)
            else:
              prob = self.nonControllableDist[self.nonControllableOrd[ncVarIndex]].cdf(self.nonControllableDist[self.nonControllableOrd[ncVarIndex]].lowerBound+self.nonControllableGrid[self.nonControllableOrd[ncVarIndex]][2]/float(2))
          elif queryPointsMatrix[indexList[distList.index(max(distList))],len(self.controllableOrd)+ncVarIndex] == self.nonControllableDist[self.nonControllableOrd[ncVarIndex]].upperBound:
            if self.nonControllableGrid[self.nonControllableOrd[ncVarIndex]][0] == 'CDF':
              prob = self.nonControllableGrid[self.nonControllableOrd[ncVarIndex]][2]/float(2)
            else:
              prob = 1-self.nonControllableDist[self.nonControllableOrd[ncVarIndex]].cdf(self.nonControllableDist[self.nonControllableOrd[ncVarIndex]].upperBound-self.nonControllableGrid[self.nonControllableOrd[ncVarIndex]][2]/float(2))
          else:
            if self.nonControllableGrid[self.nonControllableOrd[ncVarIndex]][0] == 'CDF':
              prob = self.nonControllableGrid[self.nonControllableOrd[ncVarIndex]][2]
            else:
              prob = self.nonControllableDist[self.nonControllableOrd[ncVarIndex]].cdf(queryPointsMatrix[indexList[distList.index(max(distList))],len(self.controllableOrd)+ncVarIndex]+self.nonControllableGrid[self.nonControllableOrd[ncVarIndex]][2]/float(2))-self.nonControllableDist[self.nonControllableOrd[ncVarIndex]].cdf(queryPointsMatrix[indexList[distList.index(max(distList))],len(self.controllableOrd)+ncVarIndex]-self.nonControllableGrid[self.nonControllableOrd[ncVarIndex]][2]/float(2))
          probList.append(prob)
      dataCollector.updateOutputValue('Probability',np.prod(probList))
      dataCollector.updateMetadata('ProbabilityWeight',np.prod(probList))
    dataCollector.updateMetadata('ExpectedSafestPointCoordinates',self.stat.run(dataCollector)['expectedValue'])
    self.raiseADebug(dataCollector.getParametersValues('input'))
    self.raiseADebug(dataCollector.getParametersValues('output'))
    self.raiseADebug(dataCollector.getMetadata('ExpectedSafestPointCoordinates'))
    return dataCollector

  def collectOutput(self,finishedjob,output):
    if finishedjob.returnEvaluation() == -1:
      self.raiseAnError(RuntimeError,'no available output to collect (the run is likely not over yet).')
    else:
      dataCollector = finishedjob.returnEvaluation()[1]
      if output.type != 'TimePointSet':
        self.raiseAnError(TypeError,'output item type must be "TimePointSet".')
      else:
        if not output.isItEmpty():
          self.raiseAnError(ValueError,'output item must be empty.')
        else:
          for key,value in dataCollector.getParametersValues('input').items():
            for val in value: output.updateInputValue(key, val)
          for key,value in dataCollector.getParametersValues('output').items():
            for val in value: output.updateOutputValue(key,val)
          for key,value in dataCollector.getAllMetadata().items(): output.updateMetadata(key,value)

class ComparisonStatistics(BasePostProcessor):
  """
  ComparisonStatistics is to calculate statistics that compare
  two different codes or code to experimental data.
  """

  class CompareGroup:
    def __init__(self):
      self.dataPulls = []
      self.referenceData = {}

  def __init__(self,messageHandler):
    BasePostProcessor.__init__(self,messageHandler)
    self.dataDict = {} #Dictionary of all the input data, keyed by the name
    self.compareGroups = [] #List of each of the groups that will be compared
    #self.dataPulls = [] #List of data references that will be used
    #self.referenceData = [] #List of reference (experimental) data
    self.methodInfo = {} #Information on what stuff to do.
    self.f_z_stats = False
    self.interpolation = "quadratic"

  def inputToInternal(self,currentInput):
    return [(currentInput)]

  def initialize(self, runInfo, inputs, initDict):
    BasePostProcessor.initialize(self, runInfo, inputs, initDict)

  def _localReadMoreXML(self,xmlNode):
    for outer in xmlNode:
      if outer.tag == 'compare':
        compareGroup = ComparisonStatistics.CompareGroup()
        for child in outer:
          if child.tag == 'data':
            dataName = child.text
            splitName = dataName.split("|")
            name, kind = splitName[:2]
            rest = splitName[2:]
            compareGroup.dataPulls.append([name, kind, rest])
          elif child.tag == 'reference':
            compareGroup.referenceData = dict(child.attrib)
        self.compareGroups.append(compareGroup)
      if outer.tag == 'kind':
        self.methodInfo['kind'] = outer.text
        if 'num_bins' in outer.attrib:
          self.methodInfo['num_bins'] = int(outer.attrib['num_bins'])
        if 'bin_method' in outer.attrib:
          self.methodInfo['bin_method'] = outer.attrib['bin_method'].lower()
      if outer.tag == 'fz':
        self.f_z_stats =  (outer.text.lower() in utils.stringsThatMeanTrue())
      if outer.tag == 'interpolation':
        interpolation = outer.text.lower()
        if interpolation == 'linear':
          self.interpolation = 'linear'
        elif interpolation == 'quadratic':
          self.interpolation = 'quadratic'
        else:
          self.raiseADebug('unexpected interpolation method '+interpolation)
          self.interpolation = interpolation



  def run(self, Input): # inObj,workingDir=None):
    """
     Function to finalize the filter => execute the filtering
     @ Out, None      : To add description
    """
    dataDict = {}
    for aInput in Input: dataDict[aInput.name] = aInput
    return dataDict

  def collectOutput(self,finishedjob,output):
    self.raiseADebug("finishedjob: "+str(finishedjob)+", output "+str(output))
    #XXX We only handle the case where output is a filename.  We don't handle
    # it being a dataObjects or hdf5 etc.
    if finishedjob.returnEvaluation() == -1: self.raiseAnError(RuntimeError,'no available output to collect.')
    else: self.dataDict.update(finishedjob.returnEvaluation()[1])

    dataToProcess = []
    for compareGroup in self.compareGroups:
      dataPulls = compareGroup.dataPulls
      reference = compareGroup.referenceData
      foundDataObjects = []
      for name, kind, rest in dataPulls:
        data = self.dataDict[name].getParametersValues(kind)
        if len(rest) == 1:
          foundDataObjects.append(data[rest[0]])
      dataToProcess.append((dataPulls,foundDataObjects,reference))
    csv = open(output,"w")
    for dataPulls, datas, reference in dataToProcess:
      graphData = []
      if "mean" in reference:
          refDataStats = {"mean":float(reference["mean"]),
                            "stdev":float(reference["sigma"]),
                            "min_bin_size":float(reference["sigma"])/2.0}
          refPdf = lambda x:mathUtils.normal(x,refDataStats["mean"],refDataStats["stdev"])
          refCdf = lambda x:mathUtils.normalCdf(x,refDataStats["mean"],refDataStats["stdev"])
          graphData.append((refDataStats,refCdf,refPdf,"ref"))
      for dataPull, data in zip(dataPulls,datas):
        dataStats = self.processData(dataPull, data, self.methodInfo)
        dataKeys = set(dataStats.keys())
        utils.printCsv(csv,'"'+str(dataPull)+'"')
        utils.printCsv(csv,'"num_bins"',dataStats['num_bins'])
        counts = dataStats['counts']
        bins = dataStats['bins']
        countSum = sum(counts)
        binBoundaries = [dataStats['low']]+bins+[dataStats['high']]
        utils.printCsv(csv,'"bin_boundary"','"bin_midpoint"','"bin_count"','"normalized_bin_count"','"f_prime"','"cdf"')
        cdf = [0.0]*len(counts)
        midpoints = [0.0]*len(counts)
        cdfSum = 0.0
        for i in range(len(counts)):
          f_0 = counts[i]/countSum
          cdfSum += f_0
          cdf[i] = cdfSum
          midpoints[i] = (binBoundaries[i]+binBoundaries[i+1])/2.0
        cdfFunc = mathUtils.createInterp(midpoints,cdf,0.0,1.0,self.interpolation)
        fPrimeData = [0.0]*len(counts)
        for i in range(len(counts)):
          h = binBoundaries[i+1] - binBoundaries[i]
          nCount = counts[i]/countSum #normalized count
          f_0 = cdf[i]
          if i + 1 < len(counts):
            f_1 = cdf[i+1]
          else:
            f_1 = 1.0
          if i + 2 < len(counts):
            f_2 = cdf[i+2]
          else:
            f_2 = 1.0
          if self.interpolation == 'linear':
            fPrime = (f_1 - f_0)/h
          else:
            fPrime = (-1.5*f_0 + 2.0*f_1 + -0.5*f_2)/h
          fPrimeData[i] = fPrime
          utils.printCsv(csv,binBoundaries[i+1],midpoints[i],counts[i],nCount,fPrime,cdf[i])
        pdfFunc = mathUtils.createInterp(midpoints,fPrimeData,0.0,0.0,self.interpolation)
        dataKeys -= set({'num_bins','counts','bins'})
        for key in dataKeys:
          utils.printCsv(csv,'"'+key+'"',dataStats[key])
        self.raiseADebug("data_stats: "+str(dataStats))
        graphData.append((dataStats, cdfFunc, pdfFunc,str(dataPull)))
      mathUtils.printGraphs(csv, graphData, self.f_z_stats)
      for i in range(len(graphData)):
        dataStat = graphData[i][0]
        def delist(l):
          if type(l).__name__ == 'list':
            return '_'.join([delist(x) for x in l])
          else:
            return str(l)
        newFileName = output[:-4]+"_"+delist(dataPulls)+"_"+str(i)+".csv"
        if type(dataStat).__name__ != 'dict':
          assert(False)
          continue
        dataPairs = []
        for key in sorted(dataStat.keys()):
          value = dataStat[key]
          if type(value).__name__ in ["int","float"]:
            dataPairs.append((key,value))
        extraCsv = open(newFileName,"w")
        extraCsv.write(",".join(['"'+str(x[0])+'"' for x in dataPairs]))
        extraCsv.write("\n")
        extraCsv.write(",".join([str(x[1]) for x in dataPairs]))
        extraCsv.write("\n")
        extraCsv.close()
      utils.printCsv(csv)

  def processData(self,dataPull, data, methodInfo):
      ret = {}
      try:
        sortedData = data.tolist()
      except:
        sortedData = list(data)
      sortedData.sort()
      low = sortedData[0]
      high = sortedData[-1]
      dataRange = high - low
      ret['low'] = low
      ret['high'] = high
      if not 'bin_method' in methodInfo:
        numBins = methodInfo.get("num_bins",10)
      else:
        binMethod = methodInfo['bin_method']
        dataN = len(sortedData)
        if binMethod == 'square-root':
          numBins = int(math.ceil(math.sqrt(dataN)))
        elif binMethod == 'sturges':
          numBins = int(math.ceil(mathUtils.log2(dataN)+1))
        else:
          self.raiseADebug("Unknown bin_method "+binMethod,'ExceptedError')
          numBins = 5
      ret['num_bins'] = numBins
      kind = methodInfo.get("kind","uniform_bins")
      if kind == "uniform_bins":
        bins = [low+x*dataRange/numBins for x in range(1,numBins)]
        ret['min_bin_size'] = dataRange/numBins
      elif kind == "equal_probability":
        stride = len(sortedData)//numBins
        bins = [sortedData[x] for x in range(stride-1,len(sortedData)-stride+1,stride)]
        if len(bins) > 1:
          ret['min_bin_size'] = min(map(lambda x,y: x - y,bins[1:],bins[:-1]))
        else:
          ret['min_bin_size'] = dataRange
      counts = mathUtils.countBins(sortedData,bins)
      ret['bins'] = bins
      ret['counts'] = counts
      ret.update(mathUtils.calculateStats(sortedData))
      skewness = ret["skewness"]
      delta = math.sqrt((math.pi/2.0)*(abs(skewness)**(2.0/3.0))/
                        (abs(skewness)**(2.0/3.0)+((4.0-math.pi)/2.0)**(2.0/3.0)))
      delta = math.copysign(delta,skewness)
      alpha = delta/math.sqrt(1.0-delta**2)
      variance = ret["sample_variance"]
      omega = variance/(1.0-2*delta**2/math.pi)
      mean = ret['mean']
      xi = mean - omega*delta*math.sqrt(2.0/math.pi)
      ret['alpha'] = alpha
      ret['omega'] = omega
      ret['xi'] = xi
      return ret

class PrintCSV(BasePostProcessor):
  """
  PrintCSV PostProcessor class. It prints a CSV file loading data from a hdf5 database or other sources
  """
  def __init__(self,messageHandler):
    BasePostProcessor.__init__(self,messageHandler)
    self.paramters  = ['all']
    self.inObj      = None
    self.workingDir = None
    self.printTag   = 'POSTPROCESSOR PRINTCSV'

  def inputToInternal(self,currentInput): return [(currentInput)]

  def initialize(self, runInfo, inputs, initDict):
    BasePostProcessor.initialize(self, runInfo, inputs, initDict)
    self.workingDir               = os.path.join(runInfo['WorkingDir'],runInfo['stepName']) #generate current working dir
    runInfo['TempWorkingDir']     = self.workingDir
    try:                            os.mkdir(self.workingDir)
    except:                         self.raiseAWarning('current working dir '+self.workingDir+' already exists, this might imply deletion of present files')
    #if type(inputs[-1]).__name__ == "HDF5" : self.inObj = inputs[-1]      # this should go in run return but if HDF5, it is not pickable

  def _localReadMoreXML(self,xmlNode):
    """
    Function to read the portion of the xml input that belongs to this specialized class
    and initialize some stuff based on the inputs got
    @ In, xmlNode    : Xml element node
    @ Out, None
    """
    for child in xmlNode:
      if child.tag == 'parameters':
        param = child.text
        if(param.lower() != 'all'): self.paramters = param.strip().split(',')
        else: self.paramters[param]

  def collectOutput(self,finishedjob,output):
    # Check the input type
    if finishedjob.returnEvaluation() == -1: self.raiseAnError(RuntimeError,'No available Output to collect (Run probabably is not finished yet)')
    self.inObj = finishedjob.returnEvaluation()[1]
    if(self.inObj.type == "HDF5"):
      #  Input source is a database (HDF5)
      #  Retrieve the ending groups' names
      endGroupNames = self.inObj.getEndingGroupNames()
      histories = {}

      #  Construct a dictionary of all the histories
      for index in range(len(endGroupNames)): histories[endGroupNames[index]] = self.inObj.returnHistory({'history':endGroupNames[index],'filter':'whole'})
      #  If file, split the strings and add the working directory if present
      for key in histories:
        #  Loop over histories
        #  Retrieve the metadata (posion 1 of the history tuple)
        attributes = histories[key][1]
        #  Construct the header in csv format (first row of the file)
        headers = b",".join([histories[key][1]['output_space_headers'][i] for i in
                             range(len(attributes['output_space_headers']))])
        #  Construct history name
        hist = key
        #  If file, split the strings and add the working directory if present
        if self.workingDir:
          if os.path.split(output)[1] == '': output = output[:-1]
          splitted_1 = os.path.split(output)
          output = splitted_1[1]
        splitted = output.split('.')
        #  Create csv files' names
        addfile = splitted[0] + '_additional_info_' + hist + '.'+splitted[1]
        csvfilen = splitted[0] + '_' + hist + '.'+splitted[1]
        #  Check if workingDir is present and in case join the two paths
        if self.workingDir:
          addfile  = os.path.join(self.workingDir,addfile)
          csvfilen = os.path.join(self.workingDir,csvfilen)

        #  Open the files and save the data
        with open(csvfilen, 'wb') as csvfile, open(addfile, 'wb') as addcsvfile:
          #  Add history to the csv file
          np.savetxt(csvfile, histories[key][0], delimiter=",",header=utils.toString(headers))
          csvfile.write(b' \n')
          #  process the attributes in a different csv file (different kind of informations)
          #  Add metadata to additional info csv file
          addcsvfile.write(b'# History Metadata, \n')
          addcsvfile.write(b'# ______________________________,' + b'_'*len(key)+b','+b'\n')
          addcsvfile.write(b'#number of parameters,\n')
          addcsvfile.write(utils.toBytes(str(attributes['n_params']))+b',\n')
          addcsvfile.write(b'#parameters,\n')
          addcsvfile.write(headers+b'\n')
          addcsvfile.write(b'#parent_id,\n')
          addcsvfile.write(utils.toBytes(attributes['parent_id'])+b'\n')
          addcsvfile.write(b'#start time,\n')
          addcsvfile.write(utils.toBytes(str(attributes['start_time']))+b'\n')
          addcsvfile.write(b'#end time,\n')
          addcsvfile.write(utils.toBytes(str(attributes['end_time']))+b'\n')
          addcsvfile.write(b'#number of time-steps,\n')
          addcsvfile.write(utils.toBytes(str(attributes['n_ts']))+b'\n')
          # remove because not needed!!!!!!
#             for cnt,item in enumerate(attributes['metadata']):
#               if 'initiator_distribution' in item.keys():
#                 init_dist = attributes['initiator_distribution']
#                 addcsvfile.write(b'#number of branches in this history,\n')
#                 addcsvfile.write(utils.toBytes(str(len(init_dist)))+b'\n')
#                 string_work = ''
#                 for i in range(len(init_dist)):
#                   string_work_2 = ''
#                   for j in init_dist[i]: string_work_2 = string_work_2 + str(j) + ' '
#                   string_work = string_work + string_work_2 + ','
#                 addcsvfile.write(b'#initiator distributions,\n')
#                 addcsvfile.write(utils.toBytes(string_work)+b'\n')
#               if 'end_timestep' in item.keys():
#                 string_work = ''
#                 end_ts = attributes['end_timestep']
#                 for i in xrange(len(end_ts)): string_work = string_work + str(end_ts[i]) + ','
#                 addcsvfile.write('#end time step,\n')
#                 addcsvfile.write(str(string_work)+'\n')
#               if 'branch_changed_param' in attributes['metadata'][-1].keys():
#                 string_work = ''
#                 branch_changed_param = attributes['branch_changed_param']
#                 for i in range(len(branch_changed_param)):
#                   string_work_2 = ''
#                   for j in branch_changed_param[i]:
#                     if not j: string_work_2 = string_work_2 + 'None' + ' '
#                     else: string_work_2 = string_work_2 + str(j) + ' '
#                   string_work = string_work + string_work_2 + ','
#                 addcsvfile.write(b'#changed parameters,\n')
#                 addcsvfile.write(utils.toBytes(str(string_work))+b'\n')
#               if 'branch_changed_param_value' in attributes['metadata'][-1].keys():
#                 string_work = ''
#                 branch_changed_param_value = attributes['branch_changed_param_value']
#                 for i in range(len(branch_changed_param_value)):
#                   string_work_2 = ''
#                   for j in branch_changed_param_value[i]:
#                     if not j: string_work_2 = string_work_2 + 'None' + ' '
#                     else: string_work_2 = string_work_2 + str(j) + ' '
#                   string_work = string_work + string_work_2 + ','
#                 addcsvfile.write(b'#changed parameters values,\n')
#                 addcsvfile.write(utils.toBytes(str(string_work))+b'\n')
#               if 'conditional_prb' in attributes['metadata'][-1].keys():
#                 string_work = ''
#                 cond_pbs = attributes['conditional_prb']
#                 for i in range(len(cond_pbs)):
#                   string_work_2 = ''
#                   for j in cond_pbs[i]:
#                     if not j: string_work_2 = string_work_2 + 'None' + ' '
#                     else: string_work_2 = string_work_2 + str(j) + ' '
#                   string_work = string_work + string_work_2 + ','
#                 addcsvfile.write(b'#conditional probability,\n')
#                 addcsvfile.write(utils.toBytes(str(string_work))+b'\n')
#               if 'PbThreshold' in attributes['metadata'][-1].keys():
#                 string_work = ''
#                 pb_thresholds = attributes['PbThreshold']
#                 for i in range(len(pb_thresholds)):
#                   string_work_2 = ''
#                   for j in pb_thresholds[i]:
#                     if not j: string_work_2 = string_work_2 + 'None' + ' '
#                     else: string_work_2 = string_work_2 + str(j) + ' '
#                   string_work = string_work + string_work_2 + ','
#                 addcsvfile.write(b'#Probability threshold,\n')
#                 addcsvfile.write(utils.toBytes(str(string_work))+b'\n')
          addcsvfile.write(b' \n')
    else: self.raiseAnError(NotImplementedError,'for input type ' + self.inObj.type + ' not yet implemented.')

  def run(self, Input): # inObj,workingDir=None):
    """
     Function to finalize the filter => execute the filtering
     @ Out, None      : Print of the CSV file
    """
    return Input[-1]

class BasicStatistics(BasePostProcessor):
  """
    BasicStatistics filter class. It computes all the most popular statistics
  """
  def __init__(self,messageHandler):
    BasePostProcessor.__init__(self,messageHandler)
    self.parameters        = {}                                                                                                      #parameters dictionary (they are basically stored into a dictionary identified by tag "targets"
    self.acceptedCalcParam = ['covariance','NormalizedSensitivity','sensitivity','pearson','expectedValue','sigma','variationCoefficient','variance','skewness','kurtosis','median','percentile']  # accepted calculation parameters
    self.what              = self.acceptedCalcParam                                                                                  # what needs to be computed... default...all
    self.methodsToRun      = []                                                                                                      # if a function is present, its outcome name is here stored... if it matches one of the known outcomes, the pp is going to use the function to compute it
    self.externalFunction  = []
    self.printTag          = 'POSTPROCESSOR BASIC STATISTIC'
    self.requiredAssObject = (True,(['Function'],[-1]))
    self.biased            = False

  def inputToInternal(self,currentInp):
    # each post processor knows how to handle the coming inputs. The BasicStatistics postprocessor accept all the input type (files (csv only), hdf5 and datas
    if type(currentInp) == list  : currentInput = currentInp [-1]
    else                         : currentInput = currentInp
    if type(currentInput) == dict:
      if 'targets' in currentInput.keys(): return
    inputDict = {'targets':{},'metadata':{}}
    try: inType = currentInput.type
    except:
<<<<<<< HEAD
      if type(currentInput).__name__ == 'list'    : inType = 'list'
      else: utils.raiseAnError(IOError,self,'BasicStatistics postprocessor accepts files,HDF5,Data(s) only! Got '+ str(type(currentInput)))
    if inType not in ['FileObject','HDF5','TimePointSet','list']: utils.raiseAnError(IOError,self,'BasicStatistics postprocessor accepts files,HDF5,Data(s) only! Got '+ str(inType) + '!!!!')
    if inType == 'FileObject':
      if currentInput.subtype == 'csv': pass
=======
      if type(currentInput) in [str,bytes,unicode]: inType = "file"
      elif type(currentInput) in [list]: inType = "list"
      else: self.raiseAnError(IOError,'BasicStatistics postprocessor accepts files,HDF5,Data(s) only! Got '+ str(type(currentInput)))
    if inType not in ['file','HDF5','TimePointSet','list']: self.raiseAnError(IOError,'BasicStatistics postprocessor accepts files,HDF5,Data(s) only! Got '+ str(inType) + '!!!!')
    if inType == 'file':
      if currentInput.endswith('csv'): pass
>>>>>>> 31f49ba5
    if inType == 'HDF5': pass # to be implemented
    if inType in ['TimePointSet']:
      for targetP in self.parameters['targets']:
        if   targetP in currentInput.getParaKeys('input' ): inputDict['targets'][targetP] = currentInput.getParam('input' ,targetP)
        elif targetP in currentInput.getParaKeys('output'): inputDict['targets'][targetP] = currentInput.getParam('output',targetP)
      inputDict['metadata'] = currentInput.getAllMetadata()
#     # now we check if the sampler that genereted the samples are from adaptive... in case... create the grid
      if inputDict['metadata'].keys().count('SamplerType') > 0: pass

    return inputDict

  def initialize(self, runInfo, inputs, initDict):
    BasePostProcessor.initialize(self, runInfo, inputs, initDict)
    self.__workingDir = runInfo['WorkingDir']

  def _localReadMoreXML(self,xmlNode):
    """
      Function to read the portion of the xml input that belongs to this specialized class
      and initialize some stuff based on the inputs got
      @ In, xmlNode    : Xml element node
      @ Out, None
    """
    for child in xmlNode:
      if child.tag =="what":
        self.what = child.text
        if self.what == 'all': self.what = self.acceptedCalcParam
        else:
          for whatc in self.what.split(','):
            if whatc not in self.acceptedCalcParam: self.raiseAnError(IOError,'BasicStatistics postprocessor asked unknown operation ' + whatc + '. Available '+str(self.acceptedCalcParam))
          self.what = self.what.split(',')
      if child.tag =="parameters"   : self.parameters['targets'] = child.text.split(',')
      if child.tag =="methodsToRun" : self.methodsToRun          = child.text.split(',')
      if child.tag =="biased"       :
          if child.text.lower() in utils.stringsThatMeanTrue(): self.biased = True

  def collectOutput(self,finishedjob,output):
    #output
    parameterSet = list(set(list(self.parameters['targets'])))
    if finishedjob.returnEvaluation() == -1: self.raiseAnError(RuntimeError,' No available Output to collect (Run probabably is not finished yet)')
    outputDict = finishedjob.returnEvaluation()[1]
    methodToTest = []
    for key in self.methodsToRun:
      if key not in self.acceptedCalcParam: methodToTest.append(key)
    if output.type == 'FileObject':
      availextens = ['csv','txt']
      outputextension = output.split('.')[-1].lower()
      if outputextension not in availextens:
        self.raiseAWarning('BasicStatistics postprocessor output extension you input is '+outputextension)
        self.raiseAWarning('Available are '+str(availextens)+ '. Convertint extension to '+str(availextens[0])+'!')
        outputextension = availextens[0]
      if outputextension != 'csv': separator = ' '
      else                       : separator = ','
      basicStatFilename = os.path.join(self.__workingDir,output[:output.rfind('.')]+'.'+outputextension)
      self.raiseADebug("workingDir",self.__workingDir+" output "+str(output.split('.')))
      self.raiseADebug('BasicStatistics postprocessor: dumping output in file named ' + basicStatFilename)
      with open(basicStatFilename, 'wb') as basicStatdump:
        basicStatdump.write('BasicStatistics '+separator+str(self.name)+'\n')
        basicStatdump.write('----------------'+separator+'-'*len(str(self.name))+'\n')
        for targetP in parameterSet:
          self.raiseADebug('BasicStatistics postprocessor: writing variable '+ targetP)
          basicStatdump.write('Variable'+ separator + targetP +'\n')
          basicStatdump.write('--------'+ separator +'-'*len(targetP)+'\n')
          for what in outputDict.keys():
            if what not in ['covariance','pearson','NormalizedSensitivity','sensitivity'] + methodToTest:
              self.raiseADebug('BasicStatistics postprocessor: writing variable '+ targetP + '. Parameter: '+ what)
              basicStatdump.write(what+ separator + '%.8E' % outputDict[what][targetP]+'\n')
        maxLength = max(len(max(parameterSet, key=len))+5,16)
        for what in outputDict.keys():
          if what in ['covariance','pearson','NormalizedSensitivity','sensitivity']:
            self.raiseADebug('BasicStatistics postprocessor: writing parameter matrix '+ what )
            basicStatdump.write(what+' \n')
            if outputextension != 'csv': basicStatdump.write(' '*maxLength+''.join([str(item) + ' '*(maxLength-len(item)) for item in parameterSet])+'\n')
            else                       : basicStatdump.write('matrix' + separator+''.join([str(item) + separator for item in parameterSet])+'\n')
            for index in range(len(parameterSet)):
              if outputextension != 'csv': basicStatdump.write(parameterSet[index] + ' '*(maxLength-len(parameterSet[index])) + ''.join(['%.8E' % item + ' '*(maxLength-14) for item in outputDict[what][index]])+'\n')
              else                       : basicStatdump.write(parameterSet[index] + ''.join([separator +'%.8E' % item for item in outputDict[what][index]])+'\n')
        if self.externalFunction:
          self.raiseADebug('BasicStatistics postprocessor: writing External Function results')
          basicStatdump.write('\n' +'EXT FUNCTION \n')
          basicStatdump.write('------------ \n')
          for what in self.methodsToRun:
            if what not in self.acceptedCalcParam:
              self.raiseADebug('BasicStatistics postprocessor: writing External Function parameter '+ what )
              basicStatdump.write(what+ separator + '%.8E' % outputDict[what]+'\n')
    elif output.type == 'DataObjects':
      self.raiseADebug('BasicStatistics postprocessor: dumping output in data object named ' + output.name)
      for what in outputDict.keys():
        if what not in ['covariance','pearson','NormalizedSensitivity','sensitivity'] + methodToTest:
          for targetP in parameterSet:
            self.raiseADebug('BasicStatistics postprocessor: dumping variable '+ targetP + '. Parameter: '+ what + '. Metadata name = '+ targetP+'|'+what)
            output.updateMetadata(targetP+'|'+what,outputDict[what][targetP])
        else:
          if what not in methodToTest:
            self.raiseADebug('BasicStatistics postprocessor: dumping matrix '+ what + '. Metadata name = ' + what + '. Targets stored in ' + 'targets|'+what)
            output.updateMetadata('targets|'+what,parameterSet)
            output.updateMetadata(what,outputDict[what])
      if self.externalFunction:
        self.raiseADebug('BasicStatistics postprocessor: dumping External Function results')
        for what in self.methodsToRun:
          if what not in self.acceptedCalcParam:
            output.updateMetadata(what,outputDict[what])
<<<<<<< HEAD
            if self.debug: utils.raiseAMessage(self,'BasicStatistics postprocessor: dumping External Function parameter '+ what)
    elif output.type == 'HDF5' : utils.raiseAWarning(self,'BasicStatistics postprocessor: Output type '+ str(output.type) + ' not yet implemented. Skip it !!!!!')
    else: utils.raiseAnError(IOError,self,'BasicStatistics postprocessor: Output type '+ output.type + ' unknown.')
=======
            self.raiseADebug('BasicStatistics postprocessor: dumping External Function parameter '+ what)
    elif output.type == 'HDF5' : self.raiseAWarning('BasicStatistics postprocessor: Output type '+ str(output.type) + ' not yet implemented. Skip it !!!!!')
    else: self.raiseAnError(IOError,'BasicStatistics postprocessor: Output type '+ str(output.type) + ' unknown.')
>>>>>>> 31f49ba5

  def run(self, InputIn):
    """
     Function to finalize the filter => execute the filtering
     @ In , dictionary       : dictionary of data to process
     @ Out, dictionary       : Dictionary with results
    """
    Input  = self.inputToInternal(InputIn)
    outputDict = {}

    if self.externalFunction:
      # there is an external function
      for what in self.methodsToRun:
        outputDict[what] = self.externalFunction.evaluate(what,Input['targets'])
        # check if "what" corresponds to an internal method
        if what in self.acceptedCalcParam:
          if what not in ['pearson','covariance','NormalizedSensitivity','sensitivity']:
            if type(outputDict[what]) != dict: self.raiseAnError(IOError,'BasicStatistics postprocessor: You have overwritten the "'+what+'" method through an external function, it must be a dictionary!!')
          else:
            if type(outputDict[what]) != np.ndarray: self.raiseAnError(IOError,'BasicStatistics postprocessor: You have overwritten the "'+what+'" method through an external function, it must be a numpy.ndarray!!')
            if len(outputDict[what].shape) != 2:     self.raiseAnError(IOError,'BasicStatistics postprocessor: You have overwritten the "'+what+'" method through an external function, it must be a 2D numpy.ndarray!!')

    #setting some convenience values
    parameterSet = list(set(list(self.parameters['targets'])))  #@Andrea I am using set to avoid the test: if targetP not in outputDict[what].keys()
    N            = [np.asarray(Input['targets'][targetP]).size for targetP in parameterSet]
    pbPresent    = Input['metadata'].keys().count('ProbabilityWeight')>0

    if 'ProbabilityWeight' not in Input['metadata'].keys():
      if Input['metadata'].keys().count('SamplerType') > 0:
        if Input['metadata']['SamplerType'][0] != 'MC' : self.raiseAWarning('BasicStatistics postprocessor can not compute expectedValue without ProbabilityWeights. Use unit weight')
      else: self.raiseAWarning('BasicStatistics postprocessor can not compute expectedValue without ProbabilityWeights. Use unit weight')
      pbweights    = np.zeros(len(Input['targets'][self.parameters['targets'][0]]),dtype=np.float)
      pbweights[:] = 1.0/pbweights.size # it was an Integer Division (1/integer) => 0!!!!!!!! Andrea
    else: pbweights       = Input['metadata']['ProbabilityWeight']
    sumSquarePbWeights  = np.sum(np.square(pbweights))
    sumPbWeights        = np.sum(pbweights)
    # if here because the user could have overwritten the method through the external function
    if 'expectedValue' not in outputDict.keys(): outputDict['expectedValue'] = {}
    expValues = np.zeros(len(parameterSet))
    for myIndex, targetP in enumerate(parameterSet):
      outputDict['expectedValue'][targetP]= np.average(Input['targets'][targetP],weights=pbweights)
      expValues[myIndex] = outputDict['expectedValue'][targetP]

    for what in self.what:
      if what not in outputDict.keys(): outputDict[what] = {}
      #sigma
      if what == 'sigma':
        for myIndex, targetP in enumerate(parameterSet):
          outputDict[what][targetP] = np.sqrt(np.average((Input['targets'][targetP]-expValues[myIndex])**2,weights=pbweights)/(sumPbWeights-sumSquarePbWeights/sumPbWeights))
      #variance
      if what == 'variance':
        for myIndex, targetP in enumerate(parameterSet):
          outputDict[what][targetP] = np.average((Input['targets'][targetP]-expValues[myIndex])**2,weights=pbweights)/(sumPbWeights-sumSquarePbWeights/sumPbWeights)
      #coefficient of variation (sigma/mu)
      if what == 'variationCoefficient':
        for myIndex, targetP in enumerate(parameterSet):
          sigma = np.sqrt(np.average((Input['targets'][targetP]-expValues[myIndex])**2,weights=pbweights)/(sumPbWeights-sumSquarePbWeights/sumPbWeights))
          outputDict[what][targetP] = sigma/outputDict['expectedValue'][targetP]
      #kurtosis
      if what == 'kurtosis':
        for myIndex, targetP in enumerate(parameterSet):
          if pbPresent:
              sigma = np.sqrt(np.average((Input['targets'][targetP]-expValues[myIndex])**2, weights=pbweights))
              outputDict[what][targetP] = np.average(((Input['targets'][targetP]-expValues[myIndex])**4), weights=pbweights)/sigma**4
          else:
            outputDict[what][targetP] = -3.0 + (np.sum((np.asarray(Input['targets'][targetP]) - expValues[myIndex])**4)/(N[myIndex]-1))/(np.sum((np.asarray(Input['targets'][targetP]) - expValues[myIndex])**2)/float(N[myIndex]-1))**2
      #skewness
      if what == 'skewness':
        for myIndex, targetP in enumerate(parameterSet):
          if pbPresent:
            sigma = np.sqrt(np.average((Input['targets'][targetP]-expValues[myIndex])**2, weights=pbweights))
            outputDict[what][targetP] = np.average((((Input['targets'][targetP]-expValues[myIndex])/sigma)**3), weights=pbweights)
          else:
            outputDict[what][targetP] = (np.sum((np.asarray(Input['targets'][targetP]) - expValues[myIndex])**3)*(N[myIndex]-1)**-1)/(np.sum((np.asarray(Input['targets'][targetP]) - expValues[myIndex])**2)/float(N[myIndex]-1))**1.5
      #median
      if what == 'median':
        for targetP in parameterSet: outputDict[what][targetP]  = np.median(Input['targets'][targetP])
      #percentile
      if what == 'percentile':
        outputDict.pop(what)
        if what+'_5%'  not in outputDict.keys(): outputDict[what+'_5%']  ={}
        if what+'_95%' not in outputDict.keys(): outputDict[what+'_95%'] ={}
        for targetP in self.parameters['targets'  ]:
          if targetP not in outputDict[what+'_5%'].keys():
            outputDict[what+'_5%'][targetP]  = np.percentile(Input['targets'][targetP],5)
          if targetP not in outputDict[what+'_95%'].keys():
            outputDict[what+'_95%'][targetP]  = np.percentile(Input['targets'][targetP],95)
      #cov matrix
      if what == 'covariance':
        feat = np.zeros((len(Input['targets'].keys()),utils.first(Input['targets'].values()).size))
        for myIndex, targetP in enumerate(parameterSet): feat[myIndex,:] = Input['targets'][targetP][:]
        outputDict[what] = self.covariance(feat, weights=pbweights)
      #pearson matrix
      if what == 'pearson':
        feat = np.zeros((len(Input['targets'].keys()),utils.first(Input['targets'].values()).size))
        for myIndex, targetP in enumerate(parameterSet): feat[myIndex,:] = Input['targets'][targetP][:]
        outputDict[what] = self.corrCoeff(feat, weights=pbweights) #np.corrcoef(feat)
      #sensitivity matrix
      if what == 'sensitivity':
        feat = np.zeros((len(Input['targets'].keys()),utils.first(Input['targets'].values()).size))
        for myIndex, targetP in enumerate(parameterSet): feat[myIndex,:] = Input['targets'][targetP][:]
        covMatrix = self.covariance(feat, weights=pbweights)
        variance  = np.zeros(len(list(parameterSet)))
        for myIndex, targetP in enumerate(parameterSet):
          variance[myIndex] = np.average((Input['targets'][targetP]-expValues[myIndex])**2,weights=pbweights)/(sumPbWeights-sumSquarePbWeights/sumPbWeights)
        for myIndex in range(len(parameterSet)):
          outputDict[what][myIndex] = covMatrix[myIndex,:]/variance
      #Normalizzate sensitivity matrix: linear regression slopes normalizited by the mean (% change)/(% change)
      if what == 'NormalizedSensitivity':
        feat = np.zeros((len(Input['targets'].keys()),utils.first(Input['targets'].values()).size))
        for myIndex, targetP in enumerate(parameterSet): feat[myIndex,:] = Input['targets'][targetP][:]
        covMatrix = self.covariance(feat, weights=pbweights)
        variance  = np.zeros(len(list(parameterSet)))
        for myIndex, targetP in enumerate(parameterSet):
          variance[myIndex] = np.average((Input['targets'][targetP]-expValues[myIndex])**2,weights=pbweights)/(sumPbWeights-sumSquarePbWeights/sumPbWeights)
        for myIndex in range(len(parameterSet)):
          outputDict[what][myIndex] = ((covMatrix[myIndex,:]/variance)*expValues)/expValues[myIndex]

    # print on screen
    self.raiseADebug('BasicStatistics '+str(self.name)+'pp outputs')
    methodToTest = []
    for key in self.methodsToRun:
      if key not in self.acceptedCalcParam: methodToTest.append(key)
    msg='\n'
    for targetP in parameterSet:
      msg+='        *************'+'*'*len(targetP)+'***'
      msg+='        * Variable * '+ targetP +'  *'
      msg+='        *************'+'*'*len(targetP)+'***'
      for what in outputDict.keys():
        if what not in ['covariance','pearson','NormalizedSensitivity','sensitivity'] + methodToTest:
          msg+='               '+'**'+'*'*len(what)+ '***'+6*'*'+'*'*8+'***'
          msg+='               '+'* '+what+' * ' + '%.8E' % outputDict[what][targetP]+'  *'
          msg+='               '+'**'+'*'*len(what)+ '***'+6*'*'+'*'*8+'***'
    maxLength = max(len(max(parameterSet, key=len))+5,16)
    if 'covariance' in outputDict.keys():
      msg+=' '*maxLength+'*****************************'
      msg+=' '*maxLength+'*         Covariance        *'
      msg+=' '*maxLength+'*****************************'

      msg+=' '*maxLength+''.join([str(item) + ' '*(maxLength-len(item)) for item in parameterSet])
      for index in range(len(parameterSet)):
        msg+=parameterSet[index] + ' '*(maxLength-len(parameterSet[index])) + ''.join(['%.8E' % item + ' '*(maxLength-14) for item in outputDict['covariance'][index]])
    if 'pearson' in outputDict.keys():
      msg+=' '*maxLength+'*****************************'
      msg+=' '*maxLength+'*    Pearson/Correlation    *'
      msg+=' '*maxLength+'*****************************'
      msg+=' '*maxLength+''.join([str(item) + ' '*(maxLength-len(item)) for item in parameterSet])
      for index in range(len(parameterSet)):
        msg+=parameterSet[index] + ' '*(maxLength-len(parameterSet[index])) + ''.join(['%.8E' % item + ' '*(maxLength-14) for item in outputDict['pearson'][index]])
    if 'sensitivity' in outputDict.keys():
      msg+=' '*maxLength+'*****************************'
      msg+=' '*maxLength+'*        Sensitivity        *'
      msg+=' '*maxLength+'*****************************'
      msg+=' '*maxLength+''.join([str(item) + ' '*(maxLength-len(item)) for item in parameterSet])
      for index in range(len(parameterSet)):
        msg+=parameterSet[index] + ' '*(maxLength-len(parameterSet[index])) + ''.join(['%.8E' % item + ' '*(maxLength-14) for item in outputDict['sensitivity'][index]])
    if 'NormalizedSensitivity' in outputDict.keys():
      msg+=' '*maxLength+'*****************************'
      msg+=' '*maxLength+'*   Normalized Sensitivity  *'
      msg+=' '*maxLength+'*****************************'
      msg+=' '*maxLength+''.join([str(item) + ' '*(maxLength-len(item)) for item in parameterSet])
      for index in range(len(parameterSet)):
        msg+=parameterSet[index] + ' '*(maxLength-len(parameterSet[index])) + ''.join(['%.8E' % item + ' '*(maxLength-14) for item in outputDict['NormalizedSensitivity'][index]])

    if self.externalFunction:
      msg+=' '*maxLength+'+++++++++++++++++++++++++++++'
      msg+=' '*maxLength+'+ OUTCOME FROM EXT FUNCTION +'
      msg+=' '*maxLength+'+++++++++++++++++++++++++++++'
      for what in self.methodsToRun:
        if what not in self.acceptedCalcParam:
          msg+='              '+'**'+'*'*len(what)+ '***'+6*'*'+'*'*8+'***'
          msg+='              '+'* '+what+' * ' + '%.8E' % outputDict[what]+'  *'
          msg+='              '+'**'+'*'*len(what)+ '***'+6*'*'+'*'*8+'***'
    self.raiseADebug(msg)
    return outputDict

  def covariance(self, feature, weights=None, rowvar=1):
      """
      This method calculates the covariance Matrix for the given data.
      Unbiased unweighted covariance matrix, weights is None, bias is 0 (default)
      Biased unweighted covariance matrix,   weights is None, bias is 1
      Unbiased weighted covariance matrix,   weights is not None, bias is 0
      Biased weighted covariance matrix,     weights is not None, bias is 1
      can be calcuated depending on the selection of the inputs.
      @Inputs  -> feature, weights, bias, rowvar
      @Outputs -> covMatrix
      """
      X    = np.array(feature, ndmin=2, dtype=np.result_type(feature, np.float64))
      diff = np.zeros(feature.shape, dtype=np.result_type(feature, np.float64))
      if weights != None: w = np.array(weights, ndmin=1, dtype=np.result_type(weights, np.float64))
      if X.shape[0] == 1: rowvar = 1
      if rowvar:
          N = X.shape[1]
          axis = 0
      else:
          N = X.shape[0]
          axis = 1
      if weights != None:
          sumWeights       = np.sum(weights)
          sumSquareWeights = np.sum(np.square(weights))
          diff = X - np.atleast_2d(np.average(X, axis=1-axis, weights=weights)).T
      else:
          diff = X - np.mean(X, axis=1-axis, keepdims=True)
      if weights != None:
          if not self.biased: fact = float(sumWeights/((sumWeights*sumWeights - sumSquareWeights)))
          else:               fact = float(1.0/(sumWeights))
      else:
          if not self.biased: fact = float(1.0/(N-1))
          else:               fact = float(1.0/N)
      if fact <= 0:
          warnings.warn("Degrees of freedom <= 0", RuntimeWarning)
          fact = 0.0
      if not rowvar:
        if weigths != None: covMatrix = (np.dot(diff.T, w*diff)*fact).squeeze()
        else:               covMatrix = (np.dot(diff.T, diff)*fact).squeeze()
      else:
        if weights != None: covMatrix = (np.dot(w*diff, diff.T)*fact).squeeze()
        else:               covMatrix = (np.dot(diff, diff.T)*fact).squeeze()
      return covMatrix

  def corrCoeff(self, feature, weights=None, rowvar=1):
      covM = self.covariance(feature, weights, rowvar)
      try:
        d = np.diag(covM)
      except ValueError:  # scalar covariance
      # nan if incorrect value (nan, inf, 0), 1 otherwise
        return covM / covM
      return covM / np.sqrt(np.multiply.outer(d, d))
#
#
#

class LoadCsvIntoInternalObject(BasePostProcessor):
  """
    LoadCsvIntoInternalObject pp class. It is in charge of loading CSV files into one of the internal object (Data(s) or HDF5)
  """
  def __init__(self,messageHandler):
    BasePostProcessor.__init__(self,messageHandler)
    self.sourceDirectory = None
    self.listOfCsvFiles = []
    self.printTag = 'POSTPROCESSOR LoadCsv'

  def initialize(self, runInfo, inputs, initDict):
    BasePostProcessor.initialize(self, runInfo, inputs, initDict)
    self.__workingDir = runInfo['WorkingDir']
    if '~' in self.sourceDirectory               : self.sourceDirectory = os.path.expanduser(self.sourceDirectory)
    if not os.path.isabs(self.sourceDirectory)   : self.sourceDirectory = os.path.normpath(os.path.join(self.__workingDir,self.sourceDirectory))
    if not os.path.exists(self.sourceDirectory)  : self.raiseAnError(IOError,"The directory indicated for PostProcessor "+ self.name + "does not exist. Path: "+self.sourceDirectory)
    for _dir,_,_ in os.walk(self.sourceDirectory): self.listOfCsvFiles.extend(glob(os.path.join(_dir,"*.csv")))
    if len(self.listOfCsvFiles) == 0             : self.raiseAnError(IOError,"The directory indicated for PostProcessor "+ self.name + "does not contain any csv file. Path: "+self.sourceDirectory)
    self.listOfCsvFiles.sort()

  def inputToInternal(self,currentInput): return self.listOfCsvFiles

  def _localReadMoreXML(self,xmlNode):
    """
      Function to read the portion of the xml input that belongs to this specialized class
      and initialize some stuff based on the inputs got
      @ In, xmlNode    : Xml element node
      @ Out, None
    """
    for child in xmlNode:
      if child.tag =="directory": self.sourceDirectory = child.text
    if not self.sourceDirectory: self.raiseAnError(IOError,"The PostProcessor "+ self.name + "needs a directory for loading the csv files!")

  def collectOutput(self,finishedjob,output):
    #output
    '''collect the output file in the output object'''
    for index,csvFile in enumerate(self.listOfCsvFiles):

      attributes={"prefix":str(index),"input_file":self.name,"type":"csv","name":os.path.join(self.sourceDirectory,csvFile)}
      metadata = finishedjob.returnMetadata()
      if metadata:
        for key in metadata: attributes[key] = metadata[key]
      try:                   output.addGroup(attributes,attributes)
      except AttributeError:
        output.addOutput(os.path.join(self.sourceDirectory,csvFile),attributes)
        if metadata:
          for key,value in metadata.items(): output.updateMetadata(key,value,attributes)

  def run(self, InputIn):  return self.listOfCsvFiles

class LimitSurface(BasePostProcessor):
  """
    LimitSurface filter class. It computes the limit surface associated to a dataset
  """

  def __init__(self,messageHandler):
    BasePostProcessor.__init__(self,messageHandler)
    self.parameters        = {}               #parameters dictionary (they are basically stored into a dictionary identified by tag "targets"
    self.surfPoint         = None             #coordinate of the points considered on the limit surface
    self.testMatrix        = None             #This is the n-dimensional matrix representing the testing grid
    #self.oldTestMatrix     = None             #This is the test matrix to use to store the old evaluation of the function
    self.functionValue     = {}               #This a dictionary that contains np vectors with the value for each variable and for the goal function
    self.ROM               = None             #Pointer to a ROM
    self.externalFunction  = None             #Pointer to an external Function
    self.subGridTol        = 1.0e-4           #SubGrid tollerance
    self.gridVectors       = {}
    self.gridFromOutside   = False            #The grid has been passed from outside (self._initFromDict)?
    self.lsSide            = "negative"       # Limit surface side to compute the LS for (negative,positive,both)
    self.requiredAssObject = (True,(['ROM','Function'],[-1,1]))
    self.printTag = 'POSTPROCESSOR LIMITSURFACE'

  def inputToInternal(self,currentInp):
    # each post processor knows how to handle the coming inputs. The BasicStatistics postprocessor accept all the input type (files (csv only), hdf5 and datas
    if type(currentInp) == list: currentInput = currentInp[-1]
    else                       : currentInput = currentInp
    if type(currentInp) == dict:
      if 'targets' in currentInput.keys(): return
    inputDict = {'targets':{},'metadata':{}}
<<<<<<< HEAD
    try   : inType = currentInput.type
    except: utils.raiseAnError(IOError,self,'LimitSurface postprocessor accepts files,HDF5,Data(s) only! Got '+ str(type(currentInput)))
    if inType == 'FileObject':
      if currentInput.subtype == 'csv': pass
=======
    try: inType = currentInput.type
    except:
      if type(currentInput) in [str,bytes,unicode]: inType = "file"
      else: self.raiseAnError(IOError,'LimitSurface postprocessor accepts files,HDF5,Data(s) only! Got '+ str(type(currentInput)))
    if inType == 'file':
      if currentInput.endswith('csv'): pass
>>>>>>> 31f49ba5
    if inType == 'HDF5': pass # to be implemented
    if inType in ['TimePointSet']:
      for targetP in self.parameters['targets']:
        if   targetP in currentInput.getParaKeys('input' ): inputDict['targets'][targetP] = currentInput.getParam('input' ,targetP)
        elif targetP in currentInput.getParaKeys('output'): inputDict['targets'][targetP] = currentInput.getParam('output',targetP)
      inputDict['metadata'] = currentInput.getAllMetadata()
    # to be added
    return inputDict

  def _initializeLSpp(self, runInfo, inputs, initDict):
    """
     Method to initialize the LS post processor (create grid, etc.)
     @ In, runInfo, dict, dictionary of run info (e.g. working dir, etc)
     @ In, inputs, list, list of inputs
     @ In, initDict, dict, dictionary with initialization options
    """
    BasePostProcessor.initialize(self, runInfo, inputs, initDict)
    self.externalFunction = self.assemblerDict['Function'][0][3]
    if 'ROM' not in self.assemblerDict.keys():
      mySrting= ','.join(list(self.parameters['targets']))
      self.ROM = SupervisedLearning.returnInstance('SciKitLearn',self,**{'SKLtype':'neighbors|KNeighborsClassifier','Features':mySrting,'Target':self.externalFunction.name})
    else: self.ROM = self.assemblerDict['ROM'][0][3]
    self.ROM.reset()
    self.__workingDir = runInfo['WorkingDir']
    self.indexes = -1
    for index,inp in enumerate(self.inputs):
      if type(inp) in [str,bytes,unicode]: self.raiseAnError(IOError,'LimitSurface PostProcessor only accepts Data(s) as inputs!')
      if inp.type in ['TimePointSet','TimePoint']: self.indexes = index
    if self.indexes == -1: self.raiseAnError(IOError,'LimitSurface PostProcessor needs a TimePoint or TimePointSet as INPUT!!!!!!')
    else:
      # check if parameters are contained in the data
      inpKeys = self.inputs[self.indexes].getParaKeys("inputs")
      outKeys = self.inputs[self.indexes].getParaKeys("outputs")
      self.paramType ={}
      for param in self.parameters['targets']:
        if param not in inpKeys+outKeys: self.raiseAnError(IOError,'LimitSurface PostProcessor: The param '+ param+' not contained in Data '+self.inputs[self.indexes].name +' !')
        if param in inpKeys: self.paramType[param] = 'inputs'
        else:                self.paramType[param] = 'outputs'
    self.nVar        = len(self.parameters['targets'])         #Total number of variables
    stepLength        = self.subGridTol**(1./float(self.nVar)) #build the step size in 0-1 range such as the differential volume is equal to the tolerance
    self.axisName     = []                                     #this list is the implicit mapping of the name of the variable with the grid axis ordering self.axisName[i] = name i-th coordinate
    #here we build lambda function to return the coordinate of the grid point depending if the tolerance is on probability or on volume
    stepParam = lambda x: [stepLength*(max(self.inputs[self.indexes].getParam(self.paramType[x],x))-min(self.inputs[self.indexes].getParam(self.paramType[x],x))),
                                       min(self.inputs[self.indexes].getParam(self.paramType[x],x)),
                                       max(self.inputs[self.indexes].getParam(self.paramType[x],x))]
    #moving forward building all the information set
    pointByVar = [None]*self.nVar                              #list storing the number of point by cooridnate
    #building the grid point coordinates
    for varId, varName in enumerate(self.parameters['targets']):
      self.axisName.append(varName)
      if not self.gridFromOutside:
        [myStepLength, start, end]  = stepParam(varName)
        if start == end:
          start = start - 0.001*start
          end   = end   + 0.001*end
          myStepLength = stepLength*(end - start)
        start                      += 0.5*myStepLength
        self.gridVectors[varName]   = np.arange(start,end,myStepLength)
      pointByVar[varId]           = np.shape(self.gridVectors[varName])[0]
    self.gridShape                = tuple   (pointByVar)          #tuple of the grid shape
    self.testGridLength           = np.prod (pointByVar)          #total number of point on the grid
    self.testMatrix               = np.zeros(self.gridShape)      #grid where the values of the goalfunction are stored
    #self.oldTestMatrix            = np.zeros(self.gridShape)      #swap matrix fro convergence test
    self.gridCoorShape            = tuple(pointByVar+[self.nVar]) #shape of the matrix containing all coordinate of all points in the grid
    self.gridCoord                = np.zeros(self.gridCoorShape)  #the matrix containing all coordinate of all points in the grid
    #filling the coordinate on the grid
    myIterator = np.nditer(self.gridCoord,flags=['multi_index'])
    while not myIterator.finished:
      coordinateID  = myIterator.multi_index[-1]
      axisName      = self.axisName[coordinateID]
      valuePosition = myIterator.multi_index[coordinateID]
      self.gridCoord[myIterator.multi_index] = self.gridVectors[axisName][valuePosition]
      myIterator.iternext()
    self.axisStepSize = {}
    for varName in self.parameters['targets']:
      self.axisStepSize[varName] = np.asarray([self.gridVectors[varName][myIndex+1]-self.gridVectors[varName][myIndex] for myIndex in range(len(self.gridVectors[varName])-1)])
    self.raiseADebug('self.gridShape '+str(self.gridShape))
    self.raiseADebug('self.testGridLength '+str(self.testGridLength))
    self.raiseADebug('self.gridCoorShape '+str(self.gridCoorShape))
    for key in self.gridVectors.keys():
      self.raiseADebug('the variable '+key+' has coordinate: '+str(self.gridVectors[key]))
    myIterator          = np.nditer(self.testMatrix,flags=['multi_index'])
    while not myIterator.finished:
      self.raiseADebug('Indexes: '+str(myIterator.multi_index)+'    coordinate: '+str(self.gridCoord[myIterator.multi_index]))
      myIterator.iternext()

  def _initializeLSppROM(self, inp, raiseErrorIfNotFound = True):
    """
     Method to initialize the LS accellation rom
     @ In, inp, Data(s) object, data object containing the training set
     @ In, raiseErrorIfNotFound, bool, throw an error if the limit surface is not found
    """
    self.raiseADebug('Initiate training')
    self.raiseADebug('Initiate training')
    if type(inp) == dict:
      self.functionValue.update(inp['inputs' ])
      self.functionValue.update(inp['outputs'])
    else:
      self.functionValue.update(inp.getParametersValues('inputs',nodeid='RecontructEnding'))
      self.functionValue.update(inp.getParametersValues('outputs',nodeid='RecontructEnding'))

    #recovery the index of the last function evaluation performed
    if self.externalFunction.name in self.functionValue.keys(): indexLast = len(self.functionValue[self.externalFunction.name])-1
    else                                                      : indexLast = -1

    #index of last set of point tested and ready to perform the function evaluation
    indexEnd  = len(self.functionValue[self.axisName[0]])-1
    tempDict  = {}
    if self.externalFunction.name in self.functionValue.keys():
      self.functionValue[self.externalFunction.name] = np.append( self.functionValue[self.externalFunction.name], np.zeros(indexEnd-indexLast))
    else: self.functionValue[self.externalFunction.name] = np.zeros(indexEnd+1)

    for myIndex in range(indexLast+1,indexEnd+1):
      for key, value in self.functionValue.items(): tempDict[key] = value[myIndex]
      #self.hangingPoints= self.hangingPoints[    ~(self.hangingPoints==np.array([tempDict[varName] for varName in self.axisName])).all(axis=1)     ][:]
      self.functionValue[self.externalFunction.name][myIndex] =  self.externalFunction.evaluate('residuumSign',tempDict)
      if abs(self.functionValue[self.externalFunction.name][myIndex]) != 1.0: self.raiseAnError(IOError,'LimitSurface: the function evaluation of the residuumSign method needs to return a 1 or -1!')
      if self.externalFunction.name in inp.getParaKeys('inputs'): inp.self.updateInputValue (self.externalFunction.name,self.functionValue[self.externalFunction.name][myIndex])
      if self.externalFunction.name in inp.getParaKeys('output'): inp.self.updateOutputValue(self.externalFunction.name,self.functionValue[self.externalFunction.name][myIndex])
    if np.sum(self.functionValue[self.externalFunction.name]) == float(len(self.functionValue[self.externalFunction.name])) or np.sum(self.functionValue[self.externalFunction.name]) == -float(len(self.functionValue[self.externalFunction.name])):
      if raiseErrorIfNotFound: self.raiseAnError(ValueError,'LimitSurface: all the Function evaluations brought to the same result (No Limit Surface has been crossed...). Increase or change the data set!')
      else                   : self.raiseAWarning('LimitSurface: all the Function evaluations brought to the same result (No Limit Surface has been crossed...)!')
    #printing----------------------
    self.raiseADebug('LimitSurface: Mapping of the goal function evaluation performed')
    self.raiseADebug('LimitSurface: Already evaluated points and function values:')
    keyList = list(self.functionValue.keys())
    self.raiseADebug(','.join(keyList))
    for index in range(indexEnd+1):
      self.raiseADebug(','.join([str(self.functionValue[key][index]) for key in keyList]))
    #printing----------------------
    tempDict = {}
    for name in self.axisName: tempDict[name] = np.asarray(self.functionValue[name])
    tempDict[self.externalFunction.name] = self.functionValue[self.externalFunction.name]
    self.ROM.train(tempDict)
    self.raiseADebug('LimitSurface: Training performed')
    self.raiseADebug('LimitSurface: Training finished')

  def initialize(self, runInfo, inputs, initDict):
    """
     Method to initialize the LS pp.
     @ In, runInfo, dict, dictionary of run info (e.g. working dir, etc)
     @ In, inputs, list, list of inputs
     @ In, initDict, dict, dictionary with initialization options
    """
    self._initializeLSpp(runInfo, inputs, initDict)
    self._initializeLSppROM(self.inputs[self.indexes])

  def _initFromDict(self,dictIn):
    """
      Initialize the LS pp from a dictionary (not from xml input).
      This is used when other objects initialize and use the LS pp for internal
      calculations
      @ In, dictIn, dict, dictionary of initialization options
    """
    if "parameters" not in dictIn.keys(): self.raiseAnError(IOError,'No Parameters specified in XML input!!!!')
    if type(dictIn["parameters"]) == list: self.parameters['targets'] = dictIn["parameters"]
    else                                 : self.parameters['targets'] = dictIn["parameters"].split(",")
    if "tolerance" in dictIn.keys(): self.subGridTol = float(dictIn["tolerance"])
    if "side" in dictIn.keys(): self.lsSide = dictIn["side"]
    if self.lsSide not in ["negative","positive","both"]: self.raiseAnError(IOError,'Computation side can be positive, negative, both only !!!!')
    if "gridVectors" in dictIn.keys():
      self.gridVectors     = dictIn["gridVectors"]
      self.gridFromOutside = True
    if "verbosity"       in dictIn.keys(): self.verbosity = utils.interpretBoolean(dictIn["verbosity"])

  def getFunctionValue(self):
    """
    Method to get a pointer to the dictionary self.functionValue
    @ In, None
    @ Out, dictionary, self.functionValue
    """
    return self.functionValue

  def getTestMatrix(self):
    """
    Method to get a pointer to the testMatrix object (evaluation grid)
    @ In, None
    @ Out, ndarray , self.testMatrix
    """
    return self.testMatrix

  def _localReadMoreXML(self,xmlNode):
    """
      Function to read the portion of the xml input that belongs to this specialized class
      and initialize some stuff based on the inputs got
      @ In, xmlNode    : Xml element node
      @ Out, None
    """
    initDict = {}
    for child in xmlNode: initDict[child.tag] = child.text.lower()
    initDict.update(xmlNode.attrib)
    self._initFromDict(initDict)

  def collectOutput(self,finishedjob,output):
    #output
    if finishedjob.returnEvaluation() == -1: self.raiseAnError(RuntimeError,'No available Output to collect (Run probabably is not finished yet)')
    self.raiseADebug(str(finishedjob.returnEvaluation()))
    limitSurf = finishedjob.returnEvaluation()[1]
    if limitSurf[0]!=None:
      for varName in output.getParaKeys('inputs'):
        for varIndex in range(len(self.axisName)):
          if varName == self.axisName[varIndex]:
            output.removeInputValue(varName)
            for value in limitSurf[0][:,varIndex]: output.updateInputValue(varName,copy.copy(value))
      output.removeOutputValue(self.externalFunction.name)
      for value in limitSurf[1]: output.updateOutputValue(self.externalFunction.name,copy.copy(value))

  def run(self, InputIn = None, returnListSurfCoord = False): # inObj,workingDir=None):
    """
     Function to finalize the filter => execute the filtering
     @ In , dictionary       : dictionary of data to process
     @ In , boolean          : True if listSurfaceCoordinate needs to be returned
     @ Out, dictionary       : Dictionary with results
    """
    self.testMatrix.shape     = (self.testGridLength)                            #rearrange the grid matrix such as is an array of values
    self.gridCoord.shape      = (self.testGridLength,self.nVar)                  #rearrange the grid coordinate matrix such as is an array of coordinate values
    tempDict ={}
    for  varId, varName in enumerate(self.axisName): tempDict[varName] = self.gridCoord[:,varId]
    self.testMatrix[:]        = self.ROM.evaluate(tempDict)                      #get the prediction on the testing grid
    self.testMatrix.shape     = self.gridShape                                   #bring back the grid structure
    self.gridCoord.shape      = self.gridCoorShape                               #bring back the grid structure
    self.raiseADebug('LimitSurface: Prediction performed')
    #here next the points that are close to any change are detected by a gradient (it is a pre-screener)
    toBeTested = np.squeeze(np.dstack(np.nonzero(np.sum(np.abs(np.gradient(self.testMatrix)),axis=0))))
    #printing----------------------
    self.raiseADebug('LimitSurface:  Limit surface candidate points')
    for coordinate in np.rollaxis(toBeTested,0):
      myStr = ''
      for iVar, varnName in enumerate(self.axisName): myStr +=  varnName+': '+str(coordinate[iVar])+'      '
      self.raiseADebug('LimitSurface: ' + myStr+'  value: '+str(self.testMatrix[tuple(coordinate)]))
    #printing----------------------
    #check which one of the preselected points is really on the limit surface
    nNegPoints = 0
    nPosPoints = 0
    listsurfPointNegative = []
    listsurfPointPositive = []
    if self.lsSide in ["negative","both"]:
      #it returns the list of points belonging to the limit state surface and resulting in a negative response by the ROM
      listsurfPointNegative=self.__localLimitStateSearch__(toBeTested,-1)
      nNegPoints = len(listsurfPointNegative)
    if self.lsSide in ["positive","both"]:
      #it returns the list of points belonging to the limit state surface and resulting in a positive response by the ROM
      listsurfPointPositive= self.__localLimitStateSearch__(toBeTested,1)
      nPosPoints = len(listsurfPointPositive)
    listsurfPoint = listsurfPointNegative + listsurfPointPositive
#     #printing----------------------
    if len(listsurfPoint) > 0: self.raiseADebug('LimitSurface: Limit surface points:')
    for coordinate in listsurfPoint:
      myStr = ''
      for iVar, varnName in enumerate(self.axisName): myStr +=  varnName+': '+str(coordinate[iVar])+'      '
      self.raiseADebug('LimitSurface: ' + myStr+'  value: '+str(self.testMatrix[tuple(coordinate)]))
    #printing----------------------

    #if the number of point on the limit surface is > than zero than save it
    evaluations = None
    if len(listsurfPoint)>0:
      self.surfPoint = np.ndarray((len(listsurfPoint),self.nVar))
      for pointID, coordinate in enumerate(listsurfPoint):
        self.surfPoint[pointID,:] = self.gridCoord[tuple(coordinate)]
      evaluations = np.concatenate((-np.ones(nNegPoints),np.ones(nPosPoints)), axis=0)
    if returnListSurfCoord: return self.surfPoint,evaluations,listsurfPoint
    else                  : return self.surfPoint,evaluations


  def __localLimitStateSearch__(self,toBeTested,sign):
    '''
    It returns the list of points belonging to the limit state surface and resulting in positive or negative responses by the ROM, depending on whether ''sign'' equals either -1 or 1, respectively.
    '''
    listsurfPoint=[]
    myIdList= np.zeros(self.nVar)
    for coordinate in np.rollaxis(toBeTested,0):
      myIdList[:]=coordinate
      if self.testMatrix[tuple(coordinate)]*sign>0:
        for iVar in range(self.nVar):
          if coordinate[iVar]+1<self.gridShape[iVar]:
            myIdList[iVar]+=1
            if self.testMatrix[tuple(myIdList)]*sign<=0:
              listsurfPoint.append(copy.copy(coordinate))
              break
            myIdList[iVar]-=1
            if coordinate[iVar]>0:
              myIdList[iVar]-=1
              if self.testMatrix[tuple(myIdList)]*sign<=0:
                listsurfPoint.append(copy.copy(coordinate))
                break
              myIdList[iVar]+=1
    return listsurfPoint
#
#
#

class ExternalPostProcessor(BasePostProcessor):
  """
    ExternalPostProcessor class. It will apply an arbitrary python function to
    a dataset and append each specified function's output to the output data
    object, thus the function should produce a scalar value per row of data. I
    have no idea what happens if the function produces multiple outputs.
  """
  def __init__(self,messageHandler):
    '''
      Initialization.
    '''
    BasePostProcessor.__init__(self,messageHandler)
    self.methodsToRun = []              # A list of strings specifying what
                                        # methods the user wants to compute from
                                        # the external interfaces

    self.externalInterfaces = []        # A list of Function objects that
                                        # hopefully contain definitions for all
                                        # of the methods the user wants

    self.printTag = 'POSTPROCESSOR EXTERNAL FUNCTION'
    self.requiredAssObject = (True,(['Function'],['n']))

  def inputToInternal(self,currentInp):
    """
      Function to convert the received input into a format this object can
      understand
      @ In, currentInp: Some form of data object or list of data objects handed
                        to the post-processor
      @ Out, An input dictionary this object can process
    """

    if type(currentInp) == dict:
      if 'targets' in currentInp.keys(): return
    currentInput = currentInp
    if type(currentInput) != list: currentInput = [currentInput]
    inputDict = {'targets':{},'metadata':{}}
    metadata = []
    for item in currentInput:
      inType = None
<<<<<<< HEAD
      if hasattr(item,'type')  : inType = item.type
      elif type(item) in [list]: inType = "list"
      if inType not in ['FileObject','HDF5','TimePointSet','list']: utils.raiseAWarning(self,'Input type ' + type(item).__name__ + ' not' + ' recognized. I am going to skip it.')
      elif inType == 'FileObject':
        if currentInput.subtype == 'csv': utils.raiseAWarning(self,'Input type ' + inType + ' not yet ' + 'implemented. I am going to skip it.')
      elif inType == 'HDF5':
        # TODO
          utils.raiseAWarning(self,'Input type ' + inType + ' not yet '+ 'implemented. I am going to skip it.')
=======
      if hasattr(item,'type'):
        inType = item.type
      elif type(item).__name__ in ["str","unicode","bytes"]:
        inType = "file"
      elif type(item) in [list]:
        inType = "list"

      if inType not in ['file','HDF5','TimePointSet','list']:
        self.raiseAWarning('Input type ' + type(item).__name__ + ' not'
                               + ' recognized. I am going to skip it.')
      elif inType == 'file':
        if currentInput.endswith('csv'):
          # TODO
          self.raiseAWarning('Input type ' + inType + ' not yet '
                                 + 'implemented. I am going to skip it.')
      elif inType == 'HDF5':
        # TODO
          self.raiseAWarning('Input type ' + inType + ' not yet '
                                 + 'implemented. I am going to skip it.')
>>>>>>> 31f49ba5
      elif inType == 'TimePointSet':
        for param in item.getParaKeys('input') : inputDict['targets'][param] = item.getParam('input', param)
        for param in item.getParaKeys('output'): inputDict['targets'][param] = item.getParam('output', param)
        metadata.append(item.getAllMetadata())
      #Not sure if we need it, but keep a copy of every inputs metadata
      inputDict['metadata'] = metadata

    if len(inputDict['targets'].keys()) == 0: self.raiseAnError(IOError,"No input variables have been found in the input objects!")
    for interface in self.externalInterfaces:
      for _ in self.methodsToRun:
        # The function should reference self and use the same variable names
        # as the xml file
        for param in interface.parameterNames():
          if param not in inputDict['targets']:
<<<<<<< HEAD
            utils.raiseAnError(IOError,self,'variable \"' + param + '\" unknown.'+' Please verify your external'+' script ('+interface.functionFile
=======
            self.raiseAnError(IOError,'variable \"' + param + '\" unknown.'
                                          + ' Please verify your external'
                                          + ' script ('
                                          + interface.functionFile
>>>>>>> 31f49ba5
                                          + ') variables match the data'
                                          + ' available in your dataset.')
    return inputDict

  def initialize(self, runInfo, inputs, initDict):
    BasePostProcessor.initialize(self, runInfo, inputs, initDict)
    self.__workingDir = runInfo['WorkingDir']
    for key in self.assemblerDict.keys():
      if 'Function' in key:
        indice = 0
        for _ in self.assemblerDict[key]:
          self.externalInterfaces.append(self.assemblerDict[key][indice][3])
          indice += 1

  def _localReadMoreXML(self,xmlNode):
    """
      Function to grab the names of the methods this post-processor will be
      using
      @ In, xmlNode    : Xml element node
      @ Out, None
    """
    for child in xmlNode:
      if child.tag == 'method':
        methods = child.text.split(',')
        self.methodsToRun.extend(methods)

  def collectOutput(self,finishedJob,output):
    """
      Function to place all of the computed data into the output object
      @ In, finishedJob: A JobHandler object that is in charge of running this
                         post-processor
      @ In, output: The object where we want to place our computed results
      @ Out, None
    """
    if finishedJob.returnEvaluation() == -1:
      ##TODO This does not feel right
      self.raiseAnError(RuntimeError,'No available Output to collect (Run '
                                       + 'probably did not finish yet)')
    inputList = finishedJob.returnEvaluation()[0]
    outputDict = finishedJob.returnEvaluation()[1]

    if type(output).__name__ in ["str","unicode","bytes"]:
      self.raiseAWarning('Output type ' + type(output).__name__ + ' not'
                               + ' yet implemented. I am going to skip it.')
    elif output.type == 'DataObjects':
      self.raiseAWarning('Output type ' + type(output).__name__ + ' not'
                               + ' yet implemented. I am going to skip it.')
    elif output.type == 'HDF5':
      self.raiseAWarning('Output type ' + type(output).__name__ + ' not'
                               + ' yet implemented. I am going to skip it.')
    elif output.type == 'TimePointSet':
      requestedInput = output.getParaKeys('input')
      requestedOutput = output.getParaKeys('output')
      ## The user can simply ask for a computation that may exist in multiple
      ## interfaces, in that case, we will need to qualify their names for the
      ## output. The names should already be qualified from the outputDict.
      ## However, the user may have already qualified the name, so make sure and
      ## test whether the unqualified name exists in the requestedOutput before
      ## replacing it.
      for key,replacements in outputDict['qualifiedNames'].iteritems():
        if key in requestedOutput:
          requestedOutput.remove(key)
          requestedOutput.extend(replacements)

      ## Grab all data from the outputDict and anything else requested not
      ## present in the outputDict will be copied from the input data.
      ## TODO: User may want to specify which dataset the parameter comes from.
      ##       For now, we assume that if we find more than one an error will
      ##      occur.
      ## FIXME: There is an issue that the data size should be determined before
      ##        entering this loop, otherwise if say a scalar is first added,
      ##        then dataLength will be 1 and everything longer will be placed
      ##        in the Metadata.
      ##        How do we know what size the output data should be?
      dataLength = None
      for key in requestedInput+requestedOutput:
        storeInOutput = True
        value = []
        if key in outputDict:
          value = outputDict[key]
        else:
          foundCount = 0
          if key in requestedInput:
            for inputData in inputList:
              if key in inputData.getParametersValues('input').keys():
                value = inputData.getParametersValues('input')[key]
                foundCount += 1
          else:
            for inputData in inputList:
                if key in inputData.getParametersValues('output').keys():
                  value = inputData.getParametersValues('output')[key]
                  foundCount += 1

          if foundCount == 0:
            self.raiseAnError(IOError,key + ' not found in the input '
                                            + 'object or the computed output '
                                            + 'object.')
          elif foundCount > 1:
            self.raiseAnError(IOError,key + ' is ambiguous since it occurs'
                                            + ' in multiple input objects.')

        ## We need the size to ensure the data size is consistent, but there
        ## is no guarantee the data is not scalar, so this check is necessary
        myLength = 1
        if not hasattr(value, "__iter__"):
          value = [value]
        myLength = len(value)

        if dataLength is None:
          dataLength = myLength
        elif dataLength != myLength:
          self.raiseAWarning('Requested output for ' + key + ' has a'
                                    + ' non-conformant data size ('
                                    + str(dataLength) + ' vs ' + str(myLength)
                                    + '), it is being placed in the metadata.')
          storeInOutput = False

        ## Finally, no matter what, place the requested data somewhere
        ## accessible
        if storeInOutput:
          if key in requestedInput:
            for val in value:
              output.updateInputValue(key, val)
          else:
            for val in value:
              output.updateOutputValue(key, val)
        else:
          if not hasattr(value, "__iter__"):
            value = [value]
          for val in value:
            output.updateMetadata(key, val)

    else:
      self.raiseAnError(IOError,'Unknown output type: ' + str(output.type))

  def run(self, InputIn):
    """
     Function to finalize the filter => execute the filtering
     @ In , dictionary       : dictionary of data to process
     @ Out, dictionary       : Dictionary with results
    """
    Input  = self.inputToInternal(InputIn)
    outputDict = {'qualifiedNames' : {}}
    ## This will map the name to its appropriate interface and method
    ## in the case of a function being defined in two separate files, we
    ## qualify the output by appending the name of the interface from which it
    ## originates
    methodMap = {}

    ## First check all the requested methods are available and if there are
    ## duplicates then qualify their names for the user
    for method in self.methodsToRun:
      matchingInterfaces = []
      for interface in self.externalInterfaces:
        if method in interface.availableMethods():
          matchingInterfaces.append(interface)


      if len(matchingInterfaces) == 0:
        self.raiseAWarning(method + ' not found. I will skip it.')
      elif len(matchingInterfaces) == 1:
        methodMap[method] = (matchingInterfaces[0],method)
      else:
        outputDict['qualifiedNames'][method] = []
        for interface in matchingInterfaces:
          methodName = interface.name + '.' + method
          methodMap[methodName] = (interface,method)
          outputDict['qualifiedNames'][method].append(methodName)

    ## Evaluate the method and add it to the outputDict, also if the method
    ## adjusts the input data, then you should update it as well.
    for methodName,(interface,method) in methodMap.iteritems():
      outputDict[methodName] = interface.evaluate(method,Input['targets'])
      for target in Input['targets']:
        if hasattr(interface,target):
          outputDict[target] = getattr(interface, target)

    return outputDict

'''
 Interface Dictionary (factory) (private)
'''
__base                                       = 'PostProcessor'
__interFaceDict                              = {}
__interFaceDict['SafestPoint'              ] = SafestPoint
__interFaceDict['PrintCSV'                 ] = PrintCSV
__interFaceDict['BasicStatistics'          ] = BasicStatistics
__interFaceDict['LoadCsvIntoInternalObject'] = LoadCsvIntoInternalObject
__interFaceDict['LimitSurface'             ] = LimitSurface
__interFaceDict['LimitSurfaceIntegral'     ] = LimitSurfaceIntegral
__interFaceDict['ComparisonStatistics'     ] = ComparisonStatistics
__interFaceDict['External'                 ] = ExternalPostProcessor
__knownTypes                                 = __interFaceDict.keys()

def knownTypes():
  return __knownTypes

def returnInstance(Type,caller):
  """
    function used to generate a Filter class
    @ In, Type : Filter type
    @ Out,Instance of the Specialized Filter class
  """
  try: return __interFaceDict[Type](caller.messageHandler)
  except KeyError: caller.raiseAnError(NameError,'not known '+__base+' type '+Type)<|MERGE_RESOLUTION|>--- conflicted
+++ resolved
@@ -935,20 +935,11 @@
     inputDict = {'targets':{},'metadata':{}}
     try: inType = currentInput.type
     except:
-<<<<<<< HEAD
       if type(currentInput).__name__ == 'list'    : inType = 'list'
-      else: utils.raiseAnError(IOError,self,'BasicStatistics postprocessor accepts files,HDF5,Data(s) only! Got '+ str(type(currentInput)))
-    if inType not in ['FileObject','HDF5','TimePointSet','list']: utils.raiseAnError(IOError,self,'BasicStatistics postprocessor accepts files,HDF5,Data(s) only! Got '+ str(inType) + '!!!!')
+      else: self.raiseAnError(IOError,self,'BasicStatistics postprocessor accepts files,HDF5,Data(s) only! Got '+ str(type(currentInput)))
+    if inType not in ['FileObject','HDF5','TimePointSet','list']: self.raiseAnError(IOError,self,'BasicStatistics postprocessor accepts files,HDF5,Data(s) only! Got '+ str(inType) + '!!!!')
     if inType == 'FileObject':
       if currentInput.subtype == 'csv': pass
-=======
-      if type(currentInput) in [str,bytes,unicode]: inType = "file"
-      elif type(currentInput) in [list]: inType = "list"
-      else: self.raiseAnError(IOError,'BasicStatistics postprocessor accepts files,HDF5,Data(s) only! Got '+ str(type(currentInput)))
-    if inType not in ['file','HDF5','TimePointSet','list']: self.raiseAnError(IOError,'BasicStatistics postprocessor accepts files,HDF5,Data(s) only! Got '+ str(inType) + '!!!!')
-    if inType == 'file':
-      if currentInput.endswith('csv'): pass
->>>>>>> 31f49ba5
     if inType == 'HDF5': pass # to be implemented
     if inType in ['TimePointSet']:
       for targetP in self.parameters['targets']:
@@ -1050,15 +1041,9 @@
         for what in self.methodsToRun:
           if what not in self.acceptedCalcParam:
             output.updateMetadata(what,outputDict[what])
-<<<<<<< HEAD
-            if self.debug: utils.raiseAMessage(self,'BasicStatistics postprocessor: dumping External Function parameter '+ what)
-    elif output.type == 'HDF5' : utils.raiseAWarning(self,'BasicStatistics postprocessor: Output type '+ str(output.type) + ' not yet implemented. Skip it !!!!!')
-    else: utils.raiseAnError(IOError,self,'BasicStatistics postprocessor: Output type '+ output.type + ' unknown.')
-=======
             self.raiseADebug('BasicStatistics postprocessor: dumping External Function parameter '+ what)
     elif output.type == 'HDF5' : self.raiseAWarning('BasicStatistics postprocessor: Output type '+ str(output.type) + ' not yet implemented. Skip it !!!!!')
     else: self.raiseAnError(IOError,'BasicStatistics postprocessor: Output type '+ str(output.type) + ' unknown.')
->>>>>>> 31f49ba5
 
   def run(self, InputIn):
     """
@@ -1369,19 +1354,10 @@
     if type(currentInp) == dict:
       if 'targets' in currentInput.keys(): return
     inputDict = {'targets':{},'metadata':{}}
-<<<<<<< HEAD
     try   : inType = currentInput.type
-    except: utils.raiseAnError(IOError,self,'LimitSurface postprocessor accepts files,HDF5,Data(s) only! Got '+ str(type(currentInput)))
+    except: self.raiseAnError(IOError,self,'LimitSurface postprocessor accepts files,HDF5,Data(s) only! Got '+ str(type(currentInput)))
     if inType == 'FileObject':
       if currentInput.subtype == 'csv': pass
-=======
-    try: inType = currentInput.type
-    except:
-      if type(currentInput) in [str,bytes,unicode]: inType = "file"
-      else: self.raiseAnError(IOError,'LimitSurface postprocessor accepts files,HDF5,Data(s) only! Got '+ str(type(currentInput)))
-    if inType == 'file':
-      if currentInput.endswith('csv'): pass
->>>>>>> 31f49ba5
     if inType == 'HDF5': pass # to be implemented
     if inType in ['TimePointSet']:
       for targetP in self.parameters['targets']:
@@ -1713,36 +1689,14 @@
     metadata = []
     for item in currentInput:
       inType = None
-<<<<<<< HEAD
       if hasattr(item,'type')  : inType = item.type
       elif type(item) in [list]: inType = "list"
-      if inType not in ['FileObject','HDF5','TimePointSet','list']: utils.raiseAWarning(self,'Input type ' + type(item).__name__ + ' not' + ' recognized. I am going to skip it.')
+      if inType not in ['FileObject','HDF5','TimePointSet','list']: self.raiseAWarning(self,'Input type ' + type(item).__name__ + ' not' + ' recognized. I am going to skip it.')
       elif inType == 'FileObject':
-        if currentInput.subtype == 'csv': utils.raiseAWarning(self,'Input type ' + inType + ' not yet ' + 'implemented. I am going to skip it.')
+        if currentInput.subtype == 'csv': self.raiseAWarning(self,'Input type ' + inType + ' not yet ' + 'implemented. I am going to skip it.')
       elif inType == 'HDF5':
         # TODO
-          utils.raiseAWarning(self,'Input type ' + inType + ' not yet '+ 'implemented. I am going to skip it.')
-=======
-      if hasattr(item,'type'):
-        inType = item.type
-      elif type(item).__name__ in ["str","unicode","bytes"]:
-        inType = "file"
-      elif type(item) in [list]:
-        inType = "list"
-
-      if inType not in ['file','HDF5','TimePointSet','list']:
-        self.raiseAWarning('Input type ' + type(item).__name__ + ' not'
-                               + ' recognized. I am going to skip it.')
-      elif inType == 'file':
-        if currentInput.endswith('csv'):
-          # TODO
-          self.raiseAWarning('Input type ' + inType + ' not yet '
-                                 + 'implemented. I am going to skip it.')
-      elif inType == 'HDF5':
-        # TODO
-          self.raiseAWarning('Input type ' + inType + ' not yet '
-                                 + 'implemented. I am going to skip it.')
->>>>>>> 31f49ba5
+          self.raiseAWarning(self,'Input type ' + inType + ' not yet '+ 'implemented. I am going to skip it.')
       elif inType == 'TimePointSet':
         for param in item.getParaKeys('input') : inputDict['targets'][param] = item.getParam('input', param)
         for param in item.getParaKeys('output'): inputDict['targets'][param] = item.getParam('output', param)
@@ -1757,14 +1711,7 @@
         # as the xml file
         for param in interface.parameterNames():
           if param not in inputDict['targets']:
-<<<<<<< HEAD
-            utils.raiseAnError(IOError,self,'variable \"' + param + '\" unknown.'+' Please verify your external'+' script ('+interface.functionFile
-=======
-            self.raiseAnError(IOError,'variable \"' + param + '\" unknown.'
-                                          + ' Please verify your external'
-                                          + ' script ('
-                                          + interface.functionFile
->>>>>>> 31f49ba5
+            self.raiseAnError(IOError,self,'variable \"' + param + '\" unknown.'+' Please verify your external'+' script ('+interface.functionFile
                                           + ') variables match the data'
                                           + ' available in your dataset.')
     return inputDict
