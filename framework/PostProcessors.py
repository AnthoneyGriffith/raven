'''
Created on July 10, 2013

@author: alfoa
'''
from __future__ import division, print_function, unicode_literals, absolute_import
import warnings
warnings.simplefilter('default',DeprecationWarning)

#External Modules------------------------------------------------------------------------------------
import sys
import numpy as np
from sklearn import tree
from scipy import spatial
from scipy import interpolate
from scipy import integrate
import os
from glob import glob
import copy
import Datas
import math
#External Modules End--------------------------------------------------------------------------------

#Internal Modules------------------------------------------------------------------------------------
from utils import toString, toBytes, first, returnPrintTag, returnPrintPostTag
from Assembler import Assembler
import SupervisedLearning
#Internal Modules End--------------------------------------------------------------------------------

#def error(*objs):
#  print("ERROR: ", *objs, file=sys.stderr)

'''
  ***************************************
  *  SPECIALIZED PostProcessor CLASSES  *
  ***************************************
'''

class BasePostProcessor(Assembler):
  """"This is the base class for postprocessors"""
  def __init__(self):
    self.type              = self.__class__.__name__  # pp type
    self.name              = self.__class__.__name__  # pp name
    self.assemblerObjects  = {}                       # {MainClassName(e.g.Distributions):[class(e.g.Models),type(e.g.ROM),objectName]}
    self.requiredAssObject = (False,([],[]))          # tuple. first entry boolean flag. True if the XML parser must look for assembler objects;
                                                      # second entry tuple.first entry list of object can be retrieved, second entry multiplicity (-1,-2,-n means optional (max 1 object,2 object, no number limit))
    self.debug             = False
    self.assemblerDict     = {}  # {'class':[['subtype','name',instance]]}

  def initialize(self, runInfo, inputs, initDict) :
    #if 'externalFunction' in initDict.keys(): self.externalFunction = initDict['externalFunction']
    self.inputs           = inputs

  def inputToInternal(self,currentInput): return [(copy.deepcopy(currentInput))]

  def run(self, Input): pass

class SafestPoint(BasePostProcessor):
  '''
  It searches for the probability-weighted safest point inside the space of the system controllable variables
  '''
  def __init__(self):
    BasePostProcessor.__init__(self)
    self.controllableDist = {}                                    #dictionary created upon the .xml input file reading. It stores the distributions for each controllale variable.
    self.nonControllableDist = {}                                 #dictionary created upon the .xml input file reading. It stores the distributions for each non-controllale variable.
    self.controllableGrid = {}                                    #dictionary created upon the .xml input file reading. It stores the grid type ('value' or 'CDF'), the number of steps and the step length for each controllale variable.
    self.nonControllableGrid = {}                                 #dictionary created upon the .xml input file reading. It stores the grid type ('value' or 'CDF'), the number of steps and the step length for each non-controllale variable.
    self.gridInfo = {}                                            #dictionary contaning the grid type ('value' or 'CDF'), the grid construction type ('equal', set by default) and the list of sampled points for each variable.
    self.controllableOrd = []                                     #list contaning the controllable variables' names in the same order as they appear inside the controllable space (self.controllableSpace)
    self.nonControllableOrd = []                                  #list contaning the controllable variables' names in the same order as they appear inside the non-controllable space (self.nonControllableSpace)
    self.surfPointsMatrix = None                                  #2D-matrix containing the coordinates of the points belonging to the failure boundary (coordinates are derived from both the controllable and non-controllable space)
    self.stat = returnInstance('BasicStatistics')                 #instantiation of the 'BasicStatistics' processor, which is used to compute the expected value of the safest point through the coordinates and probability values collected in the 'run' function
    self.stat.what = ['expectedValue']
    self.requiredAssObject = (True,(['Distribution'],['n']))
    self.printTag = returnPrintTag('POSTPROCESSOR SAFESTPOINT')

  def _localGenerateAssembler(self,initDict):
    ''' see generateAssembler method '''
    for varName, distName in self.controllableDist.items():
      if distName not in initDict['Distributions'].keys():
        raise IOError(self.printTag+': ' +returnPrintPostTag('ERROR') + '-> distribution ' +distName+ ' not found.')
      self.controllableDist[varName] = initDict['Distributions'][distName]
    for varName, distName in self.nonControllableDist.items():
      if distName not in initDict['Distributions'].keys():
        raise IOError(self.printTag+': ' +returnPrintPostTag('ERROR') + '-> distribution ' +distName+ ' not found.')
      self.nonControllableDist[varName] = initDict['Distributions'][distName]

  def _localReadMoreXML(self,xmlNode):
    for child in xmlNode:
      if child.tag == 'controllable':
        for childChild in child:
          if childChild.tag == 'variable':
            varName = childChild.attrib['name']
            for childChildChild in childChild:
              if childChildChild.tag == 'distribution':
                self.controllableDist[varName] = childChildChild.text
              elif childChildChild.tag == 'grid':
                if 'type' in childChildChild.attrib.keys():
                  if 'steps' in childChildChild.attrib.keys():
                    self.controllableGrid[varName] = (childChildChild.attrib['type'], int(childChildChild.attrib['steps']), float(childChildChild.text))
                  else:
                    raise NameError(self.printTag+': ' +returnPrintPostTag('ERROR') + '-> number of steps missing after the grid call.')
                else:
                  raise NameError(self.printTag+': ' +returnPrintPostTag('ERROR') + '-> grid type missing after the grid call.')
              else:
                raise NameError(self.printTag+': ' +returnPrintPostTag('ERROR') + '-> invalid labels after the variable call. Only "distribution" and "grid" are accepted.')
          else:
            raise NameError(self.printTag+': ' +returnPrintPostTag('ERROR') + '-> invalid or missing labels after the controllable variables call. Only "variable" is accepted.')
      elif child.tag == 'non-controllable':
        for childChild in child:
          if childChild.tag == 'variable':
            varName = childChild.attrib['name']
            for childChildChild in childChild:
              if childChildChild.tag == 'distribution':
                self.nonControllableDist[varName] = childChildChild.text
              elif childChildChild.tag == 'grid':
                if 'type' in childChildChild.attrib.keys():
                  if 'steps' in childChildChild.attrib.keys():
                    self.nonControllableGrid[varName] = (childChildChild.attrib['type'], int(childChildChild.attrib['steps']), float(childChildChild.text))
                  else:
                    raise NameError(self.printTag+': ' +returnPrintPostTag('ERROR') + '-> number of steps missing after the grid call.')
                else:
                  raise NameError(self.printTag+': ' +returnPrintPostTag('ERROR') + '-> grid type missing after the grid call.')
              else:
                raise NameError(self.printTag+': ' +returnPrintPostTag('ERROR') + '-> invalid labels after the variable call. Only "distribution" and "grid" are accepted.')
          else:
            raise NameError(self.printTag+': ' +returnPrintPostTag('ERROR') + '-> invalid or missing labels after the controllable variables call. Only "variable" is accepted.')
      #else:
      #  if child.tag != 'Assembler': raise NameError(self.printTag+': ' +returnPrintPostTag('ERROR') + '-> invalid or missing labels after the post-processor call. Only "controllable", "non-controllable" and "Assembler" are accepted.')
    if self.debug:
      print('CONTROLLABLE DISTRIBUTIONS:')
      print(self.controllableDist)
      print('CONTROLLABLE GRID:')
      print(self.controllableGrid)
      print('NON-CONTROLLABLE DISTRIBUTIONS:')
      print(self.nonControllableDist)
      print('NON-CONTROLLABLE GRID:')
      print(self.nonControllableGrid)

  def initialize(self,runInfo,inputs,initDict):
    self.__gridSetting__()
    self.__gridGeneration__()
    self.inputToInternal(inputs)
    self.stat.parameters['targets'] = self.controllableOrd
    self.stat.initialize(runInfo,inputs,initDict)
    if self.debug:
      print('GRID INFO:')
      print(self.gridInfo)
      print('N-DIMENSIONAL CONTROLLABLE SPACE:')
      print(self.controllableSpace)
      print('N-DIMENSIONAL NON-CONTROLLABLE SPACE:')
      print(self.nonControllableSpace)
      print('CONTROLLABLE VARIABLES ORDER:')
      print(self.controllableOrd)
      print('NON-CONTROLLABLE VARIABLES ORDER:')
      print(self.nonControllableOrd)
      print('SURFACE POINTS MATRIX:')
      print(self.surfPointsMatrix)

  def __gridSetting__(self,constrType='equal'):
    for varName in self.controllableGrid.keys():
      if self.controllableGrid[varName][0] == 'value':
        self.__stepError__(float(self.controllableDist[varName].lowerBound),float(self.controllableDist[varName].upperBound),self.controllableGrid[varName][1],self.controllableGrid[varName][2],varName)
        self.gridInfo[varName] = (self.controllableGrid[varName][0], constrType, [float(self.controllableDist[varName].lowerBound)+self.controllableGrid[varName][2]*i for i in range(self.controllableGrid[varName][1]+1)])
      elif self.controllableGrid[varName][0] == 'CDF':
        self.__stepError__(0,1,self.controllableGrid[varName][1],self.controllableGrid[varName][2],varName)
        self.gridInfo[varName] = (self.controllableGrid[varName][0], constrType, [self.controllableGrid[varName][2]*i for i in range(self.controllableGrid[varName][1]+1)])
      else:
        raise NameError(self.printTag+': ' +returnPrintPostTag('ERROR') + '-> inserted invalid grid type. Only "value" and "CDF" are accepted.')
    for varName in self.nonControllableGrid.keys():
      if self.nonControllableGrid[varName][0] == 'value':
        self.__stepError__(float(self.nonControllableDist[varName].lowerBound),float(self.nonControllableDist[varName].upperBound),self.nonControllableGrid[varName][1],self.nonControllableGrid[varName][2],varName)
        self.gridInfo[varName] = (self.nonControllableGrid[varName][0], constrType, [float(self.nonControllableDist[varName].lowerBound)+self.nonControllableGrid[varName][2]*i for i in range(self.nonControllableGrid[varName][1]+1)])
      elif self.nonControllableGrid[varName][0] == 'CDF':
        self.__stepError__(0,1,self.nonControllableGrid[varName][1],self.nonControllableGrid[varName][2],varName)
        self.gridInfo[varName] = (self.nonControllableGrid[varName][0], constrType, [self.nonControllableGrid[varName][2]*i for i in range(self.nonControllableGrid[varName][1]+1)])
      else:
        raise NameError(self.printTag+': ' +returnPrintPostTag('ERROR') + '-> inserted invalid grid type. Only "value" and "CDF" are accepted.')

  def __stepError__(self,lowerBound,upperBound,steps,tol,varName):
    if upperBound-lowerBound<steps*tol:
      raise IOError(self.printTag+': ' +returnPrintPostTag('ERROR') + '-> inserted number of steps or tolerance for variable ' +varName+ ' exceeds its limit.')

  def __gridGeneration__(self):
    NotchesByVar = [None]*len(self.controllableGrid.keys())
    controllableSpaceSize = None
    for varId, varName in enumerate(self.controllableGrid.keys()):
      NotchesByVar[varId] = self.controllableGrid[varName][1]+1
      self.controllableOrd.append(varName)
    controllableSpaceSize = tuple(NotchesByVar+[len(self.controllableGrid.keys())])
    self.controllableSpace = np.zeros(controllableSpaceSize)
    iterIndex = np.nditer(self.controllableSpace,flags=['multi_index'])
    while not iterIndex.finished:
      coordIndex = iterIndex.multi_index[-1]
      varName = self.controllableGrid.keys()[coordIndex]
      notchPos = iterIndex.multi_index[coordIndex]
      if self.gridInfo[varName][0] == 'CDF':
        valList = []
        for probVal in self.gridInfo[varName][2]:
          valList.append(self.controllableDist[varName].cdf(probVal))
        self.controllableSpace[iterIndex.multi_index] = valList[notchPos]
      else:
        self.controllableSpace[iterIndex.multi_index] = self.gridInfo[varName][2][notchPos]
      iterIndex.iternext()
    NotchesByVar = [None]*len(self.nonControllableGrid.keys())
    nonControllableSpaceSize = None
    for varId, varName in enumerate(self.nonControllableGrid.keys()):
      NotchesByVar[varId] = self.nonControllableGrid[varName][1]+1
      self.nonControllableOrd.append(varName)
    nonControllableSpaceSize = tuple(NotchesByVar+[len(self.nonControllableGrid.keys())])
    self.nonControllableSpace = np.zeros(nonControllableSpaceSize)
    iterIndex = np.nditer(self.nonControllableSpace,flags=['multi_index'])
    while not iterIndex.finished:
      coordIndex = iterIndex.multi_index[-1]
      varName = self.nonControllableGrid.keys()[coordIndex]
      notchPos = iterIndex.multi_index[coordIndex]
      if self.gridInfo[varName][0] == 'CDF':
        valList = []
        for probVal in self.gridInfo[varName][2]:
          valList.append(self.nonControllableDist[varName].cdf(probVal))
        self.nonControllableSpace[iterIndex.multi_index] = valList[notchPos]
      else:
        self.nonControllableSpace[iterIndex.multi_index] = self.gridInfo[varName][2][notchPos]
      iterIndex.iternext()

  def inputToInternal(self,currentInput):
    for item in currentInput:
      if item.type == 'TimePointSet':
        self.surfPointsMatrix = np.zeros((len(item.getParam('output',item.getParaKeys('outputs')[-1])),len(self.gridInfo.keys())+1))
        k=0
        for varName in self.controllableOrd:
          self.surfPointsMatrix[:,k] = item.getParam('input',varName)
          k+=1
        for varName in self.nonControllableOrd:
          self.surfPointsMatrix[:,k] = item.getParam('input',varName)
          k+=1
        self.surfPointsMatrix[:,k] = item.getParam('output',item.getParaKeys('outputs')[-1])

  def run(self,Input):
    nearestPointsInd = []
    dataCollector = Datas.returnInstance('TimePointSet')
    dataCollector.type = 'TimePointSet'
    surfTree = spatial.KDTree(copy.copy(self.surfPointsMatrix[:,0:self.surfPointsMatrix.shape[-1]-1]))
    self.controllableSpace.shape = (np.prod(self.controllableSpace.shape[0:len(self.controllableSpace.shape)-1]),self.controllableSpace.shape[-1])
    self.nonControllableSpace.shape = (np.prod(self.nonControllableSpace.shape[0:len(self.nonControllableSpace.shape)-1]),self.nonControllableSpace.shape[-1])
    if self.debug:
      print('RESHAPED CONTROLLABLE SPACE:')
      print(self.controllableSpace)
      print('RESHAPED NON-CONTROLLABLE SPACE:')
      print(self.nonControllableSpace)
    for ncLine in range(self.nonControllableSpace.shape[0]):
      queryPointsMatrix = np.append(self.controllableSpace,np.tile(self.nonControllableSpace[ncLine,:],(self.controllableSpace.shape[0],1)),axis=1)
      print('QUERIED POINTS MATRIX:')
      print(queryPointsMatrix)
      nearestPointsInd = surfTree.query(queryPointsMatrix)[-1]
      distList = []
      indexList = []
      probList = []
      for index in range(len(nearestPointsInd)):
        if self.surfPointsMatrix[np.where(np.prod(surfTree.data[nearestPointsInd[index],0:self.surfPointsMatrix.shape[-1]-1] == self.surfPointsMatrix[:,0:self.surfPointsMatrix.shape[-1]-1],axis=1))[0][0],-1] == 1:
          distList.append(np.sqrt(np.sum(np.power(queryPointsMatrix[index,0:self.controllableSpace.shape[-1]]-surfTree.data[nearestPointsInd[index],0:self.controllableSpace.shape[-1]],2))))
          indexList.append(index)
      if distList == []:
        raise Exception(self.printTag+': ' +returnPrintPostTag("ERROR") + '-> no safest point found for the current set of non-controllable variables: ' +str(self.nonControllableSpace[ncLine,:])+ '.')
      else:
        for cVarIndex in range(len(self.controllableOrd)):
          dataCollector.updateInputValue(self.controllableOrd[cVarIndex],copy.copy(queryPointsMatrix[indexList[distList.index(max(distList))],cVarIndex]))
        for ncVarIndex in range(len(self.nonControllableOrd)):
          dataCollector.updateInputValue(self.nonControllableOrd[ncVarIndex],copy.copy(queryPointsMatrix[indexList[distList.index(max(distList))],len(self.controllableOrd)+ncVarIndex]))
          if queryPointsMatrix[indexList[distList.index(max(distList))],len(self.controllableOrd)+ncVarIndex] == self.nonControllableDist[self.nonControllableOrd[ncVarIndex]].lowerBound:
            if self.nonControllableGrid[self.nonControllableOrd[ncVarIndex]][0] == 'CDF':
              prob = self.nonControllableGrid[self.nonControllableOrd[ncVarIndex]][2]/float(2)
            else:
              prob = self.nonControllableDist[self.nonControllableOrd[ncVarIndex]].cdf(self.nonControllableDist[self.nonControllableOrd[ncVarIndex]].lowerBound+self.nonControllableGrid[self.nonControllableOrd[ncVarIndex]][2]/float(2))
          elif queryPointsMatrix[indexList[distList.index(max(distList))],len(self.controllableOrd)+ncVarIndex] == self.nonControllableDist[self.nonControllableOrd[ncVarIndex]].upperBound:
            if self.nonControllableGrid[self.nonControllableOrd[ncVarIndex]][0] == 'CDF':
              prob = self.nonControllableGrid[self.nonControllableOrd[ncVarIndex]][2]/float(2)
            else:
              prob = 1-self.nonControllableDist[self.nonControllableOrd[ncVarIndex]].cdf(self.nonControllableDist[self.nonControllableOrd[ncVarIndex]].upperBound-self.nonControllableGrid[self.nonControllableOrd[ncVarIndex]][2]/float(2))
          else:
            if self.nonControllableGrid[self.nonControllableOrd[ncVarIndex]][0] == 'CDF':
              prob = self.nonControllableGrid[self.nonControllableOrd[ncVarIndex]][2]
            else:
              prob = self.nonControllableDist[self.nonControllableOrd[ncVarIndex]].cdf(queryPointsMatrix[indexList[distList.index(max(distList))],len(self.controllableOrd)+ncVarIndex]+self.nonControllableGrid[self.nonControllableOrd[ncVarIndex]][2]/float(2))-self.nonControllableDist[self.nonControllableOrd[ncVarIndex]].cdf(queryPointsMatrix[indexList[distList.index(max(distList))],len(self.controllableOrd)+ncVarIndex]-self.nonControllableGrid[self.nonControllableOrd[ncVarIndex]][2]/float(2))
          probList.append(prob)
      dataCollector.updateOutputValue('Probability',np.prod(probList))
      dataCollector.updateMetadata('ProbabilityWeight',np.prod(probList))
    dataCollector.updateMetadata('ExpectedSafestPointCoordinates',self.stat.run(dataCollector)['expectedValue'])
    if self.debug:
      print(dataCollector.getParametersValues('input'))
      print(dataCollector.getParametersValues('output'))
      print(dataCollector.getMetadata('ExpectedSafestPointCoordinates'))
    return dataCollector

  def collectOutput(self,finishedjob,output):
    if finishedjob.returnEvaluation() == -1:
      raise Exception(self.printTag+': ' +returnPrintPostTag("ERROR") + '-> no available output to collect (the run is likely not over yet).')
    else:
      dataCollector = finishedjob.returnEvaluation()[1]
      if output.type != 'TimePointSet':
        raise Exception(self.printTag+': ' +returnPrintPostTag('ERROR') + '-> output item type must be "TimePointSet".')
      else:
        if not output.isItEmpty():
          raise Exception(self.printTag+': ' +returnPrintPostTag('ERROR') + '-> output item must be empty.')
        else:
          for key,value in dataCollector.getParametersValues('input').items():
            for val in value: output.updateInputValue(key, val)
          for key,value in dataCollector.getParametersValues('output').items():
            for val in value: output.updateOutputValue(key,val)
          for key,value in dataCollector.getAllMetadata().items(): output.updateMetadata(key,value)

class ComparisonStatistics(BasePostProcessor):
  """
  ComparisonStatistics is to calculate statistics that compare
  two different codes or code to experimental data.
  """

  class CompareGroup:
    def __init__(self):
      self.dataPulls = []
      self.referenceData = {}

  def __init__(self):
    BasePostProcessor.__init__(self)
    self.dataDict = {} #Dictionary of all the input data, keyed by the name
    self.compare_groups = [] #List of each of the groups that will be compared
    #self.dataPulls = [] #List of data references that will be used
    #self.referenceData = [] #List of reference (experimental) data
    self.methodInfo = {} #Information on what stuff to do.

  def inputToInternal(self,currentInput):
    return [(currentInput)]

  def initialize(self, runInfo, inputs, initDict):
    BasePostProcessor.initialize(self, runInfo, inputs, initDict)
    #print("runInfo",runInfo,"inputs",inputs,"initDict",initDict)

  def _localReadMoreXML(self,xmlNode):
    for outer in xmlNode:
      if outer.tag == 'compare':
        compare_group = ComparisonStatistics.CompareGroup()
        for child in outer:
          if child.tag == 'data':
            dataName = child.text
            splitName = dataName.split("|")
            name, kind = splitName[:2]
            rest = splitName[2:]
            compare_group.dataPulls.append([name, kind, rest])
            #print("xml dataName",dataName,self.dataPulls[-1])
          elif child.tag == 'reference':
            compare_group.referenceData = dict(child.attrib)
        self.compare_groups.append(compare_group)
      if outer.tag == 'kind':
        self.methodInfo['kind'] = outer.text
        if 'num_bins' in outer.attrib:
          self.methodInfo['num_bins'] = int(outer.attrib['num_bins'])
        if 'bin_method' in outer.attrib:
          self.methodInfo['bin_method'] = outer.attrib['bin_method'].lower()


  def run(self, Input): # inObj,workingDir=None):
    """
     Function to finalize the filter => execute the filtering
     @ Out, None      : Print of the CSV file
<<<<<<< HEAD
    '''
    for aInput in Input:
      self.dataDict[aInput.name] = aInput
=======
    """
    self.dataDict[Input.name] = Input
>>>>>>> 72b221e7
    #print("input",Input,"input name",Input.name,"input input",Input.getParametersValues('inputs'),
    #      "input output",Input.getParametersValues('outputs'))

  def collectOutput(self,finishedjob,output):
    print("finishedjob",finishedjob,"output",output)
    dataToProcess = []
    for compare_group in self.compare_groups:
      dataPulls = compare_group.dataPulls
      reference = compare_group.referenceData
      found_datas = []
      for name, kind, rest in dataPulls:
        data = self.dataDict[name].getParametersValues(kind)
        #print("dataPull",dataPull) #("result",self.dataDict[name].getParametersValues(kind))
        if len(rest) == 1:
          #print("dataPart",data[rest[0]])
          found_datas.append(data[rest[0]])
      dataToProcess.append((dataPulls,found_datas,reference))
    #print("dataToProcess",dataToProcess)
    csv = open(output,"w")
    def print_csv(*args):
      print(*args,file=csv,sep=',')
    for dataPulls, datas, reference in dataToProcess:
      graph_data = []
      if "mean" in reference:
          ref_data_stats = {"mean":float(reference["mean"]),
                            "stdev":float(reference["sigma"]),
                            "min_bin_size":float(reference["sigma"])/2.0}
          ref_pdf = lambda x:normal(x,ref_data_stats["mean"],ref_data_stats["stdev"])
          ref_cdf = lambda x:normal_cdf(x,ref_data_stats["mean"],ref_data_stats["stdev"])
          graph_data.append((ref_data_stats,ref_cdf,ref_pdf,"ref"))
      for dataPull, data in zip(dataPulls,datas):
        data_stats = process_data(dataPull, data, self.methodInfo)
        data_keys = set(data_stats.keys())
        print_csv('"'+str(dataPull)+'"')
        print_csv('"num_bins"',data_stats['num_bins'])
        counts = data_stats['counts']
        bins = data_stats['bins']
        count_sum = sum(counts)
        bin_boundaries = [data_stats['low']]+bins+[data_stats['high']]
        print_csv('"bin_boundary"','"bin_midpoint"','"bin_count"','"normalized_bin_count"','"f_prime"','"cdf"')
        cdf = [0.0]*len(counts)
        midpoints = [0.0]*len(counts)
        cdf_sum = 0.0
        for i in range(len(counts)):
          f_0 = counts[i]/count_sum
          cdf_sum += f_0
          cdf[i] = cdf_sum
          midpoints[i] = (bin_boundaries[i]+bin_boundaries[i+1])/2.0
        cdf_func = create_interp(midpoints,cdf,0.0,1.0,'quadratic')
        f_prime_data = [0.0]*len(counts)
        for i in range(len(counts)):
          h = bin_boundaries[i+1] - bin_boundaries[i]
          n_count = counts[i]/count_sum #normalized count
          f_0 = cdf[i]
          if i + 1 < len(counts):
            f_1 = cdf[i+1]
          else:
            f_1 = 1.0
          if i + 2 < len(counts):
            f_2 = cdf[i+2]
          else:
            f_2 = 1.0
          #f_prime = (f_1 - f_0)/h
          #print(f_0,f_1,f_2,h,f_prime)
          f_prime = (-1.5*f_0 + 2.0*f_1 + -0.5*f_2)/h
          f_prime_data[i] = f_prime
          print_csv(bin_boundaries[i+1],midpoints[i],counts[i],n_count,f_prime,cdf[i])
        pdf_func = create_interp(midpoints,f_prime_data,0.0,0.0,'linear')
        data_keys -= set({'num_bins','counts','bins'})
        for key in data_keys:
          print_csv('"'+key+'"',data_stats[key])
        print("data_stats",data_stats)
        graph_data.append((data_stats, cdf_func, pdf_func,str(dataPull)))
      print_graphs(csv, graph_data)
      print_csv()

def normal(x,mu=0.0,sigma=1.0):
  return (1.0/(sigma*math.sqrt(2*math.pi)))*math.exp(-(x - mu)**2/(2.0*sigma**2))

def normal_cdf(x,mu=0.0,sigma=1.0):
  return 0.5*(1.0+math.erf((x-mu)/(sigma*math.sqrt(2.0))))

def skew_normal(x,alpha,xi,omega):
  def phi(x):
    return (1.0/math.sqrt(2*math.pi))*math.exp(-(x**2)/2.0)

  def Phi(x):
    return 0.5*(1+math.erf(x/math.sqrt(2)))

  return (2.0/omega)*phi((x-xi)/omega)*Phi(alpha*(x-xi)/omega)

def create_interp(x, y, low_fill, high_fill, kind='linear'):
  interp = interpolate.interp1d(x, y, kind)
  low = x[0]
  high = x[-1]
  def my_interp(x):
    try:
      return interp(x)+0.0
    except ValueError:
      if x <= low:
        return low_fill
      else:
        return high_fill
  return my_interp

def simpson(f, a, b, n):
  h = (b - a) / float(n)
  sum = f(a) + f(b)
  for i in range(1,n, 2):
    sum += 4*f(a + i*h)
  for i in range(2, n-1, 2):
    sum += 2*f(a + i*h)

  return sum * h / 3.0

def print_graphs(csv, functions):
  """prints graphs of the functions.
  The functions are a list of (data_stats_dict, cdf_function, pdf_function,name)
  """

  means = [x[0]["mean"] for x in functions]
  stddevs = [x[0]["stdev"] for x in functions]
  cdfs = [x[1] for x in functions]
  pdfs = [x[2] for x in functions]
  names = [x[3] for x in functions]
  low = min([m - 3.0*s for m,s in zip(means,stddevs)])
  high = max([m + 3.0*s for m,s in zip(means,stddevs)])
  low_low = min([m - 5.0*s for m,s in zip(means,stddevs)])
  high_high = max([m + 5.0*s for m,s in zip(means,stddevs)])
  min_bin_size = min([x[0]["min_bin_size"] for x in functions])
  print("Graph from ",low,"to",high)
  n = int(math.ceil((high-low)/min_bin_size))
  interval = (high - low)/n
  def print_csv(*args):
    print(*args,file=csv,sep=',')

  def print_csv_part(*args):
    print(*args,file=csv,sep=',',end=',')

  print_csv_part('"x"')
  for name in names:
    print_csv_part('"'+name+'_cdf"','"'+name+'_pdf"')
  print_csv()

  for i in range(n):
    x = low+interval*i
    print_csv_part(x)
    for stats, cdf, pdf, name in functions:
      print_csv_part(cdf(x),pdf(x))
    print_csv()

  def f_z(z):
    return simpson(lambda x: pdfs[0](x)*pdfs[1](x-z), low_low, high_high, 1000)

  if len(means) < 2:
    return
  mid_z = means[0]-means[1]
  low_z = mid_z - 3.0*max(stddevs[0],stddevs[1])
  high_z = mid_z + 3.0*max(stddevs[0],stddevs[1])
  print_csv('"z"','"f_z(z)"')
  z_n = 20
  interval_z = (high_z - low_z)/z_n
  for i in range(z_n):
    z = low_z + interval_z*i
    print_csv(z,f_z(z))
  cdf_area_difference = simpson(lambda x:abs(cdfs[1](x)-cdfs[0](x)),low_low,high_high,100000)

  def first_moment_simpson(f, a, b, n):
    return simpson(lambda x:x*f(x), a, b, n)

  pdf_common_area = simpson(lambda x:min(pdfs[0](x),pdfs[1](x)),
                            low_low,high_high,100000)
  for i in range(len(pdfs)):
    pdf_area = simpson(pdfs[i],low_low,high_high,100000)
    print_csv('"pdf_area_'+names[i]+'"',pdf_area)
  sum_function_diff = simpson(f_z, low_z, high_z, 1000)
  first_moment_function_diff = first_moment_simpson(f_z, low_z,high_z, 1000)
  variance_function_diff = simpson(lambda x:((x-first_moment_function_diff)**2)*f_z(x),low_z,high_z, 1000)
  print_csv('"cdf_area_difference"',cdf_area_difference)
  print_csv('"pdf_common_area"',pdf_common_area)
  print_csv('"sum_function_diff"',sum_function_diff)
  print_csv('"first_moment_function_diff"',first_moment_function_diff)
  print_csv('"variance_function_diff"',variance_function_diff)


def count_bins(sorted_data, bin_boundaries):
  """counts the number of data items in the sorted_data
  Returns an array with the number.  ret[0] is the number of data
  points <= bin_boundaries[0], ret[len(bin_boundaries)] is the number
  of points > bin_boundaries[len(bin_boundaries)-1]
  """
  bin_index = 0
  sorted_index = 0
  ret = [0]*(len(bin_boundaries)+1)
  while sorted_index < len(sorted_data):
    while not bin_index >= len(bin_boundaries) and \
          sorted_data[sorted_index] > bin_boundaries[bin_index]:
      bin_index += 1
    ret[bin_index] += 1
    sorted_index += 1
  return ret

def log2(x):
  return math.log(x)/math.log(2.0)

def process_data(dataPull, data, methodInfo):
  ret = {}
  sorted_data = data.tolist()
  sorted_data.sort()
  low = sorted_data[0]
  high = sorted_data[-1]
  data_range = high - low
  #print("data",dataPull,"average",sum(data)/len(data))
  ret['low'] = low
  ret['high'] = high
  #print("low",low,"high",high,end=' ')
  if not 'bin_method' in methodInfo:
    num_bins = methodInfo.get("num_bins",10)
  else:
    bin_method = methodInfo['bin_method']
    data_n = len(sorted_data)
    if bin_method == 'square-root':
      num_bins = int(math.ceil(math.sqrt(data_n)))
    elif bin_method == 'sturges':
      num_bins = int(math.ceil(log2(data_n)+1))
    else:
      print(returnPrintPostTag('ERROR')+"Unknown bin_method "+bin_method)
      num_bins = 5
  ret['num_bins'] = num_bins
  #print("num_bins",num_bins)
  kind = methodInfo.get("kind","uniform_bins")
  if kind == "uniform_bins":
    bins = [low+x*data_range/num_bins for x in range(1,num_bins)]
    ret['min_bin_size'] = data_range/num_bins
  elif kind == "equal_probability":
    stride = len(sorted_data)//num_bins
    bins = [sorted_data[x] for x in range(stride-1,len(sorted_data)-stride+1,stride)]
    if len(bins) > 1:
      ret['min_bin_size'] = min(map(lambda x,y: x - y,bins[1:],bins[:-1]))
    else:
      ret['min_bin_size'] = data_range
  counts = count_bins(sorted_data,bins)
  ret['bins'] = bins
  ret['counts'] = counts
  ret.update(calculate_stats(sorted_data))
  skewness = ret["skewness"]
  delta = math.sqrt((math.pi/2.0)*(abs(skewness)**(2.0/3.0))/
                    (abs(skewness)**(2.0/3.0)+((4.0-math.pi)/2.0)**(2.0/3.0)))
  delta = math.copysign(delta,skewness)
  alpha = delta/math.sqrt(1.0-delta**2)
  variance = ret["sample_variance"]
  omega = variance/(1.0-2*delta**2/math.pi)
  mean = ret['mean']
  xi = mean - omega*delta*math.sqrt(2.0/math.pi)
  ret['alpha'] = alpha
  ret['omega'] = omega
  ret['xi'] = xi
  #print("bins",bins,"counts",counts)
  return ret

def calculate_stats(data):
  """Calculate statistics on a numeric array data
  and return them in a dictionary"""

  sum1 = 0.0
  sum2 = 0.0
  n = len(data)
  for value in data:
    sum1 += value
    sum2 += value**2

  mean = sum1/n
  variance = (1.0/n)*sum2-mean**2
  sample_variance = (n/(n-1.0))*variance
  stdev = math.sqrt(sample_variance)

  m4 = 0.0
  m3 = 0.0
  for value in data:
    m3 += (value - mean)**3
    m4 += (value - mean)**4
  m3 = m3/n
  m4 = m4/n
  skewness = m3/(variance**(3.0/2.0))
  kurtosis = m4/variance**2 - 3.0

  ret = {}
  ret["mean"] = mean
  ret["variance"] = variance
  ret["sample_variance"] = sample_variance
  ret["stdev"] = stdev
  ret["skewness"] = skewness
  ret["kurtosis"] = kurtosis
  return ret

class PrintCSV(BasePostProcessor):
  """
  PrintCSV PostProcessor class. It prints a CSV file loading data from a hdf5 database or other sources
  """
  def __init__(self):
    BasePostProcessor.__init__(self)
    self.paramters  = ['all']
    self.inObj      = None
    self.workingDir = None
    self.printTag = returnPrintTag('POSTPROCESSOR PRINTCSV')
  def inputToInternal(self,currentInput): return [(currentInput)]

  def initialize(self, runInfo, inputs, initDict):
    BasePostProcessor.initialize(self, runInfo, inputs, initDict)
    self.workingDir               = os.path.join(runInfo['WorkingDir'],runInfo['stepName']) #generate current working dir
    runInfo['TempWorkingDir']     = self.workingDir
    try:                            os.mkdir(self.workingDir)
    except:                         print(self.printTag+': ' +returnPrintPostTag('Warning') + '->current working dir '+self.workingDir+' already exists, this might imply deletion of present files')

  def _localReadMoreXML(self,xmlNode):
    """
    Function to read the portion of the xml input that belongs to this specialized class
    and initialize some stuff based on the inputs got
    @ In, xmlNode    : Xml element node
    @ Out, None
    """
    for child in xmlNode:
      if child.tag == 'parameters':
        param = child.text
        if(param.lower() != 'all'): self.paramters = param.strip().split(',')
        else: self.paramters[param]

  def collectOutput(self,finishedjob,output):
    # Check the input type
    if(self.inObj.type == "HDF5"):
      #  Input source is a database (HDF5)
      #  Retrieve the ending groups' names
      endGroupNames = self.inObj.getEndingGroupNames()
      histories = {}

      #  Construct a dictionary of all the histories
      for index in range(len(endGroupNames)): histories[endGroupNames[index]] = self.inObj.returnHistory({'history':endGroupNames[index],'filter':'whole'})
      #  If file, split the strings and add the working directory if present
      for key in histories:
        #  Loop over histories
        #  Retrieve the metadata (posion 1 of the history tuple)
        attributes = histories[key][1]
        #  Construct the header in csv format (first row of the file)
        headers = b",".join([histories[key][1]['output_space_headers'][i] for i in
                             range(len(attributes['output_space_headers']))])
        #  Construct history name
        hist = key
        #  If file, split the strings and add the working directory if present
        if self.workingDir:
          if os.path.split(output)[1] == '': output = output[:-1]
          splitted_1 = os.path.split(output)
          output = splitted_1[1]
        splitted = output.split('.')
        #  Create csv files' names
        addfile = splitted[0] + '_additional_info_' + hist + '.'+splitted[1]
        csvfilen = splitted[0] + '_' + hist + '.'+splitted[1]
        #  Check if workingDir is present and in case join the two paths
        if self.workingDir:
          addfile  = os.path.join(self.workingDir,addfile)
          csvfilen = os.path.join(self.workingDir,csvfilen)

        #  Open the files and save the data
        with open(csvfilen, 'wb') as csvfile, open(addfile, 'wb') as addcsvfile:
          #  Add history to the csv file
          np.savetxt(csvfile, histories[key][0], delimiter=",",header=toString(headers))
          csvfile.write(b' \n')
          #  process the attributes in a different csv file (different kind of informations)
          #  Add metadata to additional info csv file
          addcsvfile.write(b'# History Metadata, \n')
          addcsvfile.write(b'# ______________________________,' + b'_'*len(key)+b','+b'\n')
          addcsvfile.write(b'#number of parameters,\n')
          addcsvfile.write(toBytes(str(attributes['n_params']))+b',\n')
          addcsvfile.write(b'#parameters,\n')
          addcsvfile.write(headers+b'\n')
          addcsvfile.write(b'#parent_id,\n')
          addcsvfile.write(toBytes(attributes['parent_id'])+b'\n')
          addcsvfile.write(b'#start time,\n')
          addcsvfile.write(toBytes(str(attributes['start_time']))+b'\n')
          addcsvfile.write(b'#end time,\n')
          addcsvfile.write(toBytes(str(attributes['end_time']))+b'\n')
          addcsvfile.write(b'#number of time-steps,\n')
          addcsvfile.write(toBytes(str(attributes['n_ts']))+b'\n')
          # remove because not needed!!!!!!
#             for cnt,item in enumerate(attributes['metadata']):
#               if 'initiator_distribution' in item.keys():
#                 init_dist = attributes['initiator_distribution']
#                 addcsvfile.write(b'#number of branches in this history,\n')
#                 addcsvfile.write(toBytes(str(len(init_dist)))+b'\n')
#                 string_work = ''
#                 for i in range(len(init_dist)):
#                   string_work_2 = ''
#                   for j in init_dist[i]: string_work_2 = string_work_2 + str(j) + ' '
#                   string_work = string_work + string_work_2 + ','
#                 addcsvfile.write(b'#initiator distributions,\n')
#                 addcsvfile.write(toBytes(string_work)+b'\n')
#               if 'end_timestep' in item.keys():
#                 string_work = ''
#                 end_ts = attributes['end_timestep']
#                 for i in xrange(len(end_ts)): string_work = string_work + str(end_ts[i]) + ','
#                 addcsvfile.write('#end time step,\n')
#                 addcsvfile.write(str(string_work)+'\n')
#               if 'branch_changed_param' in attributes['metadata'][-1].keys():
#                 string_work = ''
#                 branch_changed_param = attributes['branch_changed_param']
#                 for i in range(len(branch_changed_param)):
#                   string_work_2 = ''
#                   for j in branch_changed_param[i]:
#                     if not j: string_work_2 = string_work_2 + 'None' + ' '
#                     else: string_work_2 = string_work_2 + str(j) + ' '
#                   string_work = string_work + string_work_2 + ','
#                 addcsvfile.write(b'#changed parameters,\n')
#                 addcsvfile.write(toBytes(str(string_work))+b'\n')
#               if 'branch_changed_param_value' in attributes['metadata'][-1].keys():
#                 string_work = ''
#                 branch_changed_param_value = attributes['branch_changed_param_value']
#                 for i in range(len(branch_changed_param_value)):
#                   string_work_2 = ''
#                   for j in branch_changed_param_value[i]:
#                     if not j: string_work_2 = string_work_2 + 'None' + ' '
#                     else: string_work_2 = string_work_2 + str(j) + ' '
#                   string_work = string_work + string_work_2 + ','
#                 addcsvfile.write(b'#changed parameters values,\n')
#                 addcsvfile.write(toBytes(str(string_work))+b'\n')
#               if 'conditional_prb' in attributes['metadata'][-1].keys():
#                 string_work = ''
#                 cond_pbs = attributes['conditional_prb']
#                 for i in range(len(cond_pbs)):
#                   string_work_2 = ''
#                   for j in cond_pbs[i]:
#                     if not j: string_work_2 = string_work_2 + 'None' + ' '
#                     else: string_work_2 = string_work_2 + str(j) + ' '
#                   string_work = string_work + string_work_2 + ','
#                 addcsvfile.write(b'#conditional probability,\n')
#                 addcsvfile.write(toBytes(str(string_work))+b'\n')
#               if 'PbThreshold' in attributes['metadata'][-1].keys():
#                 string_work = ''
#                 pb_thresholds = attributes['PbThreshold']
#                 for i in range(len(pb_thresholds)):
#                   string_work_2 = ''
#                   for j in pb_thresholds[i]:
#                     if not j: string_work_2 = string_work_2 + 'None' + ' '
#                     else: string_work_2 = string_work_2 + str(j) + ' '
#                   string_work = string_work + string_work_2 + ','
#                 addcsvfile.write(b'#Probability threshold,\n')
#                 addcsvfile.write(toBytes(str(string_work))+b'\n')
          addcsvfile.write(b' \n')
    else: raise NameError (self.printTag+': ' +returnPrintPostTag('ERROR') + '-> for input type ' + self.inObj.type + ' not yet implemented.')

  def run(self, Input): # inObj,workingDir=None):
    """
     Function to finalize the filter => execute the filtering
     @ Out, None      : Print of the CSV file
    """
    self.inObj = Input[-1]

class BasicStatistics(BasePostProcessor):
  """
    BasicStatistics filter class. It computes all the most popular statistics
  """
  def __init__(self):
    BasePostProcessor.__init__(self)
    self.parameters        = {}                                                                                                      #parameters dictionary (they are basically stored into a dictionary identified by tag "targets"
    self.acceptedCalcParam = ['covariance','NormalizedSensitivity','sensitivity','pearson','expectedValue','sigma','variationCoefficient','variance','skewness','kurtosis','median','percentile']  # accepted calculation parameters
    self.what              = self.acceptedCalcParam                                                                                  # what needs to be computed... default...all
    self.methodsToRun      = []                                                                                                      # if a function is present, its outcome name is here stored... if it matches one of the known outcomes, the pp is going to use the function to compute it
    self.externalFunction  = []
    self.printTag = returnPrintTag('POSTPROCESSOR BASIC STATISTIC')
    self.requiredAssObject = (True,(['Function'],[-1]))

  def inputToInternal(self,currentInp):
    # each post processor knows how to handle the coming inputs. The BasicStatistics postprocessor accept all the input type (files (csv only), hdf5 and datas
    if type(currentInp) == list  : currentInput = currentInp [-1]
    else                         : currentInput = currentInp
    if type(currentInput) == dict:
      if 'targets' in currentInput.keys(): return
    inputDict = {'targets':{},'metadata':{}}
    try: inType = currentInput.type
    except:
      if type(currentInput) in [str,bytes,unicode]: inType = "file"
      elif type(currentInput) in [list]: inType = "list"
      else: raise IOError(self.printTag+': ' +returnPrintPostTag('ERROR') + '-> BasicStatistics postprocessor accepts files,HDF5,Data(s) only! Got '+ str(type(currentInput)))
    if inType not in ['file','HDF5','TimePointSet','list']: raise IOError(self.printTag+': ' +returnPrintPostTag('ERROR') + '-> BasicStatistics postprocessor accepts files,HDF5,Data(s) only! Got '+ str(inType) + '!!!!')
    if inType == 'file':
      if currentInput.endswith('csv'): pass
    if inType == 'HDF5': pass # to be implemented
    if inType in ['TimePointSet']:
      for targetP in self.parameters['targets']:
        if   targetP in currentInput.getParaKeys('input' ): inputDict['targets'][targetP] = currentInput.getParam('input' ,targetP)
        elif targetP in currentInput.getParaKeys('output'): inputDict['targets'][targetP] = currentInput.getParam('output',targetP)
      inputDict['metadata'] = currentInput.getAllMetadata()
#     # now we check if the sampler that genereted the samples are from adaptive... in case... create the grid
      if inputDict['metadata'].keys().count('SamplerType') > 0: pass

    return inputDict

  def initialize(self, runInfo, inputs, initDict):
    BasePostProcessor.initialize(self, runInfo, inputs, initDict)
    self.__workingDir = runInfo['WorkingDir']

  def _localReadMoreXML(self,xmlNode):
    """
      Function to read the portion of the xml input that belongs to this specialized class
      and initialize some stuff based on the inputs got
      @ In, xmlNode    : Xml element node
      @ Out, None
    """
    for child in xmlNode:
      if child.tag =="what":
        self.what = child.text
        if self.what == 'all': self.what = self.acceptedCalcParam
        else:
          for whatc in self.what.split(','):
            if whatc not in self.acceptedCalcParam: raise IOError(self.printTag+': ' +returnPrintPostTag('ERROR') + '-> BasicStatistics postprocessor asked unknown operation ' + whatc + '. Available '+str(self.acceptedCalcParam))
          self.what = self.what.split(',')
      if child.tag =="parameters"   : self.parameters['targets'] = child.text.split(',')
      if child.tag =="methodsToRun" : self.methodsToRun          = child.text.split(',')

  def collectOutput(self,finishedjob,output):
    #output
    parameterSet = list(set(list(self.parameters['targets'])))
    if finishedjob.returnEvaluation() == -1: raise Exception(self.printTag+': ' +returnPrintPostTag("ERROR") + '->  No available Output to collect (Run probabably is not finished yet)')
    outputDict = finishedjob.returnEvaluation()[1]
    methodToTest = []
    for key in self.methodsToRun:
      if key not in self.acceptedCalcParam: methodToTest.append(key)
    if type(output) in [str,unicode,bytes]:
      availextens = ['csv','txt']
      outputextension = output.split('.')[-1].lower()
      if outputextension not in availextens:
        print(self.printTag+': ' +returnPrintPostTag('Warning') + '->BasicStatistics postprocessor output extension you input is '+outputextension)
        print('                     Available are '+str(availextens)+ '. Convertint extension to '+str(availextens[0])+'!')
        outputextension = availextens[0]
      if outputextension != 'csv': separator = ' '
      else                       : separator = ','
      basicStatFilename = os.path.join(self.__workingDir,output[:output.rfind('.')]+'.'+outputextension)
      if self.debug:
        print(self.printTag+': ' +returnPrintPostTag('Message') + '->' + "workingDir",self.__workingDir,"output",output.split('.'))
        print(self.printTag+': ' +returnPrintPostTag('Message') + '-> BasicStatistics postprocessor: dumping output in file named ' + basicStatFilename)
      with open(basicStatFilename, 'wb') as basicStatdump:
        basicStatdump.write('BasicStatistics '+separator+str(self.name)+'\n')
        basicStatdump.write('----------------'+separator+'-'*len(str(self.name))+'\n')
        for targetP in parameterSet:
          if self.debug: print(self.printTag+': ' +returnPrintPostTag('Message') + '-> BasicStatistics postprocessor: writing variable '+ targetP)
          basicStatdump.write('Variable'+ separator + targetP +'\n')
          basicStatdump.write('--------'+ separator +'-'*len(targetP)+'\n')
          for what in outputDict.keys():
            if what not in ['covariance','pearson','NormalizedSensitivity','sensitivity'] + methodToTest:
              if self.debug: print(self.printTag+': ' +returnPrintPostTag('Message') + '-> BasicStatistics postprocessor: writing variable '+ targetP + '. Parameter: '+ what)
              basicStatdump.write(what+ separator + '%.8E' % outputDict[what][targetP]+'\n')
        maxLenght = max(len(max(parameterSet, key=len))+5,16)
        for what in outputDict.keys():
          if what in ['covariance','pearson','NormalizedSensitivity','sensitivity']:
            if self.debug: print(self.printTag+': ' +returnPrintPostTag('Message') + '-> BasicStatistics postprocessor: writing parameter matrix '+ what )
            basicStatdump.write(what+' \n')
            if outputextension != 'csv': basicStatdump.write(' '*maxLenght+''.join([str(item) + ' '*(maxLenght-len(item)) for item in parameterSet])+'\n')
            else                       : basicStatdump.write('matrix' + separator+''.join([str(item) + separator for item in parameterSet])+'\n')
            for index in range(len(parameterSet)):
              if outputextension != 'csv': basicStatdump.write(parameterSet[index] + ' '*(maxLenght-len(parameterSet[index])) + ''.join(['%.8E' % item + ' '*(maxLenght-14) for item in outputDict[what][index]])+'\n')
              else                       : basicStatdump.write(parameterSet[index] + ''.join([separator +'%.8E' % item for item in outputDict[what][index]])+'\n')
        if self.externalFunction:
          if self.debug: print(self.printTag+': ' +returnPrintPostTag('Message') + '-> BasicStatistics postprocessor: writing External Function results')
          basicStatdump.write('\n' +'EXT FUNCTION \n')
          basicStatdump.write('------------ \n')
          for what in self.methodsToRun:
            if what not in self.acceptedCalcParam:
              if self.debug: print(self.printTag+': ' +returnPrintPostTag('Message') + '-> BasicStatistics postprocessor: writing External Function parameter '+ what )
              basicStatdump.write(what+ separator + '%.8E' % outputDict[what]+'\n')
    elif output.type == 'Datas':
      if self.debug: print(self.printTag+': ' +returnPrintPostTag('Message') + '-> BasicStatistics postprocessor: dumping output in data object named ' + output.name)
      for what in outputDict.keys():
        if what not in ['covariance','pearson','NormalizedSensitivity','sensitivity'] + methodToTest:
          for targetP in parameterSet:
            if self.debug: print(self.printTag+': ' +returnPrintPostTag('Message') + '-> BasicStatistics postprocessor: dumping variable '+ targetP + '. Parameter: '+ what + '. Metadata name = '+ targetP+'|'+what)
            output.updateMetadata(targetP+'|'+what,outputDict[what][targetP])
        else:
          if what not in methodToTest:
            if self.debug: print(self.printTag+': ' +returnPrintPostTag('Message') + '-> BasicStatistics postprocessor: dumping matrix '+ what + '. Metadata name = ' + what + '. Targets stored in ' + 'targets|'+what)
            output.updateMetadata('targets|'+what,parameterSet)
            output.updateMetadata(what,outputDict[what])
      if self.externalFunction:
        if self.debug: print(self.printTag+': ' +returnPrintPostTag('Message') + '-> BasicStatistics postprocessor: dumping External Function results')
        for what in self.methodsToRun:
          if what not in self.acceptedCalcParam:
            output.updateMetadata(what,outputDict[what])
            if self.debug: print(self.printTag+': ' +returnPrintPostTag('Message') + '-> BasicStatistics postprocessor: dumping External Function parameter '+ what)
    elif output.type == 'HDF5' : print(self.printTag+': ' +returnPrintPostTag('Warning') + '->BasicStatistics postprocessor: Output type '+ str(output.type) + ' not yet implemented. Skip it !!!!!')
    else: raise IOError(self.printTag+': ' +returnPrintPostTag('ERROR') + '-> BasicStatistics postprocessor: Output type '+ str(output.type) + ' unknown!!')

  def run(self, InputIn):
    """
     Function to finalize the filter => execute the filtering
     @ In , dictionary       : dictionary of data to process
     @ Out, dictionary       : Dictionary with results
    """
    Input  = self.inputToInternal(InputIn)
    outputDict = {}

    if self.externalFunction:
      # there is an external function
      for what in self.methodsToRun:
        outputDict[what] = self.externalFunction.evaluate(what,Input['targets'])
        # check if "what" corresponds to an internal method
        if what in self.acceptedCalcParam:
          if what not in ['pearson','covariance','NormalizedSensitivity','sensitivity']:
            if type(outputDict[what]) != dict: raise IOError(self.printTag+': ' +returnPrintPostTag('ERROR') + '-> BasicStatistics postprocessor: You have overwritten the "'+what+'" method through an external function, it must be a dictionary!!')
          else:
            if type(outputDict[what]) != np.ndarray: raise IOError(self.printTag+': ' +returnPrintPostTag('ERROR') + '-> BasicStatistics postprocessor: You have overwritten the "'+what+'" method through an external function, it must be a numpy.ndarray!!')
            if len(outputDict[what].shape) != 2:     raise IOError(self.printTag+': ' +returnPrintPostTag('ERROR') + '-> BasicStatistics postprocessor: You have overwritten the "'+what+'" method through an external function, it must be a 2D numpy.ndarray!!')

    #setting some convenience values
    parameterSet = list(set(list(self.parameters['targets'])))  #@Andrea I am using set to avoid the test: if targetP not in outputDict[what].keys()
    N            = [np.asarray(Input['targets'][targetP]).size for targetP in parameterSet]
    pbPresent    = Input['metadata'].keys().count('ProbabilityWeight')>0

    if 'ProbabilityWeight' not in Input['metadata'].keys():
      if Input['metadata'].keys().count('SamplerType') > 0:
        if Input['metadata']['SamplerType'][0] != 'MC' : print('POSTPROC: Warning -> BasicStatistics postprocessor can not compute expectedValue without ProbabilityWeights. Use unit weight')
      else: print(self.printTag+': ' +returnPrintPostTag('Warning') + '->BasicStatistics postprocessor can not compute expectedValue without ProbabilityWeights. Use unit weight')
      pbweights    = np.zeros(len(Input['targets'][self.parameters['targets'][0]]),dtype=np.float)
      pbweights[:] = 1/pbweights.size
    else: pbweights       = Input['metadata']['ProbabilityWeight']
    sumSquarePbWeights  = np.sum(np.square(pbweights))
    sumPbWeights        = np.sum(pbweights)

    # if here because the user could have overwritten the method through the external function
    if 'expectedValue' not in outputDict.keys(): outputDict['expectedValue'] = {}
    expValues = np.zeros(len(parameterSet))
    for myIndex, targetP in enumerate(parameterSet):
      outputDict['expectedValue'][targetP]= np.average(Input['targets'][targetP],weights=pbweights)
      expValues[myIndex] = outputDict['expectedValue'][targetP]

    for what in self.what:
      if what not in outputDict.keys(): outputDict[what] = {}
      #sigma
      if what == 'sigma':
        for myIndex, targetP in enumerate(parameterSet):
          outputDict[what][targetP] = np.sqrt(np.average((Input['targets'][targetP]-expValues[myIndex])**2,weights=pbweights)/(sumPbWeights-sumSquarePbWeights/sumPbWeights))
      #variance
      if what == 'variance':
        for myIndex, targetP in enumerate(parameterSet):
          outputDict[what][targetP] = np.average((Input['targets'][targetP]-expValues[myIndex])**2,weights=pbweights)/(sumPbWeights-sumSquarePbWeights/sumPbWeights)
      #coefficient of variation (sigma/mu)
      if what == 'variationCoefficient':
        for myIndex, targetP in enumerate(parameterSet):
          sigma = np.sqrt(np.average((Input['targets'][targetP]-expValues[myIndex])**2,weights=pbweights)/(sumPbWeights-sumSquarePbWeights/sumPbWeights))
          outputDict[what][targetP] = sigma/outputDict['expectedValue'][targetP]
      #kurtosis
      if what == 'kurtosis':
        for myIndex, targetP in enumerate(parameterSet):
          if pbPresent:
              sigma = np.sqrt(np.average((Input['targets'][targetP]-expValues[myIndex])**2, weights=pbweights))
              outputDict[what][targetP] = np.average(((Input['targets'][targetP]-expValues[myIndex])**4), weights=pbweights)/sigma**4
          else:
            outputDict[what][targetP] = -3.0 + (np.sum((np.asarray(Input['targets'][targetP]) - expValues[myIndex])**4)/(N[myIndex]-1))/(np.sum((np.asarray(Input['targets'][targetP]) - expValues[myIndex])**2)/float(N[myIndex]-1))**2
      #skewness
      if what == 'skewness':
        for myIndex, targetP in enumerate(parameterSet):
          if pbPresent:
            sigma = np.sqrt(np.average((Input['targets'][targetP]-expValues[myIndex])**2, weights=pbweights))
            outputDict[what][targetP] = np.average((((Input['targets'][targetP]-expValues[myIndex])/sigma)**3), weights=pbweights)
          else:
            outputDict[what][targetP] = (np.sum((np.asarray(Input['targets'][targetP]) - expValues[myIndex])**3)*(N[myIndex]-1)**-1)/(np.sum((np.asarray(Input['targets'][targetP]) - expValues[myIndex])**2)/float(N[myIndex]-1))**1.5
      #median
      if what == 'median':
        for targetP in parameterSet: outputDict[what][targetP]  = np.median(Input['targets'][targetP])
      #percentile
      if what == 'percentile':
        outputDict.pop(what)
        if what+'_5%'  not in outputDict.keys(): outputDict[what+'_5%']  ={}
        if what+'_95%' not in outputDict.keys(): outputDict[what+'_95%'] ={}
        for targetP in self.parameters['targets'  ]:
          if targetP not in outputDict[what+'_5%'].keys():
            outputDict[what+'_5%'][targetP]  = np.percentile(Input['targets'][targetP],5)
          if targetP not in outputDict[what+'_95%'].keys():
            outputDict[what+'_95%'][targetP]  = np.percentile(Input['targets'][targetP],95)
      #cov matrix
      if what == 'covariance':
        feat = np.zeros((len(Input['targets'].keys()),first(Input['targets'].values()).size))
        for myIndex, targetP in enumerate(parameterSet): feat[myIndex,:] = Input['targets'][targetP][:]
        outputDict[what] = np.cov(feat)
      #pearson matrix
      if what == 'pearson':
        feat = np.zeros((len(Input['targets'].keys()),first(Input['targets'].values()).size))
        for myIndex, targetP in enumerate(parameterSet): feat[myIndex,:] = Input['targets'][targetP][:]
        outputDict[what] = np.corrcoef(feat)
      #sensitivity matrix
      if what == 'sensitivity':
        feat = np.zeros((len(Input['targets'].keys()),first(Input['targets'].values()).size))
        for myIndex, targetP in enumerate(parameterSet): feat[myIndex,:] = Input['targets'][targetP][:]
        covMatrix = np.cov(feat)
        variance  = np.zeros(len(list(parameterSet)))
        for myIndex, targetP in enumerate(parameterSet):
          variance[myIndex] = np.average((Input['targets'][targetP]-expValues[myIndex])**2,weights=pbweights)/(sumPbWeights-sumSquarePbWeights/sumPbWeights)
        for myIndex in range(len(parameterSet)):
          outputDict[what][myIndex] = covMatrix[myIndex,:]/variance
      #Normalizzate sensitivity matrix: linear regression slopes normalizited by the mean (% change)/(% change)
      if what == 'NormalizedSensitivity':
        feat = np.zeros((len(Input['targets'].keys()),first(Input['targets'].values()).size))
        for myIndex, targetP in enumerate(parameterSet): feat[myIndex,:] = Input['targets'][targetP][:]
        covMatrix = np.cov(feat)
        variance  = np.zeros(len(list(parameterSet)))
        for myIndex, targetP in enumerate(parameterSet):
          variance[myIndex] = np.average((Input['targets'][targetP]-expValues[myIndex])**2,weights=pbweights)/(sumPbWeights-sumSquarePbWeights/sumPbWeights)
        for myIndex in range(len(parameterSet)):
          outputDict[what][myIndex] = ((covMatrix[myIndex,:]/variance)*expValues)/expValues[myIndex]

    # print on screen
    print(self.printTag+': ' +returnPrintPostTag('Message') + '-> BasicStatistics '+str(self.name)+'pp outputs')
    methodToTest = []
    for key in self.methodsToRun:
      if key not in self.acceptedCalcParam: methodToTest.append(key)
    for targetP in parameterSet:
      print('        *************'+'*'*len(targetP)+'***')
      print('        * Variable * '+ targetP +'  *')
      print('        *************'+'*'*len(targetP)+'***')
      for what in outputDict.keys():
        if what not in ['covariance','pearson','NormalizedSensitivity','sensitivity'] + methodToTest:
          print('              ','**'+'*'*len(what)+ '***'+6*'*'+'*'*8+'***')
          print('              ','* '+what+' * ' + '%.8E' % outputDict[what][targetP]+'  *')
          print('              ','**'+'*'*len(what)+ '***'+6*'*'+'*'*8+'***')
    maxLenght = max(len(max(parameterSet, key=len))+5,16)
    if 'covariance' in outputDict.keys():
      print(' '*maxLenght,'*****************************')
      print(' '*maxLenght,'*         Covariance        *')
      print(' '*maxLenght,'*****************************')

      print(' '*maxLenght+''.join([str(item) + ' '*(maxLenght-len(item)) for item in parameterSet]))
      for index in range(len(parameterSet)):
        print(parameterSet[index] + ' '*(maxLenght-len(parameterSet[index])) + ''.join(['%.8E' % item + ' '*(maxLenght-14) for item in outputDict['covariance'][index]]))
    if 'pearson' in outputDict.keys():
      print(' '*maxLenght,'*****************************')
      print(' '*maxLenght,'*    Pearson/Correlation    *')
      print(' '*maxLenght,'*****************************')
      print(' '*maxLenght+''.join([str(item) + ' '*(maxLenght-len(item)) for item in parameterSet]))
      for index in range(len(parameterSet)):
        print(parameterSet[index] + ' '*(maxLenght-len(parameterSet[index])) + ''.join(['%.8E' % item + ' '*(maxLenght-14) for item in outputDict['pearson'][index]]))
    if 'sensitivity' in outputDict.keys():
      print(' '*maxLenght,'*****************************')
      print(' '*maxLenght,'*        Sensitivity        *')
      print(' '*maxLenght,'*****************************')
      print(' '*maxLenght+''.join([str(item) + ' '*(maxLenght-len(item)) for item in parameterSet]))
      for index in range(len(parameterSet)):
        print(parameterSet[index] + ' '*(maxLenght-len(parameterSet[index])) + ''.join(['%.8E' % item + ' '*(maxLenght-14) for item in outputDict['sensitivity'][index]]))
    if 'NormalizedSensitivity' in outputDict.keys():
      print(' '*maxLenght,'*****************************')
      print(' '*maxLenght,'*   Normalized Sensitivity  *')
      print(' '*maxLenght,'*****************************')
      print(' '*maxLenght+''.join([str(item) + ' '*(maxLenght-len(item)) for item in parameterSet]))
      for index in range(len(parameterSet)):
        print(parameterSet[index] + ' '*(maxLenght-len(parameterSet[index])) + ''.join(['%.8E' % item + ' '*(maxLenght-14) for item in outputDict['NormalizedSensitivity'][index]]))

    if self.externalFunction:
      print(' '*maxLenght,'+++++++++++++++++++++++++++++')
      print(' '*maxLenght,'+ OUTCOME FROM EXT FUNCTION +')
      print(' '*maxLenght,'+++++++++++++++++++++++++++++')
      for what in self.methodsToRun:
        if what not in self.acceptedCalcParam:
          print('              ','**'+'*'*len(what)+ '***'+6*'*'+'*'*8+'***')
          print('              ','* '+what+' * ' + '%.8E' % outputDict[what]+'  *')
          print('              ','**'+'*'*len(what)+ '***'+6*'*'+'*'*8+'***')
    return outputDict
#
#
#
#

class LoadCsvIntoInternalObject(BasePostProcessor):
  """
    LoadCsvIntoInternalObject pp class. It is in charge of loading CSV files into one of the internal object (Data(s) or HDF5)
  """
  def __init__(self):
    BasePostProcessor.__init__(self)
    self.sourceDirectory = None
    self.listOfCsvFiles = []
    self.printTag = returnPrintTag('POSTPROCESSOR LoadCsv')

  def initialize(self, runInfo, inputs, initDict):
    BasePostProcessor.initialize(self, runInfo, inputs, initDict)
    self.__workingDir = runInfo['WorkingDir']
    if '~' in self.sourceDirectory               : self.sourceDirectory = os.path.expanduser(self.sourceDirectory)
    if not os.path.isabs(self.sourceDirectory)   : self.sourceDirectory = os.path.normpath(os.path.join(self.__workingDir,self.sourceDirectory))
    if not os.path.exists(self.sourceDirectory)  : raise IOError(self.printTag+': ' +returnPrintPostTag("ERROR") + "-> The directory indicated for PostProcessor "+ self.name + "does not exist. Path: "+self.sourceDirectory)
    for _dir,_,_ in os.walk(self.sourceDirectory): self.listOfCsvFiles.extend(glob(os.path.join(_dir,"*.csv")))
    if len(self.listOfCsvFiles) == 0             : raise IOError(self.printTag+': ' +returnPrintPostTag("ERROR") + "-> The directory indicated for PostProcessor "+ self.name + "does not contain any csv file. Path: "+self.sourceDirectory)
    self.listOfCsvFiles.sort()

  def inputToInternal(self,currentInput): return self.listOfCsvFiles

  def _localReadMoreXML(self,xmlNode):
    """
      Function to read the portion of the xml input that belongs to this specialized class
      and initialize some stuff based on the inputs got
      @ In, xmlNode    : Xml element node
      @ Out, None
    """
    for child in xmlNode:
      if child.tag =="directory": self.sourceDirectory = child.text
    if not self.sourceDirectory: raise IOError(self.printTag+': ' +returnPrintPostTag("ERROR") + "-> The PostProcessor "+ self.name + "needs a directory for loading the csv files!")

  def collectOutput(self,finishedjob,output):
    #output
    '''collect the output file in the output object'''
    for index,csvFile in enumerate(self.listOfCsvFiles):

      attributes={"prefix":str(index),"input_file":self.name,"type":"csv","name":os.path.join(self.sourceDirectory,csvFile)}
      metadata = finishedjob.returnMetadata()
      if metadata:
        for key in metadata: attributes[key] = metadata[key]
      try:                   output.addGroup(attributes,attributes)
      except AttributeError:
        output.addOutput(os.path.join(self.sourceDirectory,csvFile),attributes)
        if metadata:
          for key,value in metadata.items(): output.updateMetadata(key,value,attributes)

  def run(self, InputIn):  return self.listOfCsvFiles

class LimitSurface(BasePostProcessor):
  """
    LimitSurface filter class. It computes the limit surface associated to a dataset
  """

  def __init__(self):
    BasePostProcessor.__init__(self)
    self.parameters        = {}               #parameters dictionary (they are basically stored into a dictionary identified by tag "targets"
    self.surfPoint         = None             #coordinate of the points considered on the limit surface
    self.testMatrix        = None             #This is the n-dimensional matrix representing the testing grid
    self.oldTestMatrix     = None             #This is the test matrix to use to store the old evaluation of the function
    self.functionValue     = {}               #This a dictionary that contains np vectors with the value for each variable and for the goal function
    self.ROM               = None
    self.externalFunction  = None
    self.subGridTol        = 1.0e-4
    self.requiredAssObject = (True,(['ROM','Function'],[-1,1]))
    self.printTag = returnPrintTag('POSTPROCESSOR LIMITSURFACE')

  def inputToInternal(self,currentInp):
    # each post processor knows how to handle the coming inputs. The BasicStatistics postprocessor accept all the input type (files (csv only), hdf5 and datas
    if type(currentInp) == list: currentInput = currentInp[-1]
    else                         : currentInput = currentInp
    if type(currentInp) == dict:
      if 'targets' in currentInput.keys(): return
    inputDict = {'targets':{},'metadata':{}}
    try: inType = currentInput.type
    except:
      if type(currentInput) in [str,bytes,unicode]: inType = "file"
      else: raise IOError(self.printTag+': ' +returnPrintPostTag('ERROR') + '-> LimitSurface postprocessor accepts files,HDF5,Data(s) only! Got '+ str(type(currentInput)))
    if inType == 'file':
      if currentInput.endswith('csv'): pass
    if inType == 'HDF5': pass # to be implemented
    if inType in ['TimePointSet']:
      for targetP in self.parameters['targets']:
        if   targetP in currentInput.getParaKeys('input' ): inputDict['targets'][targetP] = currentInput.getParam('input' ,targetP)
        elif targetP in currentInput.getParaKeys('output'): inputDict['targets'][targetP] = currentInput.getParam('output',targetP)
      inputDict['metadata'] = currentInput.getAllMetadata()
    # to be added
    return inputDict

  def initialize(self, runInfo, inputs, initDict):
    BasePostProcessor.initialize(self, runInfo, inputs, initDict)
    self.externalFunction = self.assemblerDict['Function'][0][3]
    if 'ROM' not in self.assemblerDict.keys():
      mySrting= ','.join(list(self.parameters['targets']))
      self.ROM = SupervisedLearning.returnInstance('SciKitLearn',**{'SKLtype':'neighbors|KNeighborsClassifier','Features':mySrting,'Target':self.externalFunction.name})
    else: self.ROM = self.assemblerDict['ROM'][0][3]
    self.ROM.reset()
    self.__workingDir = runInfo['WorkingDir']
    indexes = [-1,-1]
    for index,inp in enumerate(self.inputs):
      if type(inp) in [str,bytes,unicode]: raise IOError(self.printTag+': ' +returnPrintPostTag('ERROR') + '-> LimitSurface PostProcessor only accepts Data(s) as inputs!')
      if inp.type in ['TimePointSet','TimePoint']: indexes[0] = index
    if indexes[0] == -1: raise IOError(self.printTag+': ' +returnPrintPostTag('ERROR') + '-> LimitSurface PostProcessor needs a TimePoint or TimePointSet as INPUT!!!!!!')
    else:
      # check if parameters are contained in the data
      inpKeys = self.inputs[indexes[0]].getParaKeys("inputs")
      outKeys = self.inputs[indexes[0]].getParaKeys("outputs")
      self.paramType ={}
      for param in self.parameters['targets']:
        if param not in inpKeys+outKeys: raise IOError(self.printTag+': ' +returnPrintPostTag('ERROR') + '-> LimitSurface PostProcessor: The param '+ param+' not contained in Data '+self.inputs[indexes[0]].name +' !')
        if param in inpKeys: self.paramType[param] = 'inputs'
        else:                self.paramType[param] = 'outputs'
    self.nVar        = len(self.parameters['targets'])         #Total number of variables
    stepLenght        = self.subGridTol**(1./float(self.nVar)) #build the step size in 0-1 range such as the differential volume is equal to the tolerance
    self.axisName     = []                                     #this list is the implicit mapping of the name of the variable with the grid axis ordering self.axisName[i] = name i-th coordinate
    self.gridVectors  = {}
    #here we build lambda function to return the coordinate of the grid point depending if the tolerance is on probability or on volume
    stepParam = lambda x: [stepLenght*(max(self.inputs[indexes[0]].getParam(self.paramType[x],x))-min(self.inputs[indexes[0]].getParam(self.paramType[x],x))),
                                       min(self.inputs[indexes[0]].getParam(self.paramType[x],x)),
                                       max(self.inputs[indexes[0]].getParam(self.paramType[x],x))]

    #moving forward building all the information set
    pointByVar = [None]*self.nVar                              #list storing the number of point by cooridnate
    #building the grid point coordinates
    for varId, varName in enumerate(self.parameters['targets']):
      self.axisName.append(varName)
      [myStepLenght, start, end]  = stepParam(varName)
      if start == end:
        start = start - 0.001*start
        end   = end   + 0.001*end
        myStepLenght = stepLenght*(end - start)
      stepLenght
      start                      += 0.5*myStepLenght
      self.gridVectors[varName]   = np.arange(start,end,myStepLenght)
      pointByVar[varId]           = np.shape(self.gridVectors[varName])[0]
    self.gridShape                = tuple   (pointByVar)          #tuple of the grid shape
    self.testGridLenght           = np.prod (pointByVar)          #total number of point on the grid
    self.testMatrix               = np.zeros(self.gridShape)      #grid where the values of the goalfunction are stored
    self.oldTestMatrix            = np.zeros(self.gridShape)      #swap matrix fro convergence test
    self.gridCoorShape            = tuple(pointByVar+[self.nVar]) #shape of the matrix containing all coordinate of all points in the grid
    self.gridCoord                = np.zeros(self.gridCoorShape)  #the matrix containing all coordinate of all points in the grid
    #filling the coordinate on the grid
    myIterator = np.nditer(self.gridCoord,flags=['multi_index'])
    while not myIterator.finished:
      coordinateID  = myIterator.multi_index[-1]
      axisName      = self.axisName[coordinateID]
      valuePosition = myIterator.multi_index[coordinateID]
      self.gridCoord[myIterator.multi_index] = self.gridVectors[axisName][valuePosition]
      myIterator.iternext()
    self.axisStepSize = {}
    for varName in self.parameters['targets']:
      self.axisStepSize[varName] = np.asarray([self.gridVectors[varName][myIndex+1]-self.gridVectors[varName][myIndex] for myIndex in range(len(self.gridVectors[varName])-1)])
  def _localReadMoreXML(self,xmlNode):
    """
      Function to read the portion of the xml input that belongs to this specialized class
      and initialize some stuff based on the inputs got
      @ In, xmlNode    : Xml element node
      @ Out, None
    """
    child = xmlNode.find("parameters")
    if child == None: raise IOError(self.printTag+': ' +returnPrintPostTag("ERROR") + '-> No Parameters specified in XML input!!!!')
    self.parameters['targets'] = child.text.split(',')
    child = xmlNode.find("tolerance")
    if child != None: self.subGridTol = float(child.text)

  def collectOutput(self,finishedjob,output):
    #output
    if finishedjob.returnEvaluation() == -1: raise Exception(self.printTag+': ' +returnPrintPostTag("ERROR") + '-> No available Output to collect (Run probabably is not finished yet)')
    limitSurf = finishedjob.returnEvaluation()[1]
    if limitSurf[0]!=None:
      for varName in output.getParaKeys('inputs'):
        for varIndex in range(len(self.axisName)):
          if varName == self.axisName[varIndex]:
            output.removeInputValue(varName)
            for value in limitSurf[0][:,varIndex]: output.updateInputValue(varName,copy.copy(value))
      output.removeOutputValue('OutputPlaceOrder')
      for value in limitSurf[1]: output.updateOutputValue('OutputPlaceOrder',copy.copy(value))

  def run(self, InputIn): # inObj,workingDir=None):
    """
     Function to finalize the filter => execute the filtering
     @ In , dictionary       : dictionary of data to process
     @ Out, dictionary       : Dictionary with results
    """
    #Input  = self.inputToInternal(InputIn)
    print('Initiate training')
    self.functionValue.update(InputIn[-1].getParametersValues('input'))
    self.functionValue.update(InputIn[-1].getParametersValues('output'))
    #recovery the index of the last function evaluation performed
    if self.externalFunction.name in self.functionValue.keys(): indexLast = len(self.functionValue[self.externalFunction.name])-1
    else                                                  : indexLast = -1
    #index of last set of point tested and ready to perform the function evaluation

    indexEnd  = len(self.functionValue[self.axisName[0]])-1
    tempDict  = {}
    if self.externalFunction.name in self.functionValue.keys():
      self.functionValue[self.externalFunction.name] = np.append( self.functionValue[self.externalFunction.name], np.zeros(indexEnd-indexLast))
    else: self.functionValue[self.externalFunction.name] = np.zeros(indexEnd+1)

    for myIndex in range(indexLast+1,indexEnd+1):
      for key, value in self.functionValue.items(): tempDict[key] = value[myIndex]
      #self.hangingPoints= self.hangingPoints[    ~(self.hangingPoints==np.array([tempDict[varName] for varName in self.axisName])).all(axis=1)     ][:]
      self.functionValue[self.externalFunction.name][myIndex] =  self.externalFunction.evaluate('residuumSign',tempDict)
      if abs(self.functionValue[self.externalFunction.name][myIndex]) != 1.0: raise Exception(self.printTag+': ' +returnPrintPostTag("ERROR") + '-> LimitSurface: the function evaluation of the residuumSign method needs to return a 1 or -1!')
      if self.externalFunction.name in InputIn[-1].getParaKeys('inputs'): InputIn[-1].self.updateInputValue (self.externalFunction.name,self.functionValue[self.externalFunction.name][myIndex])
      if self.externalFunction.name in InputIn[-1].getParaKeys('output'): InputIn[-1].self.updateOutputValue(self.externalFunction.name,self.functionValue[self.externalFunction.name][myIndex])
    if np.sum(self.functionValue[self.externalFunction.name]) == float(len(self.functionValue[self.externalFunction.name])) or np.sum(self.functionValue[self.externalFunction.name]) == -float(len(self.functionValue[self.externalFunction.name])):
      raise Exception(self.printTag+': ' +returnPrintPostTag("ERROR") + '-> LimitSurface: all the Function evaluations brought to the same result (No Limit Surface has been crossed...). Increase or change the data set!')

    #printing----------------------
    if self.debug: print(self.printTag+': ' +returnPrintPostTag('Message') + '-> LimitSurface: Mapping of the goal function evaluation performed')
    if self.debug:
      print(self.printTag+': ' +returnPrintPostTag('Message') + '-> LimitSurface: Already evaluated points and function values:')
      keyList = list(self.functionValue.keys())
      print(','.join(keyList))
      for index in range(indexEnd+1):
        print(','.join([str(self.functionValue[key][index]) for key in keyList]))
    #printing----------------------
    tempDict = {}
    for name in self.axisName: tempDict[name] = np.asarray(self.functionValue[name])
    tempDict[self.externalFunction.name] = self.functionValue[self.externalFunction.name]
    self.ROM.train(tempDict)
    print(self.printTag+': ' +returnPrintPostTag('Message') + '-> LimitSurface: Training performed')
    if self.debug: print(self.printTag+': ' +returnPrintPostTag('Message') + '-> LimitSurface: Training finished')
    np.copyto(self.oldTestMatrix,self.testMatrix)                                #copy the old solution for convergence check
    self.testMatrix.shape     = (self.testGridLenght)                            #rearrange the grid matrix such as is an array of values
    self.gridCoord.shape      = (self.testGridLenght,self.nVar)                  #rearrange the grid coordinate matrix such as is an array of coordinate values
    tempDict ={}
    for  varId, varName in enumerate(self.axisName): tempDict[varName] = self.gridCoord[:,varId]
    self.testMatrix[:]        = self.ROM.evaluate(tempDict)                      #get the prediction on the testing grid
    self.testMatrix.shape     = self.gridShape                                   #bring back the grid structure
    self.gridCoord.shape      = self.gridCoorShape                               #bring back the grid structure
    if self.debug: print(self.printTag+': ' +returnPrintPostTag('Message') + '-> LimitSurface: Prediction performed')
    #here next the points that are close to any change are detected by a gradient (it is a pre-screener)
    toBeTested = np.squeeze(np.dstack(np.nonzero(np.sum(np.abs(np.gradient(self.testMatrix)),axis=0))))
    #printing----------------------
    if self.debug:
      print(self.printTag+': ' +returnPrintPostTag('Message') + '-> LimitSurface:  Limit surface candidate points')
      for coordinate in np.rollaxis(toBeTested,0):
        myStr = ''
        for iVar, varnName in enumerate(self.axisName): myStr +=  varnName+': '+str(coordinate[iVar])+'      '
        print(self.printTag+': ' +returnPrintPostTag('Message') + '-> LimitSurface: ' + myStr+'  value: '+str(self.testMatrix[tuple(coordinate)]))
    #printing----------------------
    #check which one of the preselected points is really on the limit surface
    listsurfPoint = []
    myIdList      = np.zeros(self.nVar)
    for coordinate in np.rollaxis(toBeTested,0):
      myIdList[:] = coordinate
      if int(self.testMatrix[tuple(coordinate)])<0: #we seek the frontier sitting on the -1 side
        for iVar in range(self.nVar):
          if coordinate[iVar]+1<self.gridShape[iVar]: #coordinate range from 0 to n-1 while shape is equal to n
            myIdList[iVar]+=1
            if self.testMatrix[tuple(myIdList)]>=0:
              listsurfPoint.append(copy.copy(coordinate))
              break
            myIdList[iVar]-=1
          if coordinate[iVar]>0:
            myIdList[iVar]-=1
            if self.testMatrix[tuple(myIdList)]>=0:
              listsurfPoint.append(copy.copy(coordinate))
              break
            myIdList[iVar]+=1
    #printing----------------------
    if self.debug:
      print(self.printTag+': ' +returnPrintPostTag('Message') + '-> LimitSurface: Limit surface points:')
      for coordinate in listsurfPoint:
        myStr = ''
        for iVar, varnName in enumerate(self.axisName): myStr +=  varnName+': '+str(coordinate[iVar])+'      '
        print(self.printTag+': ' +returnPrintPostTag('Message') + '-> LimitSurface: ' + myStr+'  value: '+str(self.testMatrix[tuple(coordinate)]))
    #printing----------------------

    #if the number of point on the limit surface is > than zero than save it
    outputPlaceOrder = np.zeros(len(listsurfPoint))
    if len(listsurfPoint)>0:
      self.surfPoint = np.ndarray((len(listsurfPoint),self.nVar))
      for pointID, coordinate in enumerate(listsurfPoint):
        self.surfPoint[pointID,:] = self.gridCoord[tuple(coordinate)]
        outputPlaceOrder[pointID] = pointID

    return self.surfPoint,outputPlaceOrder

#
#
#

class ExternalPostProcessor(BasePostProcessor):
  """
    ExternalPostProcessor class. It will apply an arbitrary python function to
    a dataset and append each specified function's output to the output data
    object, thus the function should produce a scalar value per row of data. I
    have no idea what happens if the function produces multiple outputs.
  """
  def __init__(self):
    '''
      Initialization.
    '''
    BasePostProcessor.__init__(self)
    self.methodsToRun = []              # A list of strings specifying what
                                        # methods the user wants to compute from
                                        # the external interfaces

    self.externalInterfaces = []          # A list of Function objects that
                                        # hopefully contain definitions for all
                                        # of the methods the user wants

    self.printTag = returnPrintTag('POSTPROCESSOR EXTERNAL FUNCTION')
    self.requiredAssObject = (True,(['Function'],['n']))

  def errorString(self,message):
    """
      Function to format an error string for printing.
      @ In, message: A string describing the error
      @ Out, A formatted string with the appropriate tags listed
    """
    # This function can be promoted for printing error functions more easily and
    # consistently.
    return (self.printTag + ': ' + returnPrintPostTag('ERROR') + '-> '
           + self.__class__.__name__ + ': ' + message)

  def warningString(self,message):
    """
      Function to format a warning string for printing.
      @ In, message: A string describing the warning
      @ Out, A formatted string with the appropriate tags listed
    """
    # This function can be promoted for printing error functions more easily and
    # consistently.
    return (self.printTag + ': ' + returnPrintPostTag('Warning') + '-> '
           + self.__class__.__name__ + ': ' + message)

  def messageString(self,message):
    """
      Function to format a message string for printing.
      @ In, message: A string describing the message
      @ Out, A formatted string with the appropriate tags listed
    """
    # This function can be promoted for printing error functions more easily and
    # consistently.
    return (self.printTag + ': ' + returnPrintPostTag('Message') + '-> '
           + self.__class__.__name__ + ': ' + message)

  def inputToInternal(self,currentInp):
    """
      Function to convert the received input into a format this object can
      understand
      @ In, currentInp: Some form of data object or list of data objects handed
                        to the post-processor
      @ Out, An input dictionary this object can process
    """

    if type(currentInp) == dict:
      if 'targets' in currentInp.keys():
        return

    currentInput = currentInp
    if type(currentInput) != list:
      currentInput = [currentInput]

    inputDict = {'targets':{},'metadata':{}}
    metadata = []
    for item in currentInput:
      inType = None
      if hasattr(item,'type'):
        inType = item.type
      elif type(item).__name__ in ["str","unicode","bytes"]:
        inType = "file"
      elif type(item) in [list]:
        inType = "list"

      if inType not in ['file','HDF5','TimePointSet','list']:
        print(self.warningString('Input type ' + type(item).__name__ + ' not'
                               + ' recognized. I am going to skip it.'))
      elif inType == 'file':
        if currentInput.endswith('csv'):
          # TODO
          print(self.warningString('Input type ' + inType + ' not yet '
                                 + 'implemented. I am going to skip it.'))
      elif inType == 'HDF5':
        # TODO
          print(self.warningString('Input type ' + inType + ' not yet '
                                 + 'implemented. I am going to skip it.'))
      elif inType == 'TimePointSet':
        for param in item.getParaKeys('input'):
          inputDict['targets'][param] = item.getParam('input', param)
        for param in item.getParaKeys('output'):
          inputDict['targets'][param] = item.getParam('output', param)
        metadata.append(item.getAllMetadata())

      #Not sure if we need it, but keep a copy of every inputs metadata
      inputDict['metadata'] = metadata

    for interface in self.externalInterfaces:
      for method in self.methodsToRun:
        # The function should reference self and use the same variable names
        # as the xml file
        for param in interface.parameterNames():
          if param not in inputDict['targets']:
            raise IOError(self.errorString('variable \"' + param + '\" unknown.'
                                          + ' Please verify your external'
                                          + ' script variables match the data'
                                          + ' available in your dataset.'))

    return inputDict

  def initialize(self, runInfo, inputs, initDict):
    BasePostProcessor.initialize(self, runInfo, inputs, initDict)
    self.__workingDir = runInfo['WorkingDir']
    for key in self.assemblerDict.keys():
      if 'Function' in key:
        indice = 0
        for value in self.assemblerDict[key]:
          self.externalInterfaces.append(self.assemblerDict[key][indice][3])
          indice += 1

  def _localReadMoreXML(self,xmlNode):
    """
      Function to grab the names of the methods this post-processor will be
      using
      @ In, xmlNode    : Xml element node
      @ Out, None
    """
    for child in xmlNode:
      if child.tag == 'method':
        methods = child.text.split(',')
        self.methodsToRun.extend(methods)

  def collectOutput(self,finishedJob,output):
    """
      Function to place all of the computed data into the output object
      @ In, finishedJob: A JobHandler object that is in charge of running this
                         post-processor
      @ In, output: The object where we want to place our computed results
      @ Out, None
    """
    if finishedJob.returnEvaluation() == -1:
      #TODO This does not feel right
      raise Exception(self.errorString('No available Output to collect (Run '
                                       + 'probably did not finish yet)'))
    inputList = finishedJob.returnEvaluation()[0]
    outputDict = finishedJob.returnEvaluation()[1]

    if type(output).__name__ in ["str","unicode","bytes"]:
      print(self.warningString('Output type ' + type(output).__name__ + ' not'
                               + ' yet implemented. I am going to skip it.'))
    elif output.type == 'Datas':
      print(self.warningString('Output type ' + type(output).__name__ + ' not'
                               + ' yet implemented. I am going to skip it.'))
    elif output.type == 'HDF5':
      print(self.warningString('Output type ' + type(output).__name__ + ' not'
                               + ' yet implemented. I am going to skip it.'))
    elif output.type == 'TimePointSet':
      requestedInput = output.getParaKeys('input')
      requestedOutput = output.getParaKeys('output')
      dataLength = None
      for inputData in inputList:
        # Pass inputs from input data to output data
        for key,value in inputData.getParametersValues('input').items():
          if key in requestedInput:
            # We need the size to ensure the data size is consistent, but there
            # is no guarantee the data is not scalar, so this check is necessary
            myLength = 1
            if hasattr(value, "__len__"):
              myLength = len(value)

            if dataLength is None:
              dataLength = myLength
            elif dataLength != myLength:
              dataLength = max(dataLength,myLength)
              print(self.warningString('Data size is inconsistent. Currently '
                                      + 'set to ' + str(dataLength) + '.'))

            for val in value:
              output.updateInputValue(key, val)

        # Pass outputs from input data to output data
        for key,value in inputData.getParametersValues('output').items():
          if key in requestedOutput:
            # We need the size to ensure the data size is consistent, but there
            # is no guarantee the data is not scalar, so this check is necessary
            myLength = 1
            if hasattr(value, "__len__"):
              myLength = len(value)

            if dataLength is None:
              dataLength = myLength
            elif dataLength != myLength:
              dataLength = max(dataLength,myLength)
              print(self.warningString('Data size is inconsistent. Currently '
                                      + 'set to ' + str(dataLength) + '.'))

            for val in value:
              output.updateOutputValue(key,val)

      # Figure out where the computed data should go in the output data and put
      # it there
      for method,value in outputDict.iteritems():
        storeInOutput = method in requestedOutput

        # Because we are qualifying overloaded function names, we need to do
        # some special checking to see if they requested this function without
        # the qualifying interface name
        if not storeInOutput:
          tokens = method.split('.',1)
          foundColumn = False
          if len(tokens) > 1:
            for interface in self.externalInterfaces:
              if tokens[0] == interface.name and tokens[1] in requestedOutput:
                foundColumn = True
                break
          if foundColumn:
            storeInOutput = True

        # If the user is trying to put this in the output file, verify that the
        # data shape allows for that, if not then print a message and place it
        # in the metadata
        if storeInOutput:
          # We need the size to ensure the data size is consistent, but there
          # is no guarantee the data is not scalar, so this check is necessary
          myLength = 1
          if hasattr(value, "__len__"):
            myLength = len(value)

          if dataLength is None:
            dataLength = myLength
          elif dataLength != myLength:
            print(self.warningString('Requested output for ' + method + ' has a'
                                     + ' non-conformant data size, it is being'
                                     + ' placed in the metadata.' ))
            storeInOutput = False

        # Finally, no matter what, place the computed data somewhere accessible
        if storeInOutput:
          output.updateOutputValue(method,[value])
        else:
          output.updateMetadata(method,[value])

    else:
      raise IOError(errorString('Unknown output type: ' + str(output.type)))

  def run(self, InputIn):
    """
     Function to finalize the filter => execute the filtering
     @ In , dictionary       : dictionary of data to process
     @ Out, dictionary       : Dictionary with results
    """
    Input  = self.inputToInternal(InputIn)
    outputDict = {}

    # This will map the name to its appropriate interface and method
    # in the case of a function being defined in two separate files, we
    # qualify the output by appending the name of the interface from which it
    # originates
    methodMap = {}

    # First check all the requested methods are available and if there are
    # duplicates then qualify their names for the user
    for method in self.methodsToRun:
      matchingInterfaces = []
      for interface in self.externalInterfaces:
        if method in interface.availableMethods():
          matchingInterfaces.append(interface)

      if len(matchingInterfaces) == 0:
        print(self.warningString(method + ' not found. I will skip it.'))
      elif len(matchingInterfaces) == 1:
        methodMap[method] = (matchingInterfaces[0],method)
      else:
        for interface in matchingInterfaces:
          methodName = interface.name + '.' + method
          methodMap[methodName] = (interface,method)

    for methodName,(interface,method) in methodMap.iteritems():
      outputDict[methodName] = interface.evaluate(method,Input['targets'])

    return outputDict

'''
 Interface Dictionary (factory) (private)
'''
__base                                       = 'PostProcessor'
__interFaceDict                              = {}
__interFaceDict['SafestPoint'              ] = SafestPoint
__interFaceDict['PrintCSV'                 ] = PrintCSV
__interFaceDict['BasicStatistics'          ] = BasicStatistics
__interFaceDict['LoadCsvIntoInternalObject'] = LoadCsvIntoInternalObject
__interFaceDict['LimitSurface'             ] = LimitSurface
__interFaceDict['ComparisonStatistics'     ] = ComparisonStatistics
__interFaceDict['External'                 ] = ExternalPostProcessor
__knownTypes                                 = __interFaceDict.keys()

def knownTypes():
  return __knownTypes

def returnInstance(Type):
  """
    function used to generate a Filter class
    @ In, Type : Filter type
    @ Out,Instance of the Specialized Filter class
  """
  try: return __interFaceDict[Type]()
  except KeyError: raise NameError('not known '+__base+' type '+Type)<|MERGE_RESOLUTION|>--- conflicted
+++ resolved
@@ -362,14 +362,9 @@
     """
      Function to finalize the filter => execute the filtering
      @ Out, None      : Print of the CSV file
-<<<<<<< HEAD
-    '''
+    """
     for aInput in Input:
       self.dataDict[aInput.name] = aInput
-=======
-    """
-    self.dataDict[Input.name] = Input
->>>>>>> 72b221e7
     #print("input",Input,"input name",Input.name,"input input",Input.getParametersValues('inputs'),
     #      "input output",Input.getParametersValues('outputs'))
 
