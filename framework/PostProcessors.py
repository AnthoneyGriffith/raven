--- conflicted
+++ resolved
@@ -3749,74 +3749,7 @@
         reconstructionError = self.unSupervisedEngine.outputDict['reconstructionError_']
 
       for i in range(noComponents):
-<<<<<<< HEAD
         outputDict['outputs'][self.name+'PCAComponent' + str(i + 1)] =  components[:, i]
-=======
-        ## Looking at the lines between the initialization of
-        ## outputDict['output'] and here, how is this ever possible? I don't
-        ## think the if is necessary here.
-        # if self.name+'EmbeddingVector' + str(i + 1) not in outputDict['output'].keys():
-        outputDict['output'][self.name+'EmbeddingVector' + str(i + 1)] = np.zeros(shape=(numberOfSample,numberOfHistoryStep))
-
-        ## Shouldn't this only happen if embeddingVectors is set above?
-        for t in range(numberOfHistoryStep):
-          outputDict['output'][self.name+'EmbeddingVector' + str(i + 1)][:,t] =  embeddingVectors[t][:, i]
-
-    elif 'decomposition' == self.unSupervisedEngine.SKLtype:
-      decompositionValues = self.unSupervisedEngine.normValues
-
-      noComponents = self.unSupervisedEngine.outputDict['noComponents'][0]
-
-      if 'components' in self.unSupervisedEngine.outputDict.keys():
-        components = self.unSupervisedEngine.outputDict['components']
-      else:
-        components = None
-
-      if 'transformedData' in self.unSupervisedEngine.outputDict.keys():
-        transformedData = self.unSupervisedEngine.outputDict['transformedData']
-      else:
-        transformedData = None
-
-      if 'explainedVarianceRatio' in self.unSupervisedEngine.outputDict.keys():
-        explainedVarianceRatio = self.unSupervisedEngine.outputDict['explainedVarianceRatio']
-      else:
-        explainedVarianceRatio = None
-
-      for i in range(noComponents):
-        ## Looking at the lines between the initialization of
-        ## outputDict['output'] and here, how is this ever possible? I don't
-        ## think the if is necessary here.
-        # if self.name+'PCAComponent' + str(i + 1) not in outputDict['output'].keys():
-        outputDict['output'][self.name+'PCAComponent' + str(i + 1)] = np.zeros(shape=(numberOfSample,numberOfHistoryStep))
-
-
-        if transformedData is not None:
-          for t in range(numberOfHistoryStep):
-            outputDict['output'][self.name+'PCAComponent' + str(i + 1)][:,t] = transformedData[t][:, i]
-
-
-      if self.solutionExport is not None and components is not None:
-        ## Get the transformation matrix and push it to a SolutionExport
-        ## data object.
-        ## Can I be sure of the order of dimensions in the features dict, is
-        ## the same order as the data held in the UnSupervisedLearning object?
-        for row in range(noComponents):
-          self.solutionExport.updateInputValue('component', row+1)
-          self.solutionExport.updateOutputValue(self.pivotParameter, self.pivotVariable)
-          for i,col in enumerate(self.unSupervisedEngine.features.keys()):
-            timeSeries = np.zeros(numberOfHistoryStep)
-            for timeIdx in range(numberOfHistoryStep):
-              timeSeries[timeIdx] = components[timeIdx][row][i]
-            self.solutionExport.updateOutputValue(col,timeSeries)
-          if explainedVarianceRatio is not None:
-            timeSeries = np.zeros(numberOfHistoryStep)
-            for timeIdx in range(numberOfHistoryStep):
-              timeSeries[timeIdx] = explainedVarianceRatio[timeIdx][row]
-            self.solutionExport.updateOutputValue('ExplainedVarianceRatio',timeSeries)
-
-    else:
-      self.raiseAnError(IOError,'%s has not yet implemented.' % self.unSupervisedEngine.SKLtype)
->>>>>>> bc952c71
 
     return outputDict
 #
