--- conflicted
+++ resolved
@@ -29,9 +29,6 @@
 
 
 class SparseQuad(MessageHandler.MessageUser):
-<<<<<<< HEAD
-  '''Base class to produce sparse-grid multiple-dimension quadrature.'''
-=======
   """Base class to produce sparse-grid multiple-dimension quadrature."""
   def __init__(self):
     self.type     = 'SparseQuad'
@@ -53,7 +50,6 @@
           if value.__name__.split(".")[-1] != key: self.mods.append(str('import ' + value.__name__ + ' as '+ key))
           else                                   : self.mods.append(str('from ' + '.'.join(value.__name__.split(".")[:-1]) + ' import '+ key))
         else: self.mods.append(str(key))
->>>>>>> d3043d8e
 
   ##### OVERWRITTEN BUILTINS #####
   def __getitem__(self,n):
@@ -219,7 +215,6 @@
     return zip(*self.points())
 
   ##### PUBLIC MEMBERS #####
-<<<<<<< HEAD
   def print(self):
     self.raiseADebug('SparseQuad: (point) | weight')
     msg=''
@@ -237,24 +232,15 @@
       #msg+='    '+str(self[p])+'\n'
 
   def initialize(self, varNames, indexSet, distDict, quadDict, handler, msgHandler):
-    '''Initializes sparse quad to be functional.
-=======
-  #FIXME remove maxPoly and polyDict, as they are no longer needed.
-  def initialize(self, indexSet, distDict, quadDict, handler, msgHandler):
     """Initializes sparse quad to be functional.
->>>>>>> d3043d8e
     @ In indexSet, IndexSet object, index set
     @ In distDict, dict{varName,Distribution object}, distributions
     @ In quadDict, dict{varName,Quadrature object}, quadratures
     @ In handler, JobHandler, parallel processing tool
     @ In msgHandler, MessageHandler, output tool
     @ Out, None, None
-<<<<<<< HEAD
-    '''
+    """
     self.origIndexSet = indexSet
-=======
-    """
->>>>>>> d3043d8e
     self.indexSet = np.array(indexSet[:])
     self.distDict = distDict
     self.quadDict = quadDict
