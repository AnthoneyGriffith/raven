# Copyright 2017 Battelle Energy Alliance, LLC
#
# Licensed under the Apache License, Version 2.0 (the "License");
# you may not use this file except in compliance with the License.
# You may obtain a copy of the License at
#
# http://www.apache.org/licenses/LICENSE-2.0
#
# Unless required by applicable law or agreed to in writing, software
# distributed under the License is distributed on an "AS IS" BASIS,
# WITHOUT WARRANTIES OR CONDITIONS OF ANY KIND, either express or implied.
# See the License for the specific language governing permissions and
# limitations under the License.
"""
Module containing the different type of step allowed
Step is called by simulation
"""
#for future compatibility with Python 3--------------------------------------------------------------
from __future__ import division, print_function, unicode_literals, absolute_import
import warnings
warnings.simplefilter('default',DeprecationWarning)
if not 'xrange' in dir(__builtins__): xrange = range
#End compatibility block for Python 3----------------------------------------------------------------

#External Modules------------------------------------------------------------------------------------
import atexit
import time
import abc
import os
import sys
if sys.version_info.major > 2:
  import pickle
else:
  import cPickle as pickle
import copy
#import pickle as cloudpickle
import cloudpickle
#External Modules End--------------------------------------------------------------------------------

#Internal Modules------------------------------------------------------------------------------------
from BaseClasses import BaseType
import Files
from utils import utils
import Models
from OutStreams import OutStreamManager
from DataObjects import Data
#Internal Modules End--------------------------------------------------------------------------------


#----------------------------------------------------------------------------------------------------
class Step(utils.metaclass_insert(abc.ABCMeta,BaseType)):
  """
    This class implement one step of the simulation pattern.
    Usage:
    myInstance = Step()                                !Generate the instance
    myInstance.XMLread(xml.etree.ElementTree.Element)  !This method read the xml and perform all the needed checks
    myInstance.takeAstep()                             !This method perform the step

    --Internal chain [in square brackets methods that can be/must be overwritten]
    self.XMLread(xml)-->self._readMoreXML(xml)     -->[self._localInputAndChecks(xmlNode)]
    self.takeAstep() -->self_initializeStep()      -->[self._localInitializeStep()]
                     -->[self._localTakeAstepRun()]
                     -->self._endStepActions()
    --Other external methods--
    myInstance.whoAreYou()                 -see BaseType class-
    myInstance.myCurrentSetting()          -see BaseType class-
    myInstance.printMe()                   -see BaseType class-

    --Adding a new step subclass--
     **<MyClass> should inherit at least from Step or from another step already presents
     **DO NOT OVERRIDE any of the class method that are not starting with self.local*
     **ADD your class to the dictionary __InterfaceDict at the end of the module

    Overriding the following methods overriding unless you inherit from one of the already existing methods:
    self._localInputAndChecks(xmlNode)      : used to specialize the xml reading and the checks
    self._localGetInitParams()              : used to retrieve the local parameters and values to be printed
    self._localInitializeStep(inDictionary) : called after this call the step should be able the accept the call self.takeAstep(inDictionary):
    self._localTakeAstepRun(inDictionary)   : this is where the step happens, after this call the output is ready
  """

  def __init__(self):
    """
      Constructor
      @ In, None
      @ Out, None
    """
    BaseType.__init__(self)
    self.parList    = []   # List of list [[role played in the step, class type, specialization, global name (user assigned by the input)]]
    self.sleepTime  = 0.005  # Waiting time before checking if a run is finished
    #If a step possess re-seeding instruction it is going to ask to the sampler to re-seed according
    #  re-seeding = a number to be used as a new seed
    #  re-seeding = 'continue' the use the already present random environment
    #If there is no instruction (self.initSeed = None) the sampler will reinitialize
    self.initSeed        = None
    self._knownAttribute += ['sleepTime','re-seeding','pauseAtEnd','fromDirectory']
    self._excludeFromModelValidation = ['SolutionExport']
    self.printTag = 'STEPS'

  def _readMoreXML(self,xmlNode):
    """
      Handles the reading of all the XML describing the step
      Since step are not reused there will not be changes in the parameter describing the step after this reading
      @ In, xmlNode, xml.etree.ElementTree.Element, XML element node that represents the portion of the input that belongs to this Step class
      @ Out, None
    """
    printString = 'For step of type {0:15} and name {1:15} the attribute {3:10} has been assigned to a not understandable value {2:10}'
    self.raiseADebug('move this tests to base class when it is ready for all the classes')
    if not set(xmlNode.attrib.keys()).issubset(set(self._knownAttribute)):
      self.raiseAnError(IOError,'In step of type {0:15} and name {1:15} there are unknown attributes {2:100}'.format(self.type,self.name,str(xmlNode.attrib.keys())))
    if 're-seeding' in xmlNode.attrib.keys():
      self.initSeed=xmlNode.attrib['re-seeding']
      if self.initSeed.lower()   == "continue": self.initSeed  = "continue"
      else:
        try   : self.initSeed  = int(self.initSeed)
        except: self.raiseAnError(IOError,printString.format(self.type,self.name,self.initSeed,'re-seeding'))
    if 'sleepTime' in xmlNode.attrib.keys():
      try: self.sleepTime = float(xmlNode.attrib['sleepTime'])
      except: self.raiseAnError(IOError,printString.format(self.type,self.name,xmlNode.attrib['sleepTime'],'sleepTime'))
    for child in xmlNode:
      classType, classSubType = child.attrib.get('class'), child.attrib.get('type')
      if None in [classType,classSubType]: self.raiseAnError(IOError,"In Step named "+self.name+", subnode "+ child.tag + ", and body content = "+ child.text +" the attribute class and/or type has not been found!")
      self.parList.append([child.tag,child.attrib.get('class'),child.attrib.get('type'),child.text])

    self.pauseEndStep = False
    if 'pauseAtEnd' in xmlNode.attrib.keys():
      if   xmlNode.attrib['pauseAtEnd'].lower() in utils.stringsThatMeanTrue(): self.pauseEndStep = True
      elif xmlNode.attrib['pauseAtEnd'].lower() in utils.stringsThatMeanFalse(): self.pauseEndStep = False
      else: self.raiseAnError(IOError,printString.format(self.type,self.name,xmlNode.attrib['pauseAtEnd'],'pauseAtEnd'))
    self._localInputAndChecks(xmlNode)
    if None in self.parList: self.raiseAnError(IOError,'A problem was found in  the definition of the step '+str(self.name))

  @abc.abstractmethod
  def _localInputAndChecks(self,xmlNode):
    """
      Place here specialized reading, input consistency check and
      initialization of what will not change during the whole life of the object
      @ In, xmlNode, xml.etree.ElementTree.Element, XML element node that represents the portion of the input that belongs to this Step class
      @ Out, None
    """
    pass

  def getInitParams(self):
    """
      Exports a dictionary with the information that will stay constant during the existence of the instance of this class. Overloaded from BaseType
      This function is called from the base class to print some of the information inside the class.
      Whatever is permanent in the class and not inherited from the parent class should be mentioned here
      The information is passed back in the dictionary. No information about values that change during the simulation are allowed
      @ In, None
      @ Out, paramDict, dict, dictionary containing the parameter names as keys
        and each parameter's initial value as the dictionary values
    """
    paramDict = {}
    paramDict['Sleep time'  ] = str(self.sleepTime)
    paramDict['Initial seed'] = str(self.initSeed)
    for List in self.parList:
      paramDict[List[0]] = 'Class: '+str(List[1]) +' Type: '+str(List[2]) + '  Global name: '+str(List[3])
    paramDict.update(self._localGetInitParams())
    return paramDict

  @abc.abstractmethod
  def _localGetInitParams(self):
    """
      Place here a specialization of the exporting of what in the step is added to the initial parameters
      the printing format of paramDict is key: paramDict[key]
      @ In, None
      @ Out, paramDict, dict, dictionary containing the parameter names as keys
        and each parameter's initial value as the dictionary values
    """
    return {}

  def _initializeStep(self,inDictionary):
    """
      Method to initialize the current step.
      the job handler is restarted and re-seeding action are performed
      @ In, inDictionary, dict, the initialization dictionary
      @ Out, None
    """
    inDictionary['jobHandler'].startingNewStep()
    self.raiseADebug('jobHandler initialized')
    self._localInitializeStep(inDictionary)

  @abc.abstractmethod
  def _localInitializeStep(self,inDictionary):
    """
      This is the API for the local initialization of the children classes of step
      The inDictionary contains the instances for each possible role supported in the step (dictionary keywords) the instances of the objects in list if more than one is allowed
      The role of _localInitializeStep is to call the initialize method instance if needed
      Remember after each initialization to put:
      self.raiseADebug('for the role "+key+" the item of class '+inDictionary['key'].type+' and name '+inDictionary['key'].name+' has been initialized')
      @ In, inDictionary, dict, the initialization dictionary
      @ Out, None
    """
    pass

  @abc.abstractmethod
  def _localTakeAstepRun(self,inDictionary):
    """
      This is the API for the local run of a step for the children classes
      @ In, inDictionary, dict, contains the list of instances (see Simulation)
      @ Out, None
    """
    pass

  def _endStepActions(self,inDictionary):
    """
      This method is intended for performing actions at the end of a step
      @ In, inDictionary, dict, contains the list of instances (see Simulation)
      @ Out, None
    """
    if self.pauseEndStep:
      for i in range(len(inDictionary['Output'])):
        #if type(inDictionary['Output'][i]).__name__ not in ['str','bytes','unicode']:
        if inDictionary['Output'][i].type in ['OutStreamPlot']: inDictionary['Output'][i].endInstructions('interactive')

  def takeAstep(self,inDictionary):
    """
      This should work for everybody just split the step in an initialization and the run itself
      inDictionary[role]=instance or list of instance
      @ In, inDictionary, dict, contains the list of instances (see Simulation)
      @ Out, None
    """
    self.raiseAMessage('***  Beginning initialization ***')
    self._initializeStep(inDictionary)
    self.raiseAMessage('***    Initialization done    ***')
    self.raiseAMessage('***       Beginning run       ***')
    self._localTakeAstepRun(inDictionary)
    self.raiseAMessage('***       Run finished        ***')
    self.raiseAMessage('***     Closing the step      ***')
    self._endStepActions(inDictionary)
    self.raiseAMessage('***        Step closed        ***')
#
#
#
class SingleRun(Step):
  """
    This is the step that will perform just one evaluation
  """
  def __init__(self):
    """
      Constructor
      @ In, None
      @ Out, None
    """
    Step.__init__(self)
    self.splType        = 'Sampler'
    self.failedRuns     = []
    self.lockedFileName = "ravenLocked.raven"
    self.printTag       = 'STEP SINGLERUN'

  def _localInputAndChecks(self,xmlNode):
    """
      Place here specialized reading, input consistency check and
      initialization of what will not change during the whole life of the object
      @ In, xmlNode, xml.etree.ElementTree.Element, XML element node that represents the portion of the input that belongs to this Step class
      @ Out, None
    """
    self.raiseADebug('the mapping used in the model for checking the compatibility of usage should be more similar to self.parList to avoid the double mapping below','FIXME')
    found     = 0
    rolesItem = []
    #collect model, other entries
    for index, parameter in enumerate(self.parList):
      if parameter[0]=='Model':
        found +=1
        modelIndex = index
      else: rolesItem.append(parameter[0])
    #test the presence of one and only one model
    if found > 1:
      self.raiseAnError(IOError,'Only one model is allowed for the step named '+str(self.name))
    elif found == 0:
      self.raiseAnError(IOError,'No model has been found for the step named '+str(self.name))
    #clarify run by roles
    roles      = set(rolesItem)
    if 'Optimizer' in roles:
      self.splType = 'Optimizer'
      if 'Sampler' in roles:
        self.raiseAnError(IOError, 'Only Sampler or Optimizer is alloweed for the step named '+str(self.name))
    #if single run, make sure model is an instance of Code class
    if self.type == 'SingleRun':
      if self.parList[modelIndex][2] != 'Code':
        self.raiseAnError(IOError,'<SingleRun> steps only support running "Code" model types!  Consider using a <MultiRun> step using a "Custom" sampler for other models.')
    #build entry list for verification of correct input types
    toBeTested = {}
    for role in roles: toBeTested[role]=[]
    for  myInput in self.parList:
      if myInput[0] in rolesItem: toBeTested[ myInput[0]].append({'class':myInput[1],'type':myInput[2]})
    #use the models static testing of roles compatibility
    for role in roles:
      if role not in self._excludeFromModelValidation:
        Models.validate(self.parList[modelIndex][2], role, toBeTested[role],self)
    self.raiseADebug('reactivate check on Input as soon as loadCsv gets out from the PostProcessor models!')
    if 'Output' not in roles: self.raiseAnError(IOError,'It is not possible a run without an Output!')

  def _localInitializeStep(self,inDictionary):
    """
      This is the API for the local initialization of the children classes of step
      The inDictionary contains the instances for each possible role supported in the step (dictionary keywords) the instances of the objects in list if more than one is allowed
      The role of _localInitializeStep is to call the initialize method instance if needed
      Remember after each initialization to put:
      self.raiseADebug('for the role "+key+" the item of class '+inDictionary['key'].type+' and name '+inDictionary['key'].name+' has been initialized')
      @ In, inDictionary, dict, the initialization dictionary
      @ Out, None
    """
    #Model initialization
    modelInitDict = {}
    if 'SolutionExport' in inDictionary.keys():
      modelInitDict['SolutionExport'] = inDictionary['SolutionExport']
    if inDictionary['Model'].createWorkingDir:
      currentWorkingDirectory = os.path.join(inDictionary['jobHandler'].runInfoDict['WorkingDir'],inDictionary['jobHandler'].runInfoDict['stepName'])
      try: os.mkdir(currentWorkingDirectory)
      except OSError:
        self.raiseAWarning('current working dir '+currentWorkingDirectory+' already exists, this might imply deletion of present files')
        if utils.checkIfPathAreAccessedByAnotherProgram(currentWorkingDirectory,3.0): self.raiseAWarning('directory '+ currentWorkingDirectory + ' is likely used by another program!!! ')
        if utils.checkIfLockedRavenFileIsPresent(currentWorkingDirectory,self.lockedFileName):
          self.raiseAnError(RuntimeError, self, "another instance of RAVEN is running in the working directory "+ currentWorkingDirectory+". Please check your input!")
        # register function to remove the locked file at the end of execution
        atexit.register(utils.removeFile,os.path.join(currentWorkingDirectory,self.lockedFileName))
    inDictionary['Model'].initialize(inDictionary['jobHandler'].runInfoDict,inDictionary['Input'],modelInitDict)

    self.raiseADebug('for the role Model  the item of class {0:15} and name {1:15} has been initialized'.format(inDictionary['Model'].type,inDictionary['Model'].name))

    #HDF5 initialization
    for i in range(len(inDictionary['Output'])):
      #if type(inDictionary['Output'][i]).__name__ not in ['str','bytes','unicode']:
      if 'HDF5' in inDictionary['Output'][i].type:
        inDictionary['Output'][i].initialize(self.name)
      elif inDictionary['Output'][i].type in ['OutStreamPlot','OutStreamPrint']:
        inDictionary['Output'][i].initialize(inDictionary)

      self.raiseADebug('for the role Output the item of class {0:15} and name {1:15} has been initialized'.format(inDictionary['Output'][i].type,inDictionary['Output'][i].name))

  def _localTakeAstepRun(self,inDictionary):
    """
      This is the API for the local run of a step for the children classes
      @ In, inDictionary, dict, contains the list of instances (see Simulation)
      @ Out, None
    """
    jobHandler     = inDictionary['jobHandler']
    model          = inDictionary['Model'     ]
    sampler        = inDictionary.get(self.splType,None)
    inputs         = inDictionary['Input'     ]
    outputs        = inDictionary['Output'    ]

    # the input provided by a SingleRun is simply the file to be run.  model.run, however, expects stuff to perturb.
    # get an input to run -> different between SingleRun and PostProcessor runs
    if self.type == 'SingleRun':
      newInput = model.createNewInput(inputs,'None',**{'SampledVars':{},'additionalEdits':{}})
    else:
      newInput = inputs
    model.run(newInput,jobHandler) #empty dictionary corresponds to sampling data in multirun
    while True:
      finishedJobs = jobHandler.getFinished()
      for finishedJob in finishedJobs:
        if finishedJob.getReturnCode() == 0:
          # if the return code is > 0 => means the system code crashed... we do not want to make the statistics poor => we discard this run
          for output in outputs:
            #if type(output).__name__ not in ['str','bytes','unicode']:
            if output.type not in ['OutStreamPlot','OutStreamPrint']: model.collectOutput(finishedJob,output)
            elif output.type in   ['OutStreamPlot','OutStreamPrint']: output.addOutput()
            #else: model.collectOutput(finishedJob,output)
        else:
          self.raiseADebug('the failed jobs are tracked in the JobHandler... we can retrieve and treat them separately. Andrea')
          self.raiseADebug('a job failed... call the handler for this situation')
      if jobHandler.isFinished() and len(jobHandler.getFinishedNoPop()) == 0: break
      time.sleep(self.sleepTime)
    if sampler is not None: sampler.handleFailedRuns(self.failedRuns)
    else:
      if len(self.failedRuns)>0: self.raiseAWarning('There were %i failed runs!' %len(self.failedRuns))

  def _localGetInitParams(self):
    """
      Place here a specialization of the exporting of what in the step is added to the initial parameters
      the printing format of paramDict is key: paramDict[key]
      @ In, None
      @ Out, paramDict, dict, dictionary containing the parameter names as keys
        and each parameter's initial value as the dictionary values
    """
    return {}
#
#
#

class MultiRun(SingleRun):
  """
    this class implements one step of the simulation pattern' where several runs are needed
  """
  def __init__(self):
    """
      Constructor
      @ In, None
      @ Out, None
    """
    SingleRun.__init__(self)
    self._samplerInitDict = {} #this is a dictionary that gets sent as key-worded list to the initialization of the sampler
    self.counter          = 0  #just an handy counter of the runs already performed
    self.printTag = 'STEP MULTIRUN'

  def _localInputAndChecks(self,xmlNode):
    """
      Place here specialized reading, input consistency check and
      initialization of what will not change during the whole life of the object
      @ In, xmlNode, xml.etree.ElementTree.Element, XML element node that represents the portion of the input that belongs to this Step class
      @ Out, None
    """
    SingleRun._localInputAndChecks(self,xmlNode)
    if self.splType not in [item[0] for item in self.parList]: self.raiseAnError(IOError,'It is not possible a multi-run without a sampler or optimizer!')

  def _initializeSampler(self,inDictionary):
    """
      Method to initialize the sampler
      @ In, inDictionary, dict, contains the list of instances (see Simulation)
      @ Out, None
    """
    if 'SolutionExport' in inDictionary.keys(): self._samplerInitDict['solutionExport']=inDictionary['SolutionExport']

    inDictionary[self.splType].initialize(**self._samplerInitDict)
    self.raiseADebug('for the role of sampler the item of class '+inDictionary[self.splType].type+' and name '+inDictionary[self.splType].name+' has been initialized')
    self.raiseADebug('Sampler initialization dictionary: '+str(self._samplerInitDict))

  def _localInitializeStep(self,inDictionary):
    """
      This is the API for the local initialization of the children classes of step
      The inDictionary contains the instances for each possible role supported in the step (dictionary keywords) the instances of the objects in list if more than one is allowed
      The role of _localInitializeStep is to call the initialize method instance if needed
      Remember after each initialization to put:
      self.raiseADebug('for the role "+key+" the item of class '+inDictionary['key'].type+' and name '+inDictionary['key'].name+' has been initialized')
      @ In, inDictionary, dict, the initialization dictionary
      @ Out, None
    """
    SingleRun._localInitializeStep(self,inDictionary)
    self.conter = 0
    self._samplerInitDict['externalSeeding'] = self.initSeed
    self._initializeSampler(inDictionary)
    #generate lambda function list to collect the output without checking the type
    self._outputCollectionLambda = []
    self._outputDictCollectionLambda = []
    # set up output collection lambdas
    for outIndex, output in enumerate(inDictionary['Output']):
      if output.type not in ['OutStreamPlot','OutStreamPrint']:
        if 'SolutionExport' in inDictionary.keys() and output.name == inDictionary['SolutionExport'].name:
          self._outputCollectionLambda.append((lambda x:None, outIndex))
          self._outputDictCollectionLambda.append((lambda x:None, outIndex))
        else:
          self._outputCollectionLambda.append( (lambda x: inDictionary['Model'].collectOutput(x[0],x[1]), outIndex) )
          self._outputDictCollectionLambda.append( (lambda x: inDictionary['Model'].collectOutputFromDict(x[0],x[1]), outIndex) )
      else:
        self._outputCollectionLambda.append((lambda x: x[1].addOutput(), outIndex))
        self._outputDictCollectionLambda.append((lambda x: x[1].addOutput(), outIndex))
    self.raiseADebug('Generating input batch of size '+str(inDictionary['jobHandler'].runInfoDict['batchSize']))
    # set up and run the first batch of samples
    # FIXME this duplicates a lot of code from _locatTakeAstepRun, which should be consolidated
    # first, check and make sure the model is ready
    model = inDictionary['Model']
    if isinstance(model,Models.ROM):
      if not model.amITrained:
        model.raiseAnError(RuntimeError,'ROM model "%s" has not been trained yet, so it cannot be sampled!' %model.name+\
                                        ' Use a RomTrainer step to train it.')
    for inputIndex in range(inDictionary['jobHandler'].runInfoDict['batchSize']):
      if inDictionary[self.splType].amIreadyToProvideAnInput():
        try:
          newinp = self._findANewInputToRun(inDictionary)
          inDictionary["Model"].run(newinp,inDictionary['jobHandler'])
          self.raiseADebug('Submitted input '+str(inputIndex+1))
        except utils.NoMoreSamplesNeeded:
          self.raiseAMessage('Sampler returned "NoMoreSamplesNeeded".  Continuing...')

  def _localTakeAstepRun(self,inDictionary):
    """
      This is the API for the local run of a step for the children classes
      @ In, inDictionary, dict, contains the list of instances (see Simulation)
      @ Out, None
    """
    jobHandler = inDictionary['jobHandler']
    model      = inDictionary['Model'     ]
    inputs     = inDictionary['Input'     ]
    outputs    = inDictionary['Output'    ]
    sampler    = inDictionary[self.splType]
    # check to make sure model can be run
    ## first, if it's a ROM, check that it's trained
    if isinstance(model,Models.ROM):
      if not model.amITrained:
        model.raiseAnError(RuntimeError,'ROM model "%s" has not been trained yet, so it cannot be sampled!' %model.name+\
                                        ' Use a RomTrainer step to train it.')
    # run step loop
    while True:
      # collect finished jobs
      finishedJobs = jobHandler.getFinished()
      for finishedJob in finishedJobs:
        # update number of collected runs
        self.counter +=1
        # clean up so RAVEN can read output
        model.finalizeModelOutput(finishedJob)
        # collect run if it succeeded
        if finishedJob.getReturnCode() == 0:
          for myLambda, outIndex in self._outputCollectionLambda:
            myLambda([finishedJob,outputs[outIndex]])
            self.raiseADebug('Just collected output {0:2} of the input {1:6}'.format(outIndex+1,self.counter))
        # pool it if it failed, before we loop back to "while True" we'll check for these again
        else:
          #add run to a pool that can be sent to the sampler later
          self.failedRuns.append(copy.copy(finishedJob))
          self.raiseADebug('the job failed... call the handler for this situation... not yet implemented...')

        # finalize actual sampler
        sampler.finalizeActualSampling(finishedJob,model,inputs)
        # add new job

        # put back this loop (do not take it away again. it is NEEDED for NOT-POINT samplers(aka DET)). Andrea
        ## In order to ensure that the queue does not grow too large, we will
        ## employ a threshold on the number of jobs the jobHandler can take,
        ## in addition, we cannot provide more jobs than the sampler can provide.
        ## So, we take the minimum of these two values.
        for _ in range(min(jobHandler.availability(),sampler.endJobRunnable())):
          self.raiseADebug('Testing the sampler if it is ready to generate a new input')

          if sampler.amIreadyToProvideAnInput():
            try:
              newInput = self._findANewInputToRun(inDictionary)
              model.run(newInput,jobHandler)
            except utils.NoMoreSamplesNeeded:
              self.raiseAMessage('Sampler returned "NoMoreSamplesNeeded".  Continuing...')
              break
          else:
            break
      ## If all of the jobs given to the job handler have finished, and the sampler
      ## has nothing else to provide, then we are done with this step.
      if jobHandler.isFinished() and not sampler.amIreadyToProvideAnInput():
        self.raiseADebug('Finished with %d runs submitted, %d jobs running and %d jobs finished.' % (jobHandler.numSubmitted(),jobHandler.numRunning(),len(jobHandler.getFinishedNoPop())) )
        break
      time.sleep(self.sleepTime)
    # if any new collected runs failed, let the sampler treat them appropriately
    sampler.handleFailedRuns(self.failedRuns)

  def _findANewInputToRun(self,inDictionary):
    """
      Repeatedly calls Sampler until a new run is found or "NoMoreSamplesNeeded" is raised.
      @ In, inDictionary, dict, dictionary of entities for this step
      @ Out, newInp, list, list containing the new inputs
    """
    #The value of "found" determines what the Sampler is ready to provide.
    #  case 0: a new sample has been discovered and can be run, and newInp is a new input list.
    #  case 1: found the input in restart, and newInp is a realization dicitonary of data to use
    found = None
    while found != 0:
      found,newInp = inDictionary[self.splType].generateInput(inDictionary['Model'],inDictionary['Input'])
      if found == 1:
        for collector, outIndex in self._outputDictCollectionLambda:
          collector([newInp,inDictionary['Output'][outIndex]])
    return newInp
#
#
#

#
#
#
class RomTrainer(Step):
  """
    This step type is used only to train a ROM
  """
  def __init__(self):
    """
      Constructor
      @ In, None
      @ Out, None
    """
    Step.__init__(self)
    self.printTag = 'STEP ROM TRAINER'

  def _localInputAndChecks(self,xmlNode):
    """
      Place here specialized reading, input consistency check and
      initialization of what will not change during the whole life of the object
      @ In, xmlNode, xml.etree.ElementTree.Element, XML element node that represents the portion of the input that belongs to this Step class
      @ Out, None
    """
    if [item[0] for item in self.parList].count('Input')!=1: self.raiseAnError(IOError,'Only one Input and only one is allowed for a training step. Step name: '+str(self.name))
    if [item[0] for item in self.parList].count('Output')<1: self.raiseAnError(IOError,'At least one Output is need in a training step. Step name: '+str(self.name))
    for item in self.parList:
      if item[0]=='Output' and item[2] not in ['ROM']:
        self.raiseAnError(IOError,'Only ROM output class are allowed in a training step. Step name: '+str(self.name))

  def _localGetInitParams(self):
    """
      Place here a specialization of the exporting of what in the step is added to the initial parameters
      the printing format of paramDict is key: paramDict[key]
      @ In, None
      @ Out, paramDict, dict, dictionary containing the parameter names as keys
        and each parameter's initial value as the dictionary values
    """
    return {}

  def _localInitializeStep(self,inDictionary):
    """
      This is the API for the local initialization of the children classes of step
      The inDictionary contains the instances for each possible role supported in the step (dictionary keywords) the instances of the objects in list if more than one is allowed
      The role of _localInitializeStep is to call the initialize method instance if needed
      Remember after each initialization to put:
      self.raiseADebug('for the role "+key+" the item of class '+inDictionary['key'].type+' and name '+inDictionary['key'].name+' has been initialized')
      @ In, inDictionary, dict, the initialization dictionary
      @ Out, None
    """
    pass

  def _localTakeAstepRun(self,inDictionary):
    """
      This is the API for the local run of a step for the children classes
      @ In, inDictionary, dict, contains the list of instances (see Simulation)
      @ Out, None
    """
    #Train the ROM... It is not needed to add the trainingSet since it's already been added in the initialization method
    for ROM in inDictionary['Output']: ROM.train(inDictionary['Input'][0])
#
#
#
class IOStep(Step):
  """
    This step is used to extract or push information from/into a Database,
    or from a directory, or print out the data to an OutStream
  """
  def __init__(self):
    """
      Constructor
      @ In, None
      @ Out, None
    """
    Step.__init__(self)
    self.printTag = 'STEP IOCOMBINED'
    self.fromDirectory = None

  def __getOutputs(self, inDictionary):
    """
      Utility method to get all the instances marked as Output
      @ In, inDictionary, dict, dictionary of all instances
      @ Out, outputs, list, list of Output instances
    """
    outputs         = []
    for out in inDictionary['Output']:
      if not isinstance(out,OutStreamManager): outputs.append(out)
    return outputs

  def _localInitializeStep(self,inDictionary):
    """
      This is the API for the local initialization of the children classes of step
      The inDictionary contains the instances for each possible role supported in the step (dictionary keywords) the instances of the objects in list if more than one is allowed
      The role of _localInitializeStep is to call the initialize method instance if needed
      Remember after each initialization to put:
      self.raiseADebug('for the role "+key+" the item of class '+inDictionary['key'].type+' and name '+inDictionary['key'].name+' has been initialized')
      @ In, inDictionary, dict, the initialization dictionary
      @ Out, None
    """
    # check if #inputs == #outputs
    # collect the outputs without outstreams
    outputs         = self.__getOutputs(inDictionary)
    databases       = set()
    self.actionType = []
    if len(inDictionary['Input']) != len(outputs) and len(outputs) > 0:
      self.raiseAnError(IOError,'In Step named ' + self.name + \
          ', the number of Inputs != number of Outputs, and there are Outputs. '+\
          'Inputs: %i Outputs: %i'%(len(inDictionary['Input']),len(outputs)) )
    #determine if this is a DATAS->HDF5, HDF5->DATAS or both.
    # also determine if this is an invalid combination
    for i in range(len(outputs)):
      if inDictionary['Input'][i].type == 'HDF5':
        if isinstance(outputs[i],Data): self.actionType.append('HDF5-dataObjects')
        else: self.raiseAnError(IOError,'In Step named ' + self.name + '. This step accepts A DataObjects as Output only, when the Input is an HDF5. Got ' + inDictionary['Output'][i].type)
      elif  isinstance(inDictionary['Input'][i],Data):
        if outputs[i].type == 'HDF5': self.actionType.append('dataObjects-HDF5')
        else: self.raiseAnError(IOError,'In Step named ' + self.name + '. This step accepts ' + 'HDF5' + ' as Output only, when the Input is a DataObjects. Got ' + inDictionary['Output'][i].type)
      elif isinstance(inDictionary['Input'][i],Models.ROM):
        if isinstance(outputs[i],Files.File): self.actionType.append('ROM-FILES')
        else: self.raiseAnError(IOError,'In Step named ' + self.name + '. This step accepts A Files as Output only, when the Input is a ROM. Got ' + inDictionary['Output'][i].type)
      elif isinstance(inDictionary['Input'][i],Files.File):
        if   isinstance(outputs[i],Models.ROM): self.actionType.append('FILES-ROM')
        elif isinstance(outputs[i],Data): self.actionType.append('FILES-dataObjects')
        else: self.raiseAnError(IOError,'In Step named ' + self.name + '. This step accepts A ROM as Output only, when the Input is a Files. Got ' + inDictionary['Output'][i].type)
      else: self.raiseAnError(IOError,'In Step named ' + self.name + '. This step accepts DataObjects, HDF5, ROM and Files as Input only. Got ' + inDictionary['Input'][i].type)
    if self.fromDirectory and len(self.actionType) == 0: self.raiseAnError(IOError,'In Step named ' + self.name + '. "fromDirectory" attribute provided but not conversion action is found (remove this atttribute for OutStream actions only"')
    #Initialize all the HDF5 outputs.
    for i in range(len(outputs)):
      #if type(outputs[i]).__name__ not in ['str','bytes','unicode']:
      if 'HDF5' in inDictionary['Output'][i].type:
        if outputs[i].name not in databases:
          databases.add(outputs[i].name)
          outputs[i].initialize(self.name)
          self.raiseADebug('for the role Output the item of class {0:15} and name {1:15} has been initialized'.format(outputs[i].type,outputs[i].name))

    #if have a fromDirectory and are a dataObjects-*, need to load data
    if self.fromDirectory:
      for i in range(len(inDictionary['Input'])):
        if self.actionType[i].startswith('dataObjects-'):
          inInput = inDictionary['Input'][i]
          inInput.loadXMLandCSV(self.fromDirectory)

    #Initialize all the OutStreamPrint and OutStreamPlot outputs
    for output in inDictionary['Output']:
      if type(output).__name__ in ['OutStreamPrint','OutStreamPlot']:
        output.initialize(inDictionary)
        self.raiseADebug('for the role Output the item of class {0:15} and name {1:15} has been initialized'.format(output.type,output.name))

  def _localTakeAstepRun(self,inDictionary):
    """
      This is the API for the local run of a step for the children classes
      @ In, inDictionary, dict, contains the list of instances (see Simulation)
      @ Out, None
    """
    outputs = self.__getOutputs(inDictionary)
    for i in range(len(outputs)):
      if self.actionType[i] == 'HDF5-dataObjects':
        #inDictionary['Input'][i] is HDF5, outputs[i] is a DataObjects
        outputs[i].addOutput(inDictionary['Input'][i])
      elif self.actionType[i] == 'dataObjects-HDF5':
        #inDictionary['Input'][i] is a dataObjects, outputs[i] is HDF5
        outputs[i].addGroupDataObjects({'group':inDictionary['Input'][i].name},inDictionary['Input'][i])
      elif self.actionType[i] == 'ROM-FILES':
        #inDictionary['Input'][i] is a ROM, outputs[i] is Files
        #check the ROM is trained first
        if not inDictionary['Input'][i].amITrained:
          self.raiseAnError(RuntimeError,'Pickled rom "%s" was not trained!  Train it before pickling and unpickling using a RomTrainer step.' %inDictionary['Input'][i].name)
        fileobj = outputs[i]
        fileobj.open(mode='wb+')
        cloudpickle.dump(inDictionary['Input'][i],fileobj)
        fileobj.flush()
        fileobj.close()
      elif self.actionType[i] == 'FILES-ROM':
        #inDictionary['Input'][i] is a Files, outputs[i] is ROM
        fileobj = inDictionary['Input'][i]
<<<<<<< HEAD
        unpickledObj = pickle.load(open(fileobj.getAbsFile(),'rb+'))
=======
        unpickledObj = pickle.load(file(fileobj.getAbsFile(),'rb+'))
        if not isinstance(unpickledObj,Models.ROM):
          self.raiseAnError(RuntimeError,'Pickled object in "%s" is not a ROM.  Exiting ...' %str(fileobj))
        if not unpickledObj.amITrained:
          self.raiseAnError(RuntimeError,'Pickled rom "%s" was not trained!  Train it before pickling and unpickling using a RomTrainer step.' %unpickledObj.name)
>>>>>>> bb7f7885
        outputs[i].train(unpickledObj)
      elif self.actionType[i] == 'FILES-dataObjects':
        #inDictionary['Input'][i] is a Files, outputs[i] is PointSet
        infile = inDictionary['Input'][i]
        options = {'fileToLoad':infile}
        outputs[i].loadXMLandCSV(inDictionary['Input'][i].getPath(),options)
      else:
        self.raiseAnError(IOError,"Unknown action type "+self.actionType[i])
    for output in inDictionary['Output']:
      if output.type in ['OutStreamPrint','OutStreamPlot']: output.addOutput()

  def _localGetInitParams(self):
    """
      Place here a specialization of the exporting of what in the step is added to the initial parameters
      the printing format of paramDict is key: paramDict[key]
      @ In, None
      @ Out, paramDict, dict, dictionary containing the parameter names as keys
        and each parameter's initial value as the dictionary values
    """
    paramDict = {}
    return paramDict # no inputs

  def _localInputAndChecks(self,xmlNode):
    """
      Place here specialized reading, input consistency check and
      initialization of what will not change during the whole life of the object
      @ In, xmlNode, xml.etree.ElementTree.Element, XML element node that represents the portion of the input that belongs to this Step class
      @ Out, None
    """
    if 'fromDirectory' in xmlNode.attrib.keys():
      self.fromDirectory = xmlNode.attrib['fromDirectory']

#
#
#
__interFaceDict                      = {}
__interFaceDict['SingleRun'        ] = SingleRun
__interFaceDict['MultiRun'         ] = MultiRun
__interFaceDict['IOStep'           ] = IOStep
__interFaceDict['RomTrainer'       ] = RomTrainer
__interFaceDict['PostProcess'      ] = SingleRun
__base                               = 'Step'

def returnInstance(Type,caller):
  """
    Returns the instance of a Step
    @ In, Type, string, requested step
    @ In, caller, object, requesting object
    @ Out, __interFaceDict, instance, instance of the step
  """
  return __interFaceDict[Type]()
  caller.raiseAnError(NameError,'not known '+__base+' type '+Type)
<|MERGE_RESOLUTION|>--- conflicted
+++ resolved
@@ -724,15 +724,11 @@
       elif self.actionType[i] == 'FILES-ROM':
         #inDictionary['Input'][i] is a Files, outputs[i] is ROM
         fileobj = inDictionary['Input'][i]
-<<<<<<< HEAD
         unpickledObj = pickle.load(open(fileobj.getAbsFile(),'rb+'))
-=======
-        unpickledObj = pickle.load(file(fileobj.getAbsFile(),'rb+'))
         if not isinstance(unpickledObj,Models.ROM):
           self.raiseAnError(RuntimeError,'Pickled object in "%s" is not a ROM.  Exiting ...' %str(fileobj))
         if not unpickledObj.amITrained:
           self.raiseAnError(RuntimeError,'Pickled rom "%s" was not trained!  Train it before pickling and unpickling using a RomTrainer step.' %unpickledObj.name)
->>>>>>> bb7f7885
         outputs[i].train(unpickledObj)
       elif self.actionType[i] == 'FILES-dataObjects':
         #inDictionary['Input'][i] is a Files, outputs[i] is PointSet
