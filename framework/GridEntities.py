"""
Created on Mar 30, 2015

@author: alfoa
"""

#External Modules------------------------------------------------------------------------------------
#import itertools
import numpy as np
from scipy.interpolate import interp1d
import sys
import abc
import itertools
#External Modules End--------------------------------------------------------------------------------

#Internal Modules------------------------------------------------------------------------------------
from utils import UreturnPrintTag,partialEval,compare, metaclass_insert
from BaseClasses import BaseType
import TreeStructure as ETS
from RAVENiterators import ravenArrayIterator
#import TreeStructure as TS
#Internal Modules End--------------------------------------------------------------------------------

class GridBase(metaclass_insert(abc.ABCMeta,BaseType)):
  """
    Base Class that needs to be used when a new Grid class is generated
    It provides all the methods to create, modify, and handle a grid in the phase space.
  """
  @classmethod
  def __len__(self):
    """
    Overload __len__ method.
    @ In, None
    @ Out, __len__, int, total number of nodes
    """
    return 0

  def __init__(self,messageHandler=None):
    """
      Constructor
      @ In, messageHandler, MessageHandler, optional, the global message handler instance
      @ Out, None
    """
    if messageHandler != None: self.setMessageHandler(messageHandler)
    self.printTag                               = UreturnPrintTag("GRID ENTITY")
    self.gridContainer                          = {}                             # dictionary that contains all the key feature of the grid

  @classmethod
  def _readMoreXml(self,xmlNode,dimensionTags=None,messageHandler=None,dimTagsPrefix=None):
    """
      XML reader for the grid statement.
      @ In, xmlNode, xml.etree.ElementTree.Element, XML element node that represents the portion of the input that belongs to this class
      @ In, dimensionTag, list, optional, names of the tag that represents the grid dimensions
      @ In, messageHandler, MessageHandler, optional, the global message handler instance
      @ In, dimTagsPrefix, dict, optional, eventual prefix to use for defining the dimName
      @ Out, None
    """
    pass

  @classmethod
  def initialize(self,initDictionary=None):
    """
      Initialization method. The full grid is created in this method.
      @ In, initDictionary, dict, optional, dictionary of input arguments needed to create a Grid:
        {dimensionNames:[]}, required,list of axis names (dimensions' IDs)
        {lowerBounds:{}}, required, dictionary of lower bounds for each dimension
        {upperBounds:{}}, required, dictionary of upper bounds for each dimension
        {volumetriRatio:float or stepLength:dict}, required, p.u. volumetric ratio of the grid or dictionary of stepLengths ({'varName:list,etc'}
        {computeCells:bool},optional, boolean to ask to compute the cells ids and verteces coordinates, default = False
        {transformationMethods:{}}, optional, dictionary of methods to transform p.u. step size into a transformed system of coordinate
        !!!!!!
        if the self.gridInitDict is != None (info read from XML node), this method looks for the information in that dictionary first and after it checks the initDict object
        !!!!!!
      @ Out, None
    """
    pass

  @classmethod
  def retrieveCellIds(self,listOfPoints):
    """
<<<<<<< HEAD
      This method is aimed to retrieve the cell IDs that are contained in certain bounaried provided as list of points
=======
      This method is aimed to retrieve the cell IDs that are contained in certain boundaries provided as list of points
>>>>>>> 8321fd79
      @ In, listOfPoints, list, list of points that represent the boundaries ([listOfFirstBound, listOfSecondBound])
      @ Out, setOfCells, list, list of cells' ids
    """
    pass

  @classmethod
  def returnGridAsArrayOfCoordinates(self):
    """
      Return the grid as an array of coordinates
      @ In, None
      @ Out, fullReshapedCoordinates, np.array, reshaped array
    """
    pass

  def returnParameter(self,parameterName):
    """
      Method to return one of the initialization parameters
      @ In, parameterName, string, name of the parameter to be returned
      @ Out, pointer, object, pointer to the requested parameter
    """
    if parameterName not in self.gridContainer.keys(): self.raiseAnError(Exception,'parameter '+parameterName+'unknown among ones in GridEntity class.')
    pointer = self.gridContainer[parameterName]
    return pointer

  def updateParameter(self,parameterName, newValue, upContainer=True):
    """
      Method to update one of the initialization parameters
      @ In, parameterName, string, name of the parameter to be updated
      @ In, newValue, float, new value
      @ In, upContainer, bool, optional, True if gridContainer needs to be updated, else gridInit
      @ Out, None
    """
    if upContainer: self.gridContainer[parameterName] = newValue
    else          : self.gridInitDict[parameterName ] = newValue

  def addCustomParameter(self,parameterName, value):
    """
      Method to add a new parameter in the Grid Entity
      @ In, parameterName, string, name of the parameter to be added
      @ In, value, float, new value
      @ Out, None
    """
    if parameterName in self.gridContainer.keys(): self.raiseAnError(Exception,'parameter '+parameterName+'already present in GridEntity!')
    self.updateParameter(parameterName, value)

  @classmethod
  def resetIterator(self):
    """
      Reset internal iterator
      @ In, None
      @ Out, None
    """
    pass

  @classmethod
  def returnIteratorIndexes(self,returnDict = True):
    """
      Return the iterator indexes
      @ In, returnDict, bool, optional, returnDict if true, the Indexes are returned in dictionary format
      @ Out, returnDict, tuple or dict, the tuple or dictionary of the indexes
    """
    pass

  @classmethod
  def returnIteratorIndexesFromIndex(self, listOfIndexes):
    """
      Return internal iterator indexes from list of coordinates in the list
      @ In, listOfIndexes, list, list of grid coordinates
      @ Out, returnDict, tuple or dict, the tuple or dictionary of the indexes
    """
    pass

  @classmethod
  def returnShiftedCoordinate(self,coordinates,shiftingSteps):
    """
      Method to return the coordinate that is a # shiftingStep away from the input coordinate
      For example, if 1D grid= {'dimName':[1,2,3,4]}, coordinate is 3 and  shiftingStep is -2,
      the returned coordinate will be 1
      @ In,  coordinates, dict, dictionary of coordinates. {'dimName1':startingCoordinate1,dimName2:startingCoordinate2,...}
      @ In,  shiftingSteps, dict, dict of shifiting steps. {'dimName1':shiftingStep1,dimName2:shiftingStep2,...}
      @ Out, outputCoordinates, dict, dictionary of shifted coordinates' values {dimName:value1,...}
    """
    pass

  @classmethod
  def returnPointAndAdvanceIterator(self, returnDict=False, recastMethods={}):
    """
      Method to return a point in the grid. This method will return the coordinates of the point to which the iterator is pointing
      In addition, it advances the iterator in order to point to the following coordinate
      @ In, returnDict, bool, optional, flag to request the output in dictionary format or not.
                               if True a dict ( {dimName1:coordinate1,dimName2:coordinate2,etc} is returned
                               if False a tuple is returned (coordinate1,coordinate2,etc
      @ In, recastMethods, dict, optional, dictionary containing the methods that need to be used for trasforming the coordinates
                                         ex. {'dimName1':[methodToTransformCoordinate,*args]}
      @ Out, coordinate, tuple, tuple containing the coordinates
    """
    pass

  @classmethod
  def returnCoordinateFromIndex(self, multiDimIndex, returnDict=False, recastMethods={}):
    """
      Method to return a point in the grid. This method will return the coordinates of the point is requested by multiDimIndex
      In addition, it advances the iterator in order to point to the following coordinate
      @ In, multiDimIndex, tuple, tuple containing the Id of the point needs to be returned (e.g. 3 dim grid,  (xID,yID,zID))
      @ In, returnDict, bool, optional, flag to request the output in dictionary format or not.
                                         if True a dict ( {dimName1:coordinate1,dimName2:coordinate2,etc} is returned
                                         if False a tuple is riturned (coordinate1,coordinate2,etc)
      @ In, recastMethods, dict, optional, dictionary containing the methods that need to be used for trasforming the coordinates
                                         ex. {'dimName1':[methodToTransformCoordinate,*args]}
      @ Out, coordinate, tuple or dict, tuple containing the coordinates
    """
    pass
#
#
#
#
class GridEntity(GridBase):
  """
    Class that defines a Grid in the phase space. This class should be used by all the Classes that need a Grid entity.
    It provides all the methods to create, modify, and handle a grid in the phase space.
  """
  @staticmethod
  def transformationMethodFromCustom(x):
    """
      Static method to create a transformationFunction from a set of points. Those points are going to be "transformed" in 0-1 space
      @ In, x, array-like, set of points
      @ Out, transformFunction, instance, instance of the transformation method (callable like f(newPoint))
    """
    return interp1d(x, np.linspace(0.0, 1.0, len(x)), kind='nearest')

  def __len__(self):
    """
      Overload __len__ method.
      @ In, None
      @ Out, __len__, int, total number of nodes
    """
    return self.gridContainer['gridLength'] if 'gridLength' in self.gridContainer.keys() else 0

  def __init__(self,messageHandler):
    """
      Constructor
      @ In, messageHandler, MessageHandler, global message handler
      @ Out, None
    """
    GridBase.__init__(self,messageHandler)
    self.gridContainer['dimensionNames']        = []                 # this is the ordered list of the variable names (ordering match self.gridStepSize anfd the ordering in the test matrixes)
    self.gridContainer['gridVectors']           = {}                 # {'name of the variable':numpy.ndarray['the coordinate']}
    self.gridContainer['bounds']                = {'upperBounds':{},'lowerBounds':{}} # dictionary of lower and upper bounds
    self.gridContainer['gridLength']            = 0                  # this the total number of nodes in the grid
    self.gridContainer['gridShape']             = None               # shape of the grid (tuple)
    self.gridContainer['gridMatrix']            = None               # matrix containing the cell ids (unique integer identifier that map a set on nodes with respect an hypervolume)
    self.gridContainer['gridCoorShape']         = None               # shape of the matrix containing all coordinate of all points in the grid
    self.gridContainer['gridCoord']             = None               # the matrix containing all coordinate of all points in the grid
    self.gridContainer['nVar']                  = 0                  # this is the number of grid dimensions
    self.gridContainer['transformationMethods'] = None               # Dictionary of methods to transform the coordinate from 0-1 values to something else. These methods are pointed and passed into the initialize method. {varName:method}
    self.gridContainer['cellIDs']               = {}                 # Cell IDs and verteces coordinates
    self.gridContainer['vertexToCellIds']       = {}                 # mapping between verteces and cell ids
    self.gridContainer['initDictionary']        = None               # dictionary of initialization parameters passed in the initialize method
    self.constructTensor                        = False              # True if we need to construct the tensor product of the the ND grid (full grid) or just the iterator (False)
    self.uniqueCellNumber                       = 0                  # number of unique cells
    self.gridIterator                           = None               # the grid iterator
    self.gridInitDict                           = {}                 # dictionary with initialization grid info from _readMoreXML. If None, the "initialize" method will look for all the information in the in Dictionary
    self.volumetricRatio                        = None               # volumetric ratio (optional if steplenght is read or passed in initDict)

  def _readMoreXml(self,xmlNode,dimensionTags=None,messageHandler=None,dimTagsPrefix=None):
    """
      XML reader for the grid statement.
      @ In, xmlNode, xml.etree.ElementTree.Element, XML element node that represents the portion of the input that belongs to this class
      @ In, dimensionTag, list, optional, names of the tag that represents the grid dimensions
      @ In, messageHandler, MessageHandler, optional, the global message handler instance
      @ In, dimTagsPrefix, dict, optional, eventual prefix to use for defining the dimName
      @ Out, None
    """
    if messageHandler != None: self.setMessageHandler(messageHandler)
    self.gridInitDict = {'dimensionNames':[],'lowerBounds':{},'upperBounds':{},'stepLength':{}}
    gridInfo = {}
    dimInfo = {}
    for child in xmlNode:
      self.dimName = None
      if dimensionTags != None:
        if child.tag in dimensionTags:
          self.dimName = child.attrib['name']
          if dimTagsPrefix != None: self.dimName = dimTagsPrefix[child.tag] + self.dimName if child.tag in dimTagsPrefix.keys() else self.dimName
      if child.tag == "grid":
        gridInfo[self.dimName] = self._readGridStructure(child,xmlNode)
      for childChild in child:
        if childChild.tag == "grid": gridInfo[self.dimName] = self._readGridStructure(childChild,child)
        if 'dim' in childChild.attrib.keys():
          dimID = str(len(self.gridInitDict['dimensionNames'])+1) if self.dimName == None else self.dimName
          try              : dimInfo[dimID] = [int(childChild.attrib['dim']),None]
          except ValueError: self.raiseAnError(ValueError, "can not convert 'dim' attribute in integer!")
    #check for globalGrid type of structure
    globalGrids = {}
    for key in gridInfo.keys():
      splitted = key.split(":")
      if splitted[0].strip() == 'globalGrid': globalGrids[splitted[1]] = gridInfo.pop(key)
    for key in gridInfo.keys():
      if gridInfo[key][0].strip() == 'globalGrid':
        if gridInfo[key][-1].strip() not in globalGrids.keys(): self.raiseAnError(IOError,'global grid for dimension named '+key+'has not been found!')
        if key in dimInfo.keys(): dimInfo[key][-1] = gridInfo[key][-1].strip()
        gridInfo[key] = globalGrids[gridInfo[key][-1].strip()]
      self.gridInitDict['lowerBounds'           ][key] = min(gridInfo[key][-1])
      self.gridInitDict['upperBounds'           ][key] = max(gridInfo[key][-1])
      self.gridInitDict['stepLength'            ][key] = [round(gridInfo[key][-1][k+1] - gridInfo[key][-1][k],14) for k in range(len(gridInfo[key][-1])-1)] if gridInfo[key][1] == 'custom' else [round(gridInfo[key][-1][1] - gridInfo[key][-1][0],14)]
    self.gridContainer['gridInfo'               ]      = gridInfo
    self.gridContainer['dimInfo'] = dimInfo

  def _readGridStructure(self,child,parent):
    if child.tag =='grid':
      gridStruct, gridName = self._fillGrid(child)
      if self.dimName == None: self.dimName = str(len(self.gridInitDict['dimensionNames'])+1)
      if parent.tag != 'globalGrid': self.gridInitDict['dimensionNames'].append(self.dimName)
      else:
        if gridName == None: self.raiseAnError(IOError,'grid defined in globalGrid block must have the attribute "name"!')
        self.dimName = parent.tag + ':' + gridName
      return gridStruct

  def _fillGrid(self,child):
    constrType = None
    if 'construction' in child.attrib.keys(): constrType = child.attrib['construction']
    if 'type' not in child.attrib.keys()    : self.raiseAnError(IOError,"Each <grid> XML node needs to have the attribute type!!!!")
    nameGrid = None
    if constrType in ['custom','equal']:
      bounds = [partialEval(element) for element in child.text.split()]
      bounds.sort()
      lower, upper = min(bounds), max(bounds)
      if 'name' in child.attrib.keys(): nameGrid = child.attrib['name']
    if constrType == 'custom': return (child.attrib['type'],constrType,bounds),nameGrid
    elif constrType == 'equal':
      if len(bounds) != 2: self.raiseAnError(IOError,'body of grid XML node needs to contain 2 values (lower and upper bounds).Tag = '+child.tag)
      if 'steps' not in child.attrib.keys(): self.raiseAnError(IOError,'the attribute step needs to be inputted when "construction" attribute == equal!')
      return (child.attrib['type'],constrType,np.linspace(lower,upper,partialEval(child.attrib['steps'])+1)),nameGrid
    elif child.attrib['type'] == 'globalGrid': return (child.attrib['type'],constrType,child.text),nameGrid
    else: self.raiseAnError(IOError,'construction type unknown! Got: ' + str(constrType))

  def initialize(self,initDictionary=None):
    """
      Initialization method. The full grid is created in this method.
      @ In, initDictionary, dict, optional, dictionary of input arguments needed to create a Grid:
      {dimensionNames:[]}, required,list of axis names (dimensions' IDs)
      {lowerBounds:{}}, required, dictionary of lower bounds for each dimension
      {upperBounds:{}}, required, dictionary of upper bounds for each dimension
      {volumetriRatio:float or stepLength:dict}, required, p.u. volumetric ratio of the grid or dictionary of stepLengths ({'varName:list,etc'}
      {computeCells:bool},optional, boolean to ask to compute the cells ids and verteces coordinates, default = False
      {constructTensor:bool},optional, boolean to ask to compute the full grid (True) or just the ND iterator
      {transformationMethods:{}}, optional, dictionary of methods to transform p.u. step size into a transformed system of coordinate. the transformationMethods dictionary needs to be provided as follow:
                                  {"dimensionName1":[instanceOfMethod,optional *args (in case the method takes as input other parameters in addition to a coordinate],
                                   or
                                   "dimensionName2":[instanceOfMethod]
                                  }
      !!!!!!
      if the self.gridInitDict is != None (info read from XML node), this method looks for the information in that dictionary first and after it checks the initDict object
      !!!!!!
      @ Out, None
    """
    self.raiseAMessage("Starting initialization of grid ")
    if len(self.gridInitDict.keys()) == 0 and initDictionary == None: self.raiseAnError(Exception,'No initialization parameters have been provided!!')
    # grep the keys that have been read
    readKeys        = []
    initDict        = initDictionary if initDictionary != None else {}
    computeCells    = bool(initDict.get('computeCells',False))
    self.constructTensor = bool(initDict['constructTensor']) if 'constructTensor' in initDict.keys() else False
    if  len(self.gridInitDict.keys()) != 0: readKeys = list(self.gridInitDict.keys())
    if initDict != None:
      if type(initDict).__name__ != "dict": self.raiseAnError(Exception,'The in argument is not a dictionary!')
    if "dimensionNames" not in list(initDict.keys())+readKeys: self.raiseAnError(Exception,'"dimensionNames" key is not present in the initialization dictionary!')
    if "lowerBounds" not in list(initDict.keys())+readKeys: self.raiseAnError(Exception,'"lowerBounds" key is not present in the initialization dictionary')
    if "lowerBounds" not in readKeys:
      if type(initDict["lowerBounds"]).__name__ != "dict": self.raiseAnError(Exception,'The lowerBounds entry is not a dictionary')
    if "upperBounds" not in list(initDict.keys())+readKeys: self.raiseAnError(Exception,'"upperBounds" key is not present in the initialization dictionary')
    if "upperBounds" not in readKeys:
      if type(initDict["upperBounds"]).__name__ != "dict": self.raiseAnError(Exception,'The upperBounds entry is not a dictionary')
    if "transformationMethods" in initDict.keys(): self.gridContainer['transformationMethods'] = initDict["transformationMethods"]
    self.nVar                            = len(self.gridInitDict["dimensionNames"]) if "dimensionNames" in self.gridInitDict.keys() else len(initDict["dimensionNames"])
    self.gridContainer['dimensionNames'] = self.gridInitDict["dimensionNames"] if "dimensionNames" in self.gridInitDict.keys() else initDict["dimensionNames"]
    upperkeys                            = list(self.gridInitDict["upperBounds"].keys() if "upperBounds" in self.gridInitDict.keys() else initDict["upperBounds"  ].keys())
    lowerkeys                            = list(self.gridInitDict["lowerBounds"].keys() if "lowerBounds" in self.gridInitDict.keys() else initDict["lowerBounds"  ].keys())
    self.gridContainer['dimensionNames'].sort()
    upperkeys.sort()
    lowerkeys.sort()
    if upperkeys != lowerkeys != self.gridContainer['dimensionNames']: self.raiseAnError(Exception,'dimensionNames and keys in upperBounds and lowerBounds dictionaries do not correspond')
    self.gridContainer['bounds']["upperBounds" ] = self.gridInitDict["upperBounds"] if "upperBounds" in self.gridInitDict.keys() else initDict["upperBounds"]
    self.gridContainer['bounds']["lowerBounds"]  = self.gridInitDict["lowerBounds"] if "lowerBounds" in self.gridInitDict.keys() else initDict["lowerBounds"]
    if "volumetricRatio" not in initDict.keys() and "stepLength" not in list(initDict.keys())+readKeys: self.raiseAnError(Exception,'"volumetricRatio" or "stepLength" key is not present in the initialization dictionary')
    if "volumetricRatio"  in initDict.keys() and "stepLength" in list(initDict.keys())+readKeys: self.raiseAWarning('"volumetricRatio" and "stepLength" keys are both present! the "volumetricRatio" has priority!')
    if "volumetricRatio" in initDict.keys():
      self.volumetricRatio = initDict["volumetricRatio"]
      # build the step size in 0-1 range such as the differential volume is equal to the tolerance
      stepLength, ratioRelative = [], self.volumetricRatio**(1./float(self.nVar))
      for varId in range(len(self.gridContainer['dimensionNames'])): stepLength.append([ratioRelative*(self.gridContainer['bounds']["upperBounds" ][self.gridContainer['dimensionNames'][varId]] - self.gridContainer['bounds']["lowerBounds" ][self.gridContainer['dimensionNames'][varId]])])
    else:
      if "stepLength" not in readKeys:
        if type(initDict["stepLength"]).__name__ != "dict": self.raiseAnError(Exception,'The stepLength entry is not a dictionary')
      stepLength = []
      for dimName in self.gridContainer['dimensionNames']: stepLength.append(initDict["stepLength"][dimName] if  "stepLength" not in readKeys else self.gridInitDict["stepLength"][dimName])
    #moving forward building all the information set
    pointByVar                           = [None]*self.nVar  #list storing the number of point by cooridnate
    self.gridContainer['initDictionary'] = initDict
    #building the grid point coordinates
    for varId, varName in enumerate(self.gridContainer['dimensionNames']):
      if len(stepLength[varId]) == 1:
        # equally spaced or volumetriRatio. (the use of np.finfo(float).eps is only to avoid round-off error, the upperBound is included in the mesh)
        # Any number greater than zero and less than one should suffice
        if self.volumetricRatio != None:
          self.gridContainer['gridVectors'][varName] = np.arange(self.gridContainer['bounds']["lowerBounds"][varName],
                                                                 self.gridContainer['bounds']["upperBounds" ][varName],
                                                                 stepLength[varId][-1])
        else:
          # maljdan: Enhancing readability of this conditional by using local
          # variables. This portion of the conditional is for evenly-spaced
          # grid cells. In the call to np.arange, if the one was to use ub as
          # the upper bound argument, then you are allowing room for round-off
          # error as sometimes this will include the point ub and sometimes it
          # will not. Instead, we will explicitly remove it from the np.arange
          # call by moving the upper bound slightly inward (ub-myEps), and then
          # explicitly concatenating ub to the end of the generated list.
          # Note, that any number greater than zero and less than one should
          # suffice for the multiplier used in myEps. My first thought was to
          # use machine precision (np.finfo(float).eps), but this could also
          # numerical instabilities. The former value was using 1e-3, but it was
          # multiplied by ub not the step size. I selected 0.5 because it seems
          # like a goldilocks number. Any larger value will bias values toward
          # ub in terms of numerical stability, and any value lower will bias
          # towards the next lower grid cell. 0.5 puts us as far from making a
          # mistake in either direction as possible.
          lb = self.gridContainer['bounds']["lowerBounds"][varName]
          ub = self.gridContainer['bounds']["upperBounds" ][varName]
          stepSize = stepLength[varId][-1]
          myEps = stepSize * 0.5 # stepSize * np.finfo(float).eps
          self.gridContainer['gridVectors'][varName] = np.concatenate((np.arange(lb, ub-myEps, stepSize), np.atleast_1d(ub)))
      else:
        # custom grid
        # it is not very efficient, but this approach is only for custom grids => limited number of discretizations
        gridMesh = [self.gridContainer['bounds']["lowerBounds"][varName]]
        for stepLengthi in stepLength[varId]: gridMesh.append(round(gridMesh[-1],14)+round(stepLengthi,14))
        self.gridContainer['gridVectors'][varName] = np.asarray(gridMesh)
      if not compare(round(max(self.gridContainer['gridVectors'][varName]),14), round(self.gridContainer['bounds']["upperBounds" ][varName],14)) and self.volumetricRatio == None: self.raiseAnError(IOError,"the maximum value in the grid is bigger that upperBound! upperBound: "+
                                                                                                                                      str(self.gridContainer['bounds']["upperBounds" ][varName]) +
                                                                                                                                      " < maxValue in grid: "+str(max(self.gridContainer['gridVectors'][varName])))
      if not compare(round(min(self.gridContainer['gridVectors'][varName]),14),round(self.gridContainer['bounds']["lowerBounds" ][varName],14)): self.raiseAnError(IOError,"the minimum value in the grid is lower that lowerBound! lowerBound: "+
                                                                                                                                      str(self.gridContainer['bounds']["lowerBounds"][varName]) +
                                                                                                                                      " > minValue in grid: "+str(min(self.gridContainer['gridVectors'][varName])))
      if self.gridContainer['transformationMethods'] != None:
        if varName in self.gridContainer['transformationMethods'].keys():
          self.gridContainer['gridVectors'][varName]    = np.asarray([self.gridContainer['transformationMethods'][varName][0](coor) for coor in self.gridContainer['gridVectors'][varName]])
      pointByVar[varId]                                 = np.shape(self.gridContainer['gridVectors'][varName])[0]
    self.gridContainer['gridShape']                     = tuple   (pointByVar)                            # tuple of the grid shape
    self.gridContainer['gridLength']                    = np.prod (pointByVar)                            # total number of point on the grid
    #self.gridContainer['gridMatrix']                = np.zeros(self.gridContainer['gridShape'])       # grid where the values of the goalfunction are stored
    self.gridContainer['gridCoorShape']                 = tuple   (pointByVar+[self.nVar])                # shape of the matrix containing all coordinate of all points in the grid
    if self.constructTensor: self.gridContainer['gridCoord'] = np.zeros(self.gridContainer['gridCoorShape'])   # the matrix containing all coordinate of all points in the grid
    self.uniqueCellNumber                               = np.prod ([element-1 for element in pointByVar]) # number of unique cells
    #filling the coordinate on the grid
    self.gridIterator = ravenArrayIterator(arrayIn=self.gridContainer['gridCoord']) if self.constructTensor else ravenArrayIterator(shape=self.gridContainer['gridShape'])
    if computeCells:
      gridIterCells =  ravenArrayIterator(arrayIn=np.zeros(shape=(2,)*self.nVar,dtype=int))
      origin = [-1]*self.nVar
      pp     = [element - 1 for element in pointByVar]
      cellID = int(initDict['startingCellId']) if 'startingCellId' in  initDict.keys() else 1
    if self.constructTensor or computeCells:
      while not self.gridIterator.finished:
        if self.constructTensor:
          coordinateID                          = self.gridIterator.multiIndex[-1]
          dimName                               = self.gridContainer['dimensionNames'][coordinateID]
          valuePosition                         = self.gridIterator.multiIndex[coordinateID]
          self.gridContainer['gridCoord'][self.gridIterator.multiIndex] = self.gridContainer['gridVectors'][dimName][valuePosition]
        if computeCells:
          if all(np.greater(pp,list(self.gridIterator.multiIndex[:-1]))) and list(self.gridIterator.multiIndex[:-1]) != origin:
            self.gridContainer['cellIDs'][cellID] = []
            origin = list(self.gridIterator.multiIndex[:-1])
            while not gridIterCells.finished:
              vertex = tuple(np.array(origin)+gridIterCells.multiIndex)
              self.gridContainer['cellIDs'][cellID].append(vertex)
              if vertex in self.gridContainer['vertexToCellIds'].keys(): self.gridContainer['vertexToCellIds'][vertex].append(cellID)
              else                                                     : self.gridContainer['vertexToCellIds'][vertex] = [cellID]
              gridIterCells.iternext()
            gridIterCells.reset()
            cellID+=1
        self.gridIterator.iternext()
      if len(self.gridContainer['cellIDs'].keys()) != self.uniqueCellNumber and computeCells: self.raiseAnError(IOError, "number of cells detected != than the number of actual cells!")
      self.resetIterator()

    self.raiseAMessage("Grid "+"initialized...")

  def retrieveCellIds(self,listOfPoints,containedOnly=False):
    """
<<<<<<< HEAD
      This method is aimed to retrieve the cell IDs that are contained in certain bounaried provided as list of points
=======
      This method is aimed to retrieve the cell IDs that are contained in certain boundaries provided as list of points
>>>>>>> 8321fd79
      @ In, listOfPoints, list, list of points that represent the boundaries ([listOfFirstBound, listOfSecondBound])
      @ In, containedOnly, bool, optional, flag to ask for cells contained in the listOfPoints or just cells that touch the listOfPoints, default False
      @ Out, previousSet, list, list of cell ids
    """
    cellIds = []
    for cntb, bound in enumerate(listOfPoints):
      cellIds.append([])
      for point in bound:
        cellIds[cntb].extend(self.gridContainer['vertexToCellIds'][tuple(point)])
      if cntb == 0: previousSet = set(cellIds[cntb])
      if containedOnly: previousSet = set(previousSet).intersection(cellIds[cntb])
      else            : previousSet.update(cellIds[cntb])
    return list(set(previousSet))

  def returnGridAsArrayOfCoordinates(self):
    """
      Return the grid as an array of coordinates
      @ In, None
      @ Out, returnCoordinates, np.array, array of coordinates
    """
    returnCoordinates =  self.__returnCoordinatesReshaped((self.gridContainer['gridLength'],self.nVar))
    return returnCoordinates

  def __returnCoordinatesReshaped(self,newShape):
    """
      Method to return the grid Coordinates reshaped with respect an in Shape
      @ In, newShape, tuple, newer shape
      @ Out, returnCoordinates, np.array, array of coordinates
    """
    returnCoordinates = self.gridContainer['gridCoord']
    returnCoordinates.shape = newShape
    return returnCoordinates

  def resetIterator(self):
    """
      Reset internal iterator
      @ In, None
      @ Out, None
    """
    self.gridIterator.reset()

  def returnIteratorIndexes(self,returnDict = True):
    """
      Return the iterator indexes
      @ In, returnDict, bool, optional, returnDict if true, the Indexes are returned in dictionary format
      @ Out, coordinates, tuple or dictionary, coordinates
    """
    currentIndexes = self.gridIterator.multiIndex
    if not returnDict: return currentIndexes
    coordinates = {}
    for cnt, key in enumerate(self.gridContainer['dimensionNames']): coordinates[key] = currentIndexes[cnt]
    return coordinates

  def returnIteratorIndexesFromIndex(self, listOfIndexes):
    """
      Return internal iterator indexes from list of coordinates in the list
      @ In, listOfIndexes, list, list of grid coordinates
      @ Out, coordinates, tuple or dictionary, coordinates
    """
    coordinates = {}
    for cnt, key in enumerate(self.gridContainer['dimensionNames']): coordinates[key] = listOfIndexes[cnt]
    return coordinates

  def returnShiftedCoordinate(self,coordinates,shiftingSteps):
    """
      Method to return the coordinate that is a # shiftingStep away from the input coordinate
      For example, if 1D grid= {'dimName':[1,2,3,4]}, coordinate is 3 and  shiftingStep is -2,
      the returned coordinate will be 1
      @ In,  coordinates, dict, dictionary of coordinates. {'dimName1':startingCoordinate1,dimName2:startingCoordinate2,...}
      @ In,  shiftingSteps, dict, dict of shifiting steps. {'dimName1':shiftingStep1,dimName2:shiftingStep2,...}
      @ Out, outputCoordinates, dict, dictionary of shifted coordinates' values {dimName:value1,...}
    """
    outputCoordinates = {}
    # create multiindex
    multiindex = []
    for varName in self.gridContainer['dimensionNames']:
      if varName in coordinates.keys() and varName in shiftingSteps.keys()      : multiindex.append(coordinates[varName] + shiftingSteps[varName])
      elif varName in coordinates.keys() and not varName in shiftingSteps.keys(): multiindex.append(coordinates[varName])
      else                                                                      : multiindex.append(0)
    outputCoors = self.returnCoordinateFromIndex(multiindex,returnDict=True)
    for varName in shiftingSteps.keys(): outputCoordinates[varName] = outputCoors[varName]
    return outputCoordinates

  def returnPointAndAdvanceIterator(self, returnDict=False, recastMethods={}):
    """
      Method to return a point in the grid. This method will return the coordinates of the point to which the iterator is pointing
      In addition, it advances the iterator in order to point to the following coordinate
      @ In, returnDict, bool, optional, flag to request the output in dictionary format or not.
                               if True a dict ( {dimName1:coordinate1,dimName2:coordinate2,etc} is returned
                               if False a tuple is riturned (coordinate1,coordinate2,etc
      @ In, recastMethods, dict, optional, dictionary containing the methods that need to be used for trasforming the coordinates
                                         ex. {'dimName1':[methodToTransformCoordinate,*args]}
      @ Out, coordinate, tuple, tuple containing the coordinates
    """
    if not self.gridIterator.finished:
      coordinates = self.returnCoordinateFromIndex(self.gridIterator.multiIndex,returnDict,recastMethods)
      for _ in range(self.nVar if self.constructTensor else 1):

        self.gridIterator.iternext()
    else: coordinates = None
    return coordinates

  def returnCoordinateFromIndex(self, multiDimIndex, returnDict=False, recastMethods={}):
    """
      Method to return a point in the grid. This method will return the coordinates of the point is requested by multiDimIndex
      In addition, it advances the iterator in order to point to the following coordinate
      @ In, multiDimIndex, tuple, tuple containing the Id of the point needs to be returned (e.g. 3 dim grid,  (xID,yID,zID))
      @ In, returnDict, bool, optional, flag to request the output in dictionary format or not.
                                         if True a dict ( {dimName1:coordinate1,dimName2:coordinate2,etc} is returned
                                         if False a tuple is riturned (coordinate1,coordinate2,etc)
      @ In, recastMethods, dict, optional, dictionary containing the methods that need to be used for trasforming the coordinates
                                         ex. {'dimName1':[methodToTransformCoordinate,*args]}
      @ Out, coordinate, tuple or dict, tuple containing the coordinates
    """

    coordinates = [None]*self.nVar if returnDict == False else {}
    for cnt, key in enumerate(self.gridContainer['dimensionNames']):
      vvkey = cnt if not returnDict else key
      # if out of bound, we set the coordinate to maxsize
      if multiDimIndex[cnt] < 0: coordinates[vvkey] = -sys.maxsize
      elif multiDimIndex[cnt] > len(self.gridContainer['gridVectors'][key])-1: coordinates[vvkey] = sys.maxsize
      else:
        if key in recastMethods.keys(): coordinates[vvkey] = recastMethods[key][0](self.gridContainer['gridVectors'][key][multiDimIndex[cnt]],*recastMethods[key][1] if len(recastMethods[key]) > 1 else [])
        else                          : coordinates[vvkey] = self.gridContainer['gridVectors'][key][multiDimIndex[cnt]]
    if not returnDict: coordinates = tuple(coordinates)
    return coordinates

class MultiGridEntity(GridBase):
  """
    This class is dedicated to the creation and handling of N-Dimensional Grid.
    In addition, it handles an hierarchical multi-grid approach (creating a mapping from coarse and finer grids in
    an adaptive meshing approach). The strategy for mesh (grid) refining is driven from outside.
  """
  def __init__(self,messageHandler):
    """
      Constructor
      @ In, messageHandler, MessageHandler, optional, the global message handler instance
      @ Out, None
    """
    GridBase.__init__(self, messageHandler)
    self.multiGridActivated     = False                                # boolean flag to check if the multigrid approach has been activated
    self.subGridVolumetricRatio = None                                 # initial subgrid volumetric ratio
    self.grid                   = ETS.NodeTree(
                                  self.__createNewNode("InitialGrid",
                                  {"grid":returnInstance("GridEntity",self,
                                   self.messageHandler),"level":"1"})) # grid hierarchical Container
    self.multiGridIterator      = ["1", None]                          # multi grid iterator [first position is the level ID, the second it the multi-index]
    self.mappingLevelName       = {'1':None}                           # mapping between grid level and node name

  def __len__(self):
    """
    Overload __len__ method. It iterates over all the hierarchical structure of grids
    @ In, None
    @ Out, totalLength, integer, total number of nodes
    """
    totalLength = 0
    for node in self.grid.iter(): totalLength += len(node.get('grid'))
    return totalLength

  def _readMoreXml(self,xmlNode,dimensionTags=None,messageHandler=None,dimTagsPrefix=None):
    """
      XML reader for the Multi-grid statement.
      @ In, xmlNode, xml.etree.ElementTree, XML element node that represents the portion of the input that belongs to this class
      @ In, dimensionTag, list, optional, names of the tag that represents the grid dimensions
      @ In, messageHandler, MessageHandler, optional, the global message handler instance
      @ In, dimTagsPrefix, dict, optional, eventual prefix to use for defining the dimName
      @ Out, None
    """
    self.grid.getrootnode().get("grid")._readMoreXml(xmlNode,dimensionTags,messageHandler,dimTagsPrefix)

  def initialize(self,initDictionary=None):
    """
      Initialization method. The full grid is created in this method.
      @ In, initDictionary, dict, optional, dictionary of input arguments needed to create a Grid:
       {dimensionNames:[]}, required,list of axis names (dimensions' IDs)
       {lowerBounds:{}}, required, dictionary of lower bounds for each dimension
       {upperBounds:{}}, required, dictionary of upper bounds for each dimension
       { volumetriRatio:float or stepLength:dict}, required, p.u. volumetric ratio of the grid or dictionary of stepLengths ({'varName:list,etc'}
       {subGridVolumetricRatio:float}, optional, p.u. volumetric ratio of the subGrid, default  1.e5
       {computeCells:bool},optional, boolean to ask to compute the cells ids and verteces coordinates, default = False
       {transformationMethods:{}}, optional, dictionary of methods to transform p.u. step size into a transformed system of coordinate
       !!!!!!
       if the self.gridInitDict is != None (info read from XML node), this method looks for the information in that dictionary first and after it checks the initDict object
       !!!!!!
      @ Out, None
    """
    if "rootName" in initDictionary.keys():
      self.grid.updateNodeName("root",initDictionary["rootName"])
      self.mappingLevelName['1'] = initDictionary["rootName"]
    self.grid.getrootnode().get("grid").initialize(initDictionary)
    self.nVar = self.grid.getrootnode().get("grid").nVar
    self.multiGridIterator[1] = self.grid.getrootnode().get("grid").returnIteratorIndexes(False)

  def retrieveCellIds(self,listOfPoints,nodeName=None, containedOnly = True):
    """
      This method is aimed to retrieve the cell IDs that are contained in certain bounaried provided as list of points
      @ In, listOfPoints, list, list of points that represent the boundaries ([listOfFirstBound, listOfSecondBound])
      @ In, nodeName, string, optional, node from which the cell IDs needs to be retrieved. If not present, all the cells are going to be retrieved
      @ In, containedOnly, bool, optional, flag to ask for cells contained in the listOfPoints or just cells that touch the listOfPoints, default True
      @ Out, setOfCells, list, list of cells ids
    """
    setOfCells = []
    if nodeName == None:
      for node in self.grid.iter(): setOfCells.extend(node.get('grid').retrieveCellIds(listOfPoints,containedOnly))
    else:
      node = self.grid.find(nodeName)
      setOfCells.extend(node.get('grid').retrieveCellIds(listOfPoints,containedOnly))
    return setOfCells

  def getAllNodesNames(self,startingNode = None):
    """
      Get all the nodes' names
      @ In, startingNode, string, optional, node name
      @ Out, returnNames, list, list of names
    """
    if startingNode != None:
      snode = self.grid.find(startingNode)
      returnNames = [node.name for node in snode.iter()]
    else: returnNames = self.mappingLevelName.values()
    return returnNames

  def __createNewNode(self, nodeName, attributes={}):
    """
      Create a new node in the grid
      @ In, nodeName, string, new node name
      @ In, attributes, dict, initial attributes
      @ Out, node, Node, new node
    """
    node = ETS.Node(nodeName)
    node.add("grid",returnInstance("GridEntity",self.messageHandler))
    for key, attribute in attributes.items():
      node.add(key,attribute)
    return node

  def _getMaxCellIds(self):
    """
      This method is aimed to retrieve the maximum cell Ids among all the nodes
      @ In, None
      @ Out, maxCellId, int, the maximum cell id
    """
    maxCellId = 0
    for node in self.grid.iter():
      maxLocalCellId = max(node.get('grid').returnParameter('cellIDs').keys())
      maxCellId = maxLocalCellId if maxLocalCellId > maxCellId else maxCellId
    return maxCellId

  def updateSubGrid(self,parentNode, refineDict):
    """
      Method aimed to update all the sub-grids of a parent Node.
      This method is going to delete the sub-grids of the parent Node and reconstruct them
      @ In, parentNode, string, name of the parent node whose sub-grids need to be updated
      @ In, refineDict, dict, dictionary with information to refine the parentNode grid
      @ Out, None
    """
    parentNode = self.grid.find(parentNode)
    if parentNode == -1: self.raiseAnError(Exception,"parent Node named "+ parentNode + " has not been found!")
    parentNode.clearBranch()
    self.refineGrid(refineDict)

  def refineGrid(self,refineDict):
    """
      Method aimed to refine all the grids that are related to the cellIds specified in the refineDict
      @ In, refineDict, dict, dictionary with information to refine the parentNode grid:
           {cellIDs:listOfCellIdsToBeRefined}
           {refiningNumSteps:numberOfStepsToUseForTheRefinement}
      @ Out, None
    """
    if "refiningNumSteps" not in refineDict.keys() and "volumetricRatio" not in refineDict.keys(): self.raiseAnError(IOError, "the refining Number of steps or the volumetricRatio has not been provided!!!")
    cellIdsToRefine, didWeFoundCells = refineDict['cellIDs'], dict.fromkeys(refineDict['cellIDs'], False)
    maxCellId = self._getMaxCellIds()
    for node in self.grid.iter():
      parentNodeCellIds  = node.get("grid").returnParameter('cellIDs')
      level, nodeCellIds = node.get("level"), parentNodeCellIds.keys()
      foundCells = set(nodeCellIds).intersection(cellIdsToRefine)
      if len(foundCells) > 0:
        parentGrid = node.get("grid")
        initDict   = parentGrid.returnParameter("initDictionary")
        if "transformationMethods" in initDict.keys(): initDict.pop("transformationMethods")
        for idcnt, fcellId in enumerate(foundCells):
          didWeFoundCells[fcellId] = True
          newGrid                  = returnInstance("GridEntity", self, self.messageHandler)
          verteces                 = parentNodeCellIds[fcellId]
          lowerBounds,upperBounds  = dict.fromkeys(parentGrid.returnParameter('dimensionNames'), sys.float_info.max), dict.fromkeys(parentGrid.returnParameter('dimensionNames'), -sys.float_info.max)
          for vertex in verteces:
            coordinates = parentGrid.returnCoordinateFromIndex(vertex, True, recastMethods=initDict["transformationMethods"] if "transformationMethods" in initDict.keys() else {})
            for key in lowerBounds.keys(): lowerBounds[key], upperBounds[key] = min(lowerBounds[key],coordinates[key]), max(upperBounds[key],coordinates[key])
          initDict["lowerBounds"], initDict["upperBounds"] = lowerBounds, upperBounds
          if "volumetricRatio" in refineDict.keys(): initDict["volumetricRatio"] = refineDict["volumetricRatio"]
          else:
            if "volumetricRatio" in initDict.keys(): initDict.pop("volumetricRatio")
            initDict["stepLength"] = {}
            for key in lowerBounds.keys(): initDict["stepLength"][key] = [(upperBounds[key] - lowerBounds[key])/float(refineDict["refiningNumSteps"])]
          initDict["startingCellId"] = maxCellId+1
          newGrid.initialize(initDict)
          maxCellId   = max(newGrid.returnParameter('cellIDs').keys())
          refinedNode = self.__createNewNode(node.name+"_cell:"+str(fcellId),{"grid":newGrid,"level":level+"."+str(idcnt)})
          self.mappingLevelName[level+"."+str(idcnt)] = node.name+"_cell:"+str(fcellId)
          node.appendBranch(refinedNode)
      foundAll = all(item == True for item in set(didWeFoundCells.values()))
      if foundAll: break
    if not foundAll: self.raiseAnError(Exception,"the following cell IDs have not been found: " + ' '.join([cellId for cellId, value in didWeFoundCells.items() if value == True]))

  def returnGridAsArrayOfCoordinates(self,nodeName = None, returnDict = False):
    """
      Return the grid as an array of coordinates
      @ In, nodeName, string, optional, node name
      @ In, returnDict, bool, return a dictionary with the coordinates for all sub-grid, default = False
      @ Out, fullReshapedCoordinates, ndarray or dict (dependeing on returnDict flag), numpy array or dictionary of numpy arrays containing all the coordinates shaped as (fullgridLength,self.nVar) or (sub-gridLength, self.nVar)
    """
    if not returnDict:
      fullReshapedCoordinates = np.zeros((0,self.nVar))
      if nodeName == None:
        for node in self.grid.iter(): fullReshapedCoordinates = np.concatenate((fullReshapedCoordinates,node.get('grid').returnGridAsArrayOfCoordinates()))
      else: fullReshapedCoordinates = self.grid.find(nodeName).get('grid').returnGridAsArrayOfCoordinates()
    else:
      fullReshapedCoordinates = {}
      if nodeName == None:
        for node in self.grid.iter(): fullReshapedCoordinates[node.name] = node.get('grid').returnGridAsArrayOfCoordinates()
      else: fullReshapedCoordinates[nodeName] = self.grid.find(nodeName).get('grid').returnGridAsArrayOfCoordinates()
    return fullReshapedCoordinates

  def resetIterator(self):
    """
      Reset internal iterator
      @ In, None
      @ Out, None
    """
    for node in self.grid.iter():
      node.get('grid').resetIterator()
    self.multiGridIterator = [self.grid.getrootnode().get("level"),self.grid.getrootnode().get("grid").returnIteratorIndexes(False)]

  def returnIteratorIndexes(self,returnDict = True):
    """
      Return the iterator current indexes
      @ In, returnDict, bool, returnDict if true, the Indexes are returned in dictionary format
      @ Out, indexes, tuple or dictionary, current indexes
    """
    node = self.grid.find(self.mappingLevelName[self.multiGridIterator[0]])
    indexes = node.get('grid').returnIteratorIndexes(returnDict)
    return indexes

  def returnIteratorIndexesFromIndex(self, indexes):
    """
      Return internal iterator indexes from list of coordinates in the list
      @ In, indexes, list or tuple, if tuple -> tuple[0] multi-grid level, tuple[1] list of grid coordinates
                                  if list  -> list of grid coordinates. The multi-grid level is gonna be taken from self.multiGridIterator
      @ Out, returnIndexes, tuple or dictionary, current indexes
    """
    if   type(indexes) == tuple : level, listOfIndexes = indexes[0], indexes[1]
    elif type(indexes) == list  : level, listOfIndexes = self.multiGridIterator[0], indexes
    else                        : self.raiseAnError(Exception,"returnIteratorIndexesFromIndex method accepts a list or tuple only!")
    node = self.grid.find(self.mappingLevelName[level])
    returnIndexes = node.get('grid').returnIteratorIndexesFromIndex(listOfIndexes)
    return returnIndexes

  def returnShiftedCoordinate(self,coords,shiftingSteps):
    """
      Method to return the coordinate that is a # shiftingStep away from the input coordinate
      For example, if 1D grid= {'dimName':[1,2,3,4]}, coordinate is 3 and  shiftingStep is -2,
      the returned coordinate will be 1
      @ In, coords, dict or tuple, if  dict  -> dictionary of coordinates. {'dimName1':startingCoordinate1,dimName2:startingCoordinate2,...}.The multi-grid level is gonna be taken from self.multiGridIterator
                                  if  tuple -> tuple[0] multi-grid level, tuple[1] dictionary of coordinates. {'dimName1':startingCoordinate1,dimName2:startingCoordinate2,...}
      @ In, shiftingSteps, dict, dict of shifiting steps. {'dimName1':shiftingStep1,dimName2:shiftingStep2,...}
      @ Out, outputCoordinates, dict, dictionary of shifted coordinates' values {dimName:value1,...}
    """
    if   type(coords) == tuple  : level, coordinates = coords[0], coords[1]
    elif type(coords) == dict   : level, coordinates = self.multiGridIterator[0], coords
    else                        : self.raiseAnError(Exception,"returnShiftedCoordinate method accepts a coords or tuple only!")
    node = self.grid.find(self.mappingLevelName[level])
    outputCoordinates = node.get('grid').returnShiftedCoordinate(coordinates,shiftingSteps)
    return outputCoordinates

  def returnPointAndAdvanceIterator(self, returnDict=False, recastMethods={}):
    """
      Method to return a point in the grid. This method will return the coordinates of the point to which the iterator is pointing
      In addition, it advances the iterator in order to point to the following coordinate
      @ In, returnDict, bool, optional, flag to request the output in dictionary format or not.
                               if True a dict ( {dimName1:coordinate1,dimName2:coordinate2,etc} is returned
                               if False a tuple is riturned (coordinate1,coordinate2,etc
      @ In, recastMethods, dict, optional, dictionary containing the methods that need to be used for trasforming the coordinates
                                         ex. {'dimName1':[methodToTransformCoordinate,*args]}
      @ Out, coordinate, tuple, tuple containing the coordinates
    """
    startingNode = self.grid.find(self.mappingLevelName[self.multiGridIterator[0]])
    coordinates = None
    for node in startingNode.iter():
      subGrid =  node.get('grid')
      if not subGrid.gridIterator.finished:
        coordinates = subGrid.returnCoordinateFromIndex(subGrid.gridIterator.multiIndex,returnDict,recastMethods)
        for _ in range(self.nVar): subGrid.gridIterator.iternext()
        break
      self.multiGridIterator[0], self.multiGridIterator[1] = node.get("level"), node.get("grid").returnIteratorIndexes(False)
    return coordinates

  def returnCoordinateFromIndex(self, multiDimNDIndex, returnDict=False, recastMethods={}):
    """
      Method to return a point in the grid. This method will return the coordinates of the point is requested by multiDimIndex
      In addition, it advances the iterator in order to point to the following coordinate
      @ In, multiDimNDIndex, tuple, tuple containing the Id of the point needs to be returned (e.g. 3 dim grid,  (xID,yID,zID))
      @ In, returnDict, bool, optional, flag to request the output in dictionary format or not.
                                         if True a dict ( {dimName1:coordinate1,dimName2:coordinate2,etc} is returned
                                         if False a tuple is riturned (coordinate1,coordinate2,etc)
      @ In, recastMethods, dict, optional, dictionary containing the methods that need to be used for trasforming the coordinates
                                         ex. {'dimName1':[methodToTransformCoordinate,*args]}
      @ Out, coordinate, tuple or dict, tuple containing the coordinates
    """
    if isinstance(multiDimNDIndex[0], Number):
      level, multiDimIndex = self.multiGridIterator[0], multiDimNDIndex
    else:
      level, multiDimIndex = multiDimNDIndex[0], multiDimNDIndex[1]
    node = self.grid.find(self.mappingLevelName[level])
    return node.get('grid').returnCoordinateFromIndex(multiDimIndex, returnDict, recastMethods)

  def returnParameter(self,parameterName,nodeName = None):
    """
      Method to return one of the initialization parameters
      @ In, parameterName, string, name of the parameter to be returned
      @ In, nodeName, string, optional, name of the node from which we need to retrieve the parameter. If not present, the parameter is going to be retrieved from all nodes (and subnodes). If nodeName == *, the parameter is gonna retrieved from the self
      @ Out, paramDict, dict, dictionary of pointers to the requested parameter
    """
    if nodeName != None and nodeName != "*":
      node = self.grid.find(nodeName)
      if node == None: self.raiseAnError(Exception,'node  '+nodeName+' has not been found in the MultiGrid hierarchal tree!')
      return node.get("grid").returnParameter(parameterName)
    elif nodeName == "*":
      if parameterName not in self.gridContainer.keys(): self.raiseAnError(Exception,'parameter '+parameterName+'unknown among ones in MultiGridEntity class.')
      return self.gridContainer[parameterName]
    else:
      paramDict = {}
      for node in self.grid.iter(): paramDict[node.name] = node.get("grid").returnParameter(parameterName)
    return paramDict

  def updateParameter(self,parameterName, newValue, upContainer=True, nodeName = None):
    """
      Method to update one of the initialization parameters
      @ In, parameterName, string, name of the parameter to be updated
      @ In, newValue, object, newer value
      @ In, upContainer, bool, optional, True if gridContainer needs to be updated, else gridInit
      @ In, nodeName, string, optional, name of the node in which we need to update the parameter. If not present, the parameter is going to be updated in all nodes (and subnodes).If nodeName == *, the parameter is gonna updated in self
      @ Out, None
    """
    if nodeName != None:
      node = self.grid.find(nodeName)
      if node == None: self.raiseAnError(Exception,'node  '+nodeName+' has not been found in the MultiGrid hierarchal tree!')
      node.get("grid").updateParameter(parameterName, newValue, upContainer)
    elif nodeName == "*":
      if upContainer: self.gridContainer[parameterName] = newValue
      else          : self.gridInitDict[parameterName ] = newValue
    else:
      for node in self.grid.iter():
        node.get("grid").updateParameter(parameterName, newValue, upContainer)

  def addCustomParameter(self,parameterName, value, nodeName = None):
    """
      Method to add a new parameter in the MultiGrid Entity
      @ In, parameterName, string, name of the parameter to be added
      @ In, value, float, new value
      @ In, nodeName, string, optional, name of the node in which we need to update the parameter. If not present, the parameter is going to be updated in all nodes (and subnodes).If nodeName == *, the parameter is gonna updated in self
      @ Out, None
    """
    if nodeName != None:
      node = self.grid.find(nodeName)
      if node == None: self.raiseAnError(Exception,'node  '+nodeName+' has not been found in the MultiGrid hierarchal tree!')
    elif nodeName == "*":
      if parameterName in self.gridContainer.keys(): self.raiseAnError(Exception,'parameter '+parameterName+'already present in MultiGridEntity!')
    else:
      for node in self.grid.iter():
        if parameterName in node.get("grid").gridContainer.keys(): self.raiseAnError(Exception,'parameter '+parameterName+'already present in MultiGridEntity subnode '+ node.name + '!')
    self.updateParameter(parameterName, value, True, nodeName)

"""
 Internal Factory of Classes
"""
__base                             = 'GridEntities'
__interFaceDict                    = {}
__interFaceDict['GridEntity'     ] = GridEntity
__interFaceDict['MultiGridEntity'] = MultiGridEntity
__knownTypes                       = __interFaceDict.keys()

def knownTypes():
  """
    Method to return the types known by this module
    @ In, None
    @ Out, __knownTypes, dict, dictionary of known types (e.g. [GridEntity, MultiGridEntity, etc.])
  """
  return __knownTypes

def returnInstance(Type,caller,messageHandler=None):
  """
    Method to return an instance of a class defined in this module
    @ In, Type, string, Class name (e.g. GridEntity)
    @ In, caller, instance, instance of the caller object
    @ In, messageHandler, optional instance, instance of the messageHandler system
    @ Out, returnInstance, instance, instance of the requested class
  """
  try: return __interFaceDict[Type](messageHandler)
  except KeyError: caller.raiseAnError(NameError,'not known '+__base+' type '+Type)<|MERGE_RESOLUTION|>--- conflicted
+++ resolved
@@ -78,11 +78,7 @@
   @classmethod
   def retrieveCellIds(self,listOfPoints):
     """
-<<<<<<< HEAD
-      This method is aimed to retrieve the cell IDs that are contained in certain bounaried provided as list of points
-=======
       This method is aimed to retrieve the cell IDs that are contained in certain boundaries provided as list of points
->>>>>>> 8321fd79
       @ In, listOfPoints, list, list of points that represent the boundaries ([listOfFirstBound, listOfSecondBound])
       @ Out, setOfCells, list, list of cells' ids
     """
@@ -469,11 +465,7 @@
 
   def retrieveCellIds(self,listOfPoints,containedOnly=False):
     """
-<<<<<<< HEAD
-      This method is aimed to retrieve the cell IDs that are contained in certain bounaried provided as list of points
-=======
       This method is aimed to retrieve the cell IDs that are contained in certain boundaries provided as list of points
->>>>>>> 8321fd79
       @ In, listOfPoints, list, list of points that represent the boundaries ([listOfFirstBound, listOfSecondBound])
       @ In, containedOnly, bool, optional, flag to ask for cells contained in the listOfPoints or just cells that touch the listOfPoints, default False
       @ Out, previousSet, list, list of cell ids
