"""
Created on Mar 25, 2013

@author: alfoa
"""
#for future compatibility with Python 3--------------------------------------------------------------
from __future__ import division, print_function, unicode_literals, absolute_import
import warnings
from datetime import datetime
warnings.simplefilter('default',DeprecationWarning)
if not 'xrange' in dir(__builtins__): xrange = range
#End compatibility block for Python 3----------------------------------------------------------------

#External Modules------------------------------------------------------------------------------------
import h5py  as h5
import numpy as np
import os
import copy
import json
import string
#External Modules End--------------------------------------------------------------------------------

#Internal Modules------------------------------------------------------------------------------------
import utils
import mathUtils
import MessageHandler
import Files
#Internal Modules End--------------------------------------------------------------------------------

#
#  *************************
#  *  HDF5 DATABASE CLASS  *
#  *************************
#

class hdf5Database(MessageHandler.MessageUser):
  """
    class to create a h5py (hdf5) database
  """
  def __init__(self,name, databaseDir, messageHandler,filename=None):
    """
      Constructor
      @ In, name, string, name of this database
      @ In, databaseDir, string, database directory (full path)
      @ In, messageHandler, MessageHandler, global message handler
      @ In, filename, string, optional, the existing database filename
    """
    # database name (i.e. arbitrary name).
    # It is the database name that has been found in the xml input
    self.name       = name
    # Database type :
    # -> The structure type is "inferred" by the first group is going to be added
    # * MC  = MonteCarlo => Storing by a Parallel structure
    # * DET = Dynamic Event Tree => Storing by a Hierarchical structure
    self.type       = None
    # specialize printTag (THIS IS THE CORRECT WAY TO DO THIS)
    self.printTag = 'DATABASE HDF5'
    self.messageHandler = messageHandler
    # .H5 file name (to be created or read)
    if filename:
      # File name on disk (file exists => fileExist flag is True)
      self.onDiskFile = filename
      self.fileExist  = True
    else:
      # File name on disk (file does not exist => it will create => fileExist flag is False)
      self.onDiskFile = name + ".h5"
      self.fileExist  = False
    # Database directory
    self.databaseDir =  databaseDir
    # Create file name and path
    self.filenameAndPath = os.path.join(self.databaseDir,self.onDiskFile)
    # Is the file opened?
    self.fileOpen       = False
    # List of the paths of all the groups that are stored in the database
    self.allGroupPaths = []
    # Dictonary of boolean variables, true if the corresponding group in self.allGroupPaths
    # is an ending group (no sub-groups appended), false otherwise
    self.allGroupEnds = {}
    # We can create a base empty database or we open an existing one
    if self.fileExist:
      # self.h5FileW is the HDF5 object. Open the database in "update" mode
      # check if it exists
      if not os.path.exists(self.filenameAndPath): self.raiseAnError(IOError,'database file has not been found, searched Path is: ' + self.filenameAndPath )
      # Open file
      self.h5FileW = self.openDatabaseW(self.filenameAndPath,'r+')
      # Call the private method __createObjFromFile, that constructs the list of the paths "self.allGroupPaths"
      # and the dictionary "self.allGroupEnds" based on the database that already exists
      self.parentGroupName = b'/'
      self.__createObjFromFile()
      # "self.firstRootGroup", true if the root group is present (or added), false otherwise
      self.firstRootGroup = True
    else:
      # self.h5FileW is the HDF5 object. Open the database in "write only" mode
      self.h5FileW = self.openDatabaseW(self.filenameAndPath,'w')
      # Add the root as first group
      self.allGroupPaths.append("/")
      # The root group is not an end group
      self.allGroupEnds["/"] = False
      # The first root group has not been added yet
      self.firstRootGroup = False
      # The root name is / . it can be changed if addGroupInit is called
      self.parentGroupName = b'/'

  def __createObjFromFile(self):
    """
      Function to create the list "self.allGroupPaths" and the dictionary "self.allGroupEnds"
      from a database that already exists. It uses the h5py method "visititems" in conjunction
      with the private method "self.__isGroup"
      @ In, None
      @ Out, None
    """
    self.allGroupPaths = []
    self.allGroupEnds  = {}
    if not self.fileOpen: self.h5FileW = self.openDatabaseW(self.filenameAndPath,'a')
    self.h5FileW.visititems(self.__isGroup)
    self.raiseAMessage('TOTAL NUMBER OF GROUPS = ' + str(len(self.allGroupPaths)))

  def __isGroup(self,name,obj):
    """
      Function to check if an object name is of type "group". If it is, the function stores
      its name into the "self.allGroupPaths" list and update the dictionary "self.allGroupEnds"
      @ In, name, string, object name
      @ In, obj, object, the object itself
      @ Out, None
    """
    if isinstance(obj,h5.Group):
      self.allGroupPaths.append(name)
      self.raiseAMessage('Accessing group named ' +name)
      if "EndGroup" in obj.attrs:
        self.allGroupEnds[name]  = obj.attrs["EndGroup"]
      else:
        self.raiseAWarning('not found attribute EndGroup in group ' + name + '.Set True.')
        self.allGroupEnds[name]  = True
      if "rootname" in obj.attrs: self.parentGroupName = name
    return

  def addGroup(self,groupName,attributes,source,upGroup=False):
    """
      Function to add a group into the database
      @ In, groupName, string, group name
      @ In, attributes, dict, dictionary of attributes that must be added as metadata
      @ In, source, File object, data source (for example, csv file)
      @ In, upGroup, bool, optional, updated group?
      @ Out, None
    """

    if source['type'] == 'DataObjects':
      self.addGroupDataObjects(groupName,attributes,source)
      self.h5FileW.flush()
      return
    parentID = None
    if 'metadata' in attributes.keys():
      if 'parentID' in attributes['metadata'].keys(): parentID = attributes['metadata']['parentID']
      if 'parentID' in attributes.keys(): parentID = attributes['parentID']
    else:
      if 'parentID' in attributes.keys(): parentID = attributes['parentID']
    if parentID:
      #If Hierarchical structure, firstly add the root group
      if not self.firstRootGroup or parentID == 'root':
        self.__addGroupRootLevel(groupName,attributes,source,upGroup)
        self.firstRootGroup = True
        self.type = 'DET'
      else:
        # Add sub group in the Hierarchical structure
        self.__addSubGroup(groupName,attributes,source)
    else:
      # Parallel structure (always root level)
      self.__addGroupRootLevel(groupName,attributes,source,upGroup)
      self.firstRootGroup = True
      self.type = 'MC'
    self.h5FileW.flush()
    return

  def addGroupInit(self,groupName,attributes=None,upGroup=False):
    """
      Function to add an empty group to the database
      This function is generally used when the user provides a rootname in the input.
      It uses the groupName + it appends the date and time.
      @ In, groupName, string, group name
      @ In, attributes, dict, optional, dictionary of attributes that must be added as metadata
      @ In, upGroup, bool, optional, updated group?
      @ Out, None
    """
    groupNameInit = groupName+"_"+datetime.now().strftime("%m-%d-%Y-%H")
    if not upGroup:
      for index in xrange(len(self.allGroupPaths)):
        comparisonName = self.allGroupPaths[index]
        splittedPath=comparisonName.split('/')
        if len(splittedPath) > 0:
          if groupNameInit in splittedPath[0]:
            alphabetCounter, movingCounter = 0, 0
            asciiAlphabet   = list(string.ascii_uppercase)
            prefixLetter          = ''
            while True:
              testGroup = groupNameInit +"_"+prefixLetter+asciiAlphabet[alphabetCounter]
              if testGroup not in self.allGroupPaths:
                groupNameInit = testGroup
                break
              alphabetCounter+=1
              if alphabetCounter >= len(asciiAlphabet):
                prefix = asciiAlphabet[movingCounter]
                alphabetCounter = 0
                movingCounter  += 1
            break
            # self.raiseAnError(IOError,"Group named " + groupName + " already present as root group in database " + self.name + ". new group " + groupName + " is equal to old group " + splittedPath[0])
    self.parentGroupName = "/" + groupNameInit
    # Create the group
    grp = self.h5FileW.create_group(groupNameInit)
    # Add metadata
    if attributes:
      for key in attributes.keys(): grp.attrs[key] = attributes[key]
    grp.attrs['rootname'] = True
    grp.attrs['EndGroup'] = False
    self.allGroupPaths.append("/" + groupNameInit)
    self.allGroupEnds["/" + groupNameInit] = False
    self.h5FileW.flush()

  def __addGroupRootLevel(self,groupName,attributes,source,upGroup=False):
    """
      Function to add a group into the database (root level)
      @ In, groupName, string, group name
      @ In, attributes, dict, dictionary of attributes that must be added as metadata
      @ In, source, File object, source file
      @ In, upGroup, bool, optional, updated group?
      @ Out, None
    """
    # Check in the "self.allGroupPaths" list if a group is already present...
    # If so, error (Deleting already present information is not desiderable)
    if not upGroup:
      for index in xrange(len(self.allGroupPaths)):
        comparisonName = self.allGroupPaths[index]
        splittedPath=comparisonName.split('/')
        for splgroup in splittedPath:
          if groupName == splgroup and splittedPath[0] == self.parentGroupName: self.raiseAnError(IOError,"Group named " + groupName + " already present in database " + self.name + ". new group " + groupName + " is equal to old group " + comparisonName)

    if source['type'] == 'csv':
      # Source in CSV format
      f = open(source['name'],'rb')
      # Retrieve the headers of the CSV file
      firstRow = f.readline().strip(b"\r\n")
      #firstRow = f.readline().translate(None,"\r\n")
      headers = firstRow.split(b",")
      # if there is the alias system, replace the variable name
      if 'alias' in attributes.keys():
        for aliasType in attributes['alias'].keys():
          for var in attributes['alias'][aliasType].keys():
            if attributes['alias'][aliasType][var].strip() in headers:
              headers[headers.index(attributes['alias'][aliasType][var].strip())] = var.strip()
            else:
              metadataPresent = True if 'metadata' in attributes.keys() and 'SampledVars' in attributes['metadata'].keys() else False
              if not (metadataPresent and var.strip() in attributes['metadata']['SampledVars'].keys()):
                self.raiseAWarning('the ' + aliasType +' alias"'+var.strip()+'" has been defined but has not been found among the variables!')
      # Load the csv into a numpy array(n time steps, n parameters)
      data = np.loadtxt(f,dtype='float',delimiter=',',ndmin=2)
      # First parent group is the root name
      parentName = self.parentGroupName.replace('/', '')
      # Create the group
      if parentName != '/':
        parentGroupName = self.__returnParentGroupPath(parentName)
        # Retrieve the parent group from the HDF5 databaseValueError,'NOT FOUND group named ' + parentGroupName
        if parentGroupName in self.h5FileW: rootgrp = self.h5FileW.require_group(parentGroupName)
        else: self.raiseAnError(ValueError,'NOT FOUND group named "' + parentGroupName+'" for loading file '+str(source['name']))
        if upGroup:
          grp = rootgrp.require_group(groupName)
          del grp[groupName+"_data"]
        else: grp = rootgrp.create_group(groupName)
      else:
        if upGroup: grp = self.h5FileW.require_group(groupName)
        else:       grp = self.h5FileW.create_group(groupName)
      self.raiseAMessage('Adding group named "' + groupName + '" in DataBase "'+ self.name +'"')
      # Create dataset in this newly added group
      grp.create_dataset(groupName+"_data", dtype="float", data=data)
      # Add metadata
      grp.attrs["outputSpaceHeaders"     ] = headers
      grp.attrs["nParams"                ] = data[0,:].size
      grp.attrs["parentID"               ] = "root"
      grp.attrs["startTime"              ] = data[0,0]
      grp.attrs["end_time"               ] = data[data[:,0].size-1,0]
      grp.attrs["nTimeSteps"             ] = data[:,0].size
      grp.attrs["EndGroup"               ] = True
      grp.attrs["sourceType"             ] = source['type']
      if source['type'] == 'csv': grp.attrs["sourceFile"] = source['name']
      for attr in attributes.keys():
        if attr == 'metadata':
          if 'SampledVars' in attributes['metadata'].keys():
            inpHeaders = []
            inpValues  = []
            for inkey, invalue in attributes['metadata']['SampledVars'].items():
              if inkey not in headers:
                inpHeaders.append(utils.toBytes(inkey))
                inpValues.append(invalue)
            if len(inpHeaders) > 0:
              grp.attrs[b'inputSpaceHeaders'] = inpHeaders
              grp.attrs[b'inputSpaceValues' ] = json.dumps(list(utils.toListFromNumpyOrC1arrayIterative(list( inpValues))))
        objectToConvert = mathUtils.convertNumpyToLists(attributes[attr])
        for o,obj in enumerate(objectToConvert):
          if isinstance(obj,Files.File): objectToConvert[o]=obj.getFilename()
        converted = json.dumps(objectToConvert)
        if converted and attr != 'name': grp.attrs[utils.toBytes(attr)]=converted
        #decoded = json.loads(grp.attrs[utils.toBytes(attr)])
      if "inputFile" in attributes.keys(): grp.attrs[utils.toString("inputFile")] = utils.toString(" ".join(attributes["inputFile"])) if type(attributes["inputFile"]) == type([]) else utils.toString(attributes["inputFile"])
    else: self.raiseAnError(ValueError,source['type'] + " unknown!")
    # Add the group name into the list "self.allGroupPaths" and
    # set the relative bool flag into the dictionary "self.allGroupEnds"
    if parentGroupName != "/":
      self.allGroupPaths.append(parentGroupName + "/" + groupName)
      self.allGroupEnds[parentGroupName + "/" + groupName] = True
    else:
      self.allGroupPaths.append("/" + groupName)
      self.allGroupEnds["/" + groupName] = True

  def addGroupDataObjects(self,groupName,attributes,source,upGroup=False):
    """
      Function to add a data (class DataObjects) or Dictionary into the Database
      @ In, groupName, string, group name
      @ In, attributes, dict, dictionary of attributes that must be added as metadata
      @ In, source, dataObject, source data
      @ In, upGroup, bool, optional, updated group?
      @ Out, None
    """
    if not upGroup:
      for index in xrange(len(self.allGroupPaths)):
        comparisonName = self.allGroupPaths[index]
        splittedPath=comparisonName.split('/')
        for splgroup in splittedPath:
          if groupName == splgroup and splittedPath[0] == self.parentGroupName:
            found = True
            while found:
              if groupName in splittedPath: found = True
              else: found = False
              groupName = groupName + "_"+ str(index)
            #self.raiseAnError(IOError,"Group named " + groupName + " already present in database " + self.name + ". new group " + groupName + " is equal to old group " + comparisonName)
    parentName = self.parentGroupName.replace('/', '')
    # Create the group
    if parentName != '/':
      parentGroupName = self.__returnParentGroupPath(parentName)
      # Retrieve the parent group from the HDF5 database
      if parentGroupName in self.h5FileW: parentGroupObj = self.h5FileW.require_group(parentGroupName)
      else: self.raiseAnError(ValueError,'NOT FOUND group named ' + parentGroupObj)
    else: parentGroupObj = self.h5FileW

    if type(source['name']) == dict:
      # create the group
      if upGroup:
        groups = parentGroupObj.require_group(groupName)
        del groups[groupName+"_data"]
      else: groups = parentGroupObj.create_group(groupName)
      groups.attrs[b'mainClass' ] = b'PythonType'
      groups.attrs[b'sourceType'] = b'Dictionary'
      # I keep this structure here because I want to maintain the possibility to add a whatever dictionary even if not prepared and divided into output and input sub-sets. A.A.
      if set(['inputSpaceParams']).issubset(set(source['name'].keys())):
        groups.attrs[b'inputSpaceHeaders' ] = list(utils.toBytesIterative(source['name']['inputSpaceParams'].keys()))

        groups.attrs[b'inputSpaceValues'  ] = json.dumps(list(utils.toListFromNumpyOrC1arrayIterative(list(utils.toBytesIterative(source['name']['inputSpaceParams'].values())))))
      if set(['outputSpaceParams']).issubset(set(source['name'].keys())): outDict = source['name']['outputSpaceParams']
      else: outDict = dict((key,value) for (key,value) in source['name'].iteritems() if key not in ['inputSpaceParams'])
      outHeaders = utils.toBytesIterative(list(outDict.keys()))
      outValues  = utils.toBytesIterative(list(outDict.values()))
      groups.attrs[b'nParams'   ] = len(outHeaders)
      groups.attrs[b'outputSpaceHeaders'] = outHeaders
      groups.attrs[b'EndGroup'   ] = True
      groups.attrs[b'parentID'  ] = parentName
      maxSize = 0
      for value in outValues:
        if type(value) == np.ndarray or type(value).__name__ == 'c1darray':
          if maxSize < value.size : actualOne = np.asarray(value).size
        elif type(value) in [int,float,bool,np.float64,np.float32,np.float16,np.int64,np.int32,np.int16,np.int8,np.bool8]: actualOne = 1
        else: self.raiseAnError(IOError,'The type of the dictionary parameters must be within float,bool,int,numpy.ndarray.Got '+type(value).__name__)
        if maxSize < actualOne: maxSize = actualOne
      groups.attrs[b'nTimeSteps'  ] = maxSize
      dataout = np.zeros((maxSize,len(outHeaders)))
      for index in range(len(outHeaders)):
        if type(outValues[index]) == np.ndarray or type(value).__name__ == 'c1darray':  dataout[0:outValues[index].size,index] =  np.ravel(outValues[index])[:]
        else: dataout[0,index] = outValues[index]
      # create the data set
      groups.create_dataset(groupName + "_data", dtype="float", data=dataout)
      # add metadata if present
      for attr in attributes.keys():
        objectToConvert = mathUtils.convertNumpyToLists(attributes[attr])
        converted = json.dumps(objectToConvert)
        if converted and attr != 'name': groups.attrs[utils.toBytes(attr)]=converted
      if parentGroupName != "/":
        self.allGroupPaths.append(parentGroupName + "/" + groupName)
        self.allGroupEnds[parentGroupName + "/" + groupName] = True
      else:
        self.allGroupPaths.append("/" + groupName)
        self.allGroupEnds["/" + groupName] = True
    else:
      # Data(structure)
      # Retrieve the headers from the data (inputs and outputs)
      headersIn              = list(source['name'].getInpParametersValues().keys())
      headersOut             = list(source['name'].getOutParametersValues().keys())
      # for a "HistorySet" type we create a number of groups = number of HistorySet (compatibility with loading structure)
      dataIn  = list(source['name'].getInpParametersValues().values())
      dataOut = list(source['name'].getOutParametersValues().values())
      headersInUnstructured = list(source['name'].getInpParametersValues(self,unstructuredInputs=True).keys())
      dataInUnstructured    = list(source['name'].getInpParametersValues(self,unstructuredInputs=True).values())
      metadata = source['name'].getAllMetadata()
      if source['name'].type in ['HistorySet','PointSet']:
        groups = []
        if 'HistorySet' in source['name'].type: nruns = len(dataIn)
        else:                                  nruns = dataIn[0].size
        for run in range(nruns):
          if upGroup:
            groups.append(parentGroupObj.require_group(groupName + b'|' +str(run)))
            if (groupName + "_data") in groups[run] : del groups[run][groupName+"_data"]
          else:
            groups.append(parentGroupObj.create_group(groupName + '|' +str(run)))

          groups[run].attrs[b'sourceType'] = utils.toBytes(source['name'].type)
          groups[run].attrs[b'mainClass' ] = b'DataObjects'
          groups[run].attrs[b'EndGroup'   ] = True
          groups[run].attrs[b'parentID'  ] = parentName
          if source['name'].type == 'HistorySet':
            groups[run].attrs[b'inputSpaceHeaders' ] = [utils.toBytes(list(dataIn[run].keys())[i])  for i in range(len(dataIn[run].keys()))]
            groups[run].attrs[b'outputSpaceHeaders'] = [utils.toBytes(list(dataOut[run].keys())[i])  for i in range(len(dataOut[run].keys()))]
            json.dumps(list(utils.toListFromNumpyOrC1arrayIterative(list(dataIn[run].values()))))
            groups[run].attrs[b'inputSpaceValues'  ] = json.dumps(list(utils.toListFromNumpyOrC1arrayIterative(list(dataIn[run].values()))))
            groups[run].attrs[b'nParams'            ] = len(dataOut[run].keys())
            #collect the outputs
            dataout = np.zeros((next(iter(dataOut[run].values())).size,len(dataOut[run].values())))
            for param in range(len(dataOut[run].values())): dataout[:,param] = list(dataOut[run].values())[param][:]
            groups[run].create_dataset(groupName +'|' +str(run)+"_data" , dtype="float", data=dataout)
            groups[run].attrs[b'nTimeSteps'                ] = next(iter(dataOut[run].values())).size
          else:
            groups[run].attrs[b'inputSpaceHeaders' ] = [utils.toBytes(headersIn[i])  for i in range(len(headersIn))]
            groups[run].attrs[b'outputSpaceHeaders'] = [utils.toBytes(headersOut[i])  for i in range(len(headersOut))]
            groups[run].attrs[b'inputSpaceValues'  ] = json.dumps([list(utils.toListFromNumpyOrC1arrayIterative(np.atleast_1d(np.array(dataIn[x][run])).tolist())) for x in range(len(dataIn))])
            groups[run].attrs[b'nParams'            ] = len(headersOut)
            groups[run].attrs[b'nTimeSteps'                ] = 1
            #collect the outputs
            dataout = np.zeros((1,len(dataOut)))
            for param in range(len(dataOut)): dataout[0,param] = dataOut[param][run]
            groups[run].create_dataset(groupName +'|' +str(run)+"_data", dtype="float", data=dataout)
          # add metadata if present
          for attr in attributes.keys():
            objectToConvert = mathUtils.convertNumpyToLists(attributes[attr])
            converted = json.dumps(objectToConvert)
            if converted and attr != 'name': groups[run].attrs[utils.toBytes(attr)]=converted
          for attr in metadata.keys():
            if len(metadata[attr]) == nruns: objectToConvert = mathUtils.convertNumpyToLists(metadata[attr][run])
            else                           : objectToConvert = mathUtils.convertNumpyToLists(metadata[attr])
            converted = json.dumps(objectToConvert)
            if converted and attr != 'name': groups[run].attrs[utils.toBytes(attr)]=converted

          if parentGroupName != "/":
            self.allGroupPaths.append(parentGroupName + "/" + groupName + '|' +str(run))
            self.allGroupEnds[parentGroupName + "/" + groupName + '|' +str(run)] = True
          else:
            self.allGroupPaths.append("/" + groupName + '|' +str(run))
            self.allGroupEnds["/" + groupName + '|' +str(run)] = True
      else: self.raiseAnError(IOError,'The function addGroupDataObjects accepts Data(s) or dictionaries as inputs only!!!!!')

  def __addSubGroup(self,groupName,attributes,source):
    """
      Function to add a group into the database (Hierarchical)
      @ In, groupName, string, group name
      @ In, attributes, dict, dictionary of attributes that must be added as metadata
      @ In, source, File object, source data
      @ Out, None
    """
    for index in xrange(len(self.allGroupPaths)):
      comparisonName = self.allGroupPaths[index]
      splittedPath=comparisonName.split('/')
      for splgroup in splittedPath:
        if groupName == splgroup and splittedPath[0] == self.parentGroupName: self.raiseAnError(IOError,"Group named " + groupName + " already present in database " + self.name + ". new group " + groupName + " is equal to old group " + comparisonName)
    if source['type'] == 'csv':
      # Source in CSV format
      f = open(source['name'],'rb')
      # Retrieve the headers of the CSV file
      headers = f.readline().split(b",")
      # Load the csv into a numpy array(n time steps, n parameters)
      data = np.loadtxt(f,dtype='float',delimiter=',',ndmin=2)
      # Check if the parent attribute is not null # In this case append a subgroup to the parent group
      # Otherwise => it's the main group
      parentID = None
      if 'metadata' in attributes.keys():
        if 'parentID' in attributes['metadata'].keys(): parentID = attributes['metadata']['parentID']
        if 'parentID' in attributes.keys(): parentID = attributes['parentID']
      else:
        if 'parentID' in attributes.keys(): parentID = attributes['parentID']

      if parentID: parentName = parentID
      else: self.raiseAnError(IOError,'NOT FOUND attribute <parentID> into <attributes> dictionary')
      # Find parent group path
      if parentName != '/':
        parentGroupName = self.__returnParentGroupPath(parentName)
      else: parentGroupName = parentName
      # Retrieve the parent group from the HDF5 database
      if parentGroupName in self.h5FileW: grp = self.h5FileW.require_group(parentGroupName)
      else:
        self.raiseAnError(ValueError,'NOT FOUND group named "' + parentGroupName+'" for loading file '+str(source['name']))
      # The parent group is not the endgroup for this branch
      self.allGroupEnds[parentGroupName] = False
      grp.attrs["EndGroup"]   = False
      self.raiseAMessage('Adding group named "' + groupName + '" in Database "'+ self.name +'"')
      # Create the sub-group
      sgrp = grp.create_group(groupName)
      # Create data set in this new group
      sgrp.create_dataset(groupName+"_data", dtype="float", data=data)
      # Add the metadata
      sgrp.attrs["outputSpaceHeaders"   ] = headers
      sgrp.attrs["nParams"  ] = data[0,:].size
      sgrp.attrs["parent"    ] = "root"
      sgrp.attrs["startTime"] = data[0,0]
      sgrp.attrs["end_time"  ] = data[data[:,0].size-1,0]
      sgrp.attrs["nTimeSteps"      ] = data[:,0].size
      sgrp.attrs["EndGroup"  ] = True
      sgrp.attrs["sourceType"] = source['type']
      if source['type'] == 'csv': sgrp.attrs["sourceFile"] = source['name']
      # add metadata if present
      for attr in attributes.keys():
        if attr == 'metadata':
          if 'SampledVars' in attributes['metadata'].keys():
            inpHeaders = []
            inpValues  = []
            for inkey, invalue in attributes['metadata']['SampledVars'].items():
              if inkey not in headers:
                inpHeaders.append(utils.toBytes(inkey))
                inpValues.append(invalue)
            if len(inpHeaders) > 0:
              sgrp.attrs[b'inputSpaceHeaders'] = inpHeaders
              sgrp.attrs[b'inputSpaceValues' ] = json.dumps(list(utils.toListFromNumpyOrC1arrayIterative(list(inpValues))))
        #Files objects are not JSON serializable, so we have to cover that.
        #this doesn't cover all possible circumstance, but it covers the DET case.
        if attr == 'inputFile' and isinstance(attributes[attr][0],Files.File):
          objectToConvert = list(a.__getstate__() for a in attributes[attr])
        else:
          objectToConvert = mathUtils.convertNumpyToLists(attributes[attr])
        converted = json.dumps(objectToConvert)
        if converted and attr != 'name': sgrp.attrs[utils.toBytes(attr)]=converted
    else: pass
    # The sub-group is the new ending group
    if parentGroupName != "/":
      self.allGroupPaths.append(parentGroupName + "/" + groupName)
      self.allGroupEnds[parentGroupName + "/" + groupName] = True
    else:
      self.allGroupPaths.append("/" + groupName)
      self.allGroupEnds["/" + groupName] = True
    return

  def computeBack(self,nameFrom,nameTo):
    """
      Function to compute the number of steps back from a group to another
      @ In,  nameFrom, string, group name (from)
      @ In,  nameTo, string, group name (to)
      @ Out, back, int, number of steps back (integer)
    """
    # "listStrW", list in which the path for a particular group is stored (working variable)
    # "path", string in which the path of the "to" group is stored
    # "found", bolean variable ... I would say...self explanable :D
    listStrW = []
    path       = ''
    found      = False
    # Find the path fo the "nameTo" group
    for i in xrange(len(self.allGroupPaths)):
      listStrW = self.allGroupPaths[i].split("/")
      if listStrW[len(listStrW)-1] == nameTo:
        found = True
        path  = self.allGroupPaths[i]
        break
    if not found: self.raiseAnError(NameError,"Group named " + nameTo + " not found in the HDF5 database" + self.filenameAndPath)
    else: listGroups = path.split("/")  # Split the path in order to create a list of the groups in this history
    # Retrieve indeces of groups "nameFrom" and "nameTo" v
    fr = listGroups.index(nameFrom)
    to = listGroups.index(nameTo)
    # Compute steps back
    back = to - fr
    return back

  def retrieveAllHistoryPaths(self,rootName=None):
    """
      Function to create a list of all the HistorySet paths present in an existing database
      @ In,  rootName, string, optional, It's the root name, if present, only the groups that have this root are going to be returned
      @ Out, allHistoryPaths, list, List of the HistorySet paths
    """
    allHistoryPaths = []
    # Create the "self.allGroupPaths" list from the existing database
    if not self.fileOpen: self.__createObjFromFile()
    # Check database type
    if self.type == 'MC':
      # Parallel structure => "self.allGroupPaths" already contains the HistorySet' paths
      if not rootName: allHistoryPaths = self.allGroupPaths
      else:
        for index in xrange(len(self.allGroupPaths)):
          if rootName in self.allGroupPaths[index].split('/')[1] : allHistoryPaths.append(self.allGroupPaths[index])
    else:
      # Tree structure => construct the HistorySet' paths
      for index in xrange(len(self.allGroupPaths)):
        if self.allGroupEnds[self.allGroupPaths[index]]:
          if rootName and not (rootName in self.allGroupPaths[index].split('/')[1]): continue
          allHistoryPaths.append(self.allGroupPaths[index])
    return allHistoryPaths

  def retrieveAllHistoryNames(self,rootName=None):
    """
      Function to create a list of all the HistorySet names present in an existing database
      @ In,  rootName, string, optional, It's the root name, if present, only the history names that have this root are going to be returned
      @ Out, workingList, list, List of the HistorySet names
    """
    if not self.fileOpen: self.__createObjFromFile() # Create the "self.allGroupPaths" list from the existing database
    workingList = []
    for index in xrange(len(self.allGroupPaths)):
      if self.allGroupEnds[self.allGroupPaths[index]]:
        if rootName and not (rootName in self.allGroupPaths[index].split('/')[1]): continue
        workingList.append(self.allGroupPaths[index].split('/')[len(self.allGroupPaths[index].split('/'))-1])
    return workingList

  def retrieveHistory(self,name,filterHist=None,attributes = None):
    """
      Function to retrieve the history whose end group name is "name"
      @ In, name, string, history name => It must correspond to a group name (string)
      @ In, filterHist, string or int, optional, filter for history retrieving
                      ('whole' = whole history,
                       integer value = groups back from the group "name",
                       or None = retrieve only the group "name". Default is None)
      @ In, attributes, dict, optional, dictionary of attributes (options)
      @ Out, (result,attrs), tuple, tuple where position 0 = 2D numpy array (history), 1 = dictionary (metadata)
    """
    listStrW = []
    listPath  = []
    path       = ''
    found      = False
    result     = None
    attrs = {}
    if attributes:
      if 'inputTs' in attributes.keys() : inputTs  = attributes['inputTs' ]
      if 'operator' in attributes.keys(): operator = attributes['operator']
    else:
      inputTs  = None
      operator = None

    # Check if the h5 file is already open, if not, open it
    # and create the "self.allGroupPaths" list from the existing database
    if not self.fileOpen: self.__createObjFromFile()
    # Find the endgroup that coresponds to the given name
    for i in xrange(len(self.allGroupPaths)):
      listStrW = self.allGroupPaths[i].split("/")
      try: listStrW.remove("")
      except ValueError: pass
      if listStrW[len(listStrW)-1] == name:
        found = True
        path  = self.allGroupPaths[i]
        listPath = listStrW
        break
    if found:
      # Check the filter type
      if not filterHist or filterHist == 0:
        # Grep only History from group "name"
        grp = self.h5FileW.require_group(path)
        # Retrieve dataset
        dataset = grp.require_dataset(name +'_data', (int(grp.attrs['nTimeSteps']),int(grp.attrs['nParams'])), dtype='float').value
        # Get numpy array
        result = dataset[:,:]
        # Get attributes (metadata)
        attrs = grp.attrs
        for attr in attrs.keys():
          try   : attrs[attr] = json.loads(attrs[attr])
          except: attrs[attr] = attrs[attr]
      elif  filterHist == 'whole':
        # Retrieve the whole history from group "name" to the root
        # Start constructing the merged numpy array
        whereList = []
        nameList  = []
        # back represents the number of groups back that need to be
        # included in the construction of the full history.
        if self.parentGroupName != '/': back = len(listPath)-2
        else: back = len(listPath)-1
        if back < 0: back = 0
        i=0
        #Question, should all the "" be removed, or just the first?
        listPath = list(filter(None,listPath))
        # Find the paths for the completed history
        while (i <= back):
          pathW = ''
          for j in xrange(len(listPath) - i):
            pathW = pathW + "/" + listPath[j]
          if pathW != "":  whereList.append(pathW)
          mylist = whereList[i].split("/")
          nameList.append(mylist[len(mylist)-1])
          i = i + 1
        # get the relative groups' data
        gbRes ={}
        gbAttrs={}
        whereList.reverse()
        nameList.reverse()
        nToTS = 0
        nParams = 0
        # Retrieve every single partial history that will be merged to create the whole history
        for i in xrange(len(whereList)):
          grp = self.h5FileW.require_group(whereList[i])
          namel = nameList[i] +'_data'
          dataset = grp.require_dataset(namel, (int(grp.attrs['nTimeSteps']),int(grp.attrs['nParams'])), dtype='float').value
          if i == 0: nParams = int(grp.attrs['nParams'])
          if nParams != int(grp.attrs['nParams']): self.raiseAnError(TypeError,'Can not merge datasets with different number of parameters')
          # Get numpy array
          gbRes[i]   = dataset[:,:]
          gbAttrs[i] = copy.copy(grp.attrs   )
          nToTS = nToTS + int(grp.attrs['nTimeSteps'])
        # Create the numpy array
        result = np.zeros((nToTS,nParams))
        ts = 0
        # Retrieve the metadata
        for key in gbRes:
          arr = gbRes[key]
          result[ts:ts+arr[:,0].size,:] = arr
          ts = ts + arr[:,0].size
          # must be checked if overlapping of time (branching for example)
        try:    attrs["outputSpaceHeaders"]   = gbAttrs[len(whereList)-1]["outputSpaceHeaders"].tolist()
        except: attrs["outputSpaceHeaders"]   = gbAttrs[len(whereList)-1]["outputSpaceHeaders"]
        try:    attrs["inputSpaceHeaders"]    = gbAttrs[len(whereList)-1]["inputSpaceHeaders"].tolist()
        except:
          try:    attrs["inputSpaceHeaders"]  = gbAttrs[len(whereList)-1]["inputSpaceHeaders"]
          except: pass
<<<<<<< HEAD
        try:    attrs["inputSpaceValues"]     = list(utils.toListFromNumpyOrC1arrayIterative(list(json.loads(gbAttrs[len(whereList)-1]["inputSpaceValues"]).tolist())))  #json.loads(list(utils.toListFromNumpyOrC1arrayIterative(list(gbAttrs[0]["inputSpaceValues"].tolist())))) #json.dumps(list(utils.toListFromNumpyOrC1arrayIterative(list(gbAttrs[0]["inputSpaceValues"].tolist()))))
=======
        try:    attrs["inputSpaceValues"]     = list(utils.toListFromNumpyOrC1arrayIterative(list(gbAttrs[0]["inputSpaceValues"].tolist())))
>>>>>>> 7aafe4a4
        except:
          try:    attrs["inputSpaceValues"]   = list(utils.toListFromNumpyOrC1arrayIterative(list(json.loads(gbAttrs[len(whereList)-1]["inputSpaceValues"]))))
          except: pass
        attrs["nParams"]        = gbAttrs[len(whereList)-1]["nParams"]
        attrs["parentID"]       = whereList[0]
        attrs["startTime"]      = result[0,0]
        attrs["end_time"]       = result[result[:,0].size-1,0]
        attrs["nTimeSteps"]     = result[:,0].size
        attrs["sourceType"]     = gbAttrs[len(whereList)-1]["sourceType"]
        attrs["inputFile"]      = []
        attrs["sourceFile"]     = []
        for key in gbRes.keys():
          for attr in gbAttrs[key].keys():
            if attr not in ["outputSpaceHeaders","inputSpaceHeaders","inputSpaceValues","nParams","parentID","startTime","end_time","nTimeSteps","sourceType"]:
              if attr not in attrs.keys(): attrs[attr] = []
              try   : attrs[attr].append(json.loads(gbAttrs[key][attr]))
              except:
                if type(attrs[attr]) == list: attrs[attr].append(gbAttrs[key][attr])
          if attrs["sourceType"] == 'csv' and 'sourceFile' in gbAttrs[key].keys(): attrs["sourceFile"].append(gbAttrs[key]["sourceFile"])
      else:
        # A number of groups' back have been inputted
        # Follow the same strategy used above (filterHist = whole)
        # but stop at back(th) group starting from group "name"
        if is_number(filterHist):
          back = int(filterHist) + 1
          if len(listPath) < back: self.raiseAnError(RuntimeError,'Number of branches back > number of actual branches in dataset for History ending with ' + name)
          if (back == len(listPath)-1) and (self.parentGroupName != '/'): back = back - 1
          # start constructing the merged numpy array
          whereList = []
          nameList  = []
          i=0
          listPath = list(filter(None,listPath))
          # Find the paths for the completed history
          while (i < back):
            pathW = ''
            for j in xrange(len(listPath) - i):
              pathW = pathW + '/' + listPath[j]
            if pathW != "":
              whereList.append(pathW)
            mylist = whereList[i].split("/")
            nameList.append(mylist[len(mylist)-1])
            i = i + 1
          # get the relative groups' data
          gbRes ={}
          gbAttrs={}
          whereList.reverse()
          nameList.reverse()
          nToTS = 0
          nParams = 0
          # Retrieve every single partial history that will be merged to create the whole history
          for i in xrange(len(whereList)):
            grp = self.h5FileW.require_group(whereList[i])
            namel = nameList[i] +'_data'
            dataset = grp.require_dataset(namel, (int(grp.attrs['nTimeSteps']),int(grp.attrs['nParams'])), dtype='float').value
            if i == 0:
              nParams = int(grp.attrs['nParams'])

            if nParams != int(grp.attrs['nParams']):
              self.raiseAnError(TypeError,'Can not merge datasets with different number of parameters')
            # get numpy array
            gbRes[i]   = dataset[:,:]
            gbAttrs[i] =grp.attrs
            nToTS = nToTS + int(grp.attrs['nTimeSteps'])
          # Create numpy array
          result = np.zeros((nToTS,nParams))
          ts = 0
          # Retrieve metadata
          for key in gbRes:
            arr = gbRes[key]
            result[ts:ts+arr[:,0].size,:] = arr[:,:]
            ts = ts + arr[:,0].size
            # must be checked if overlapping of time (branching for example)
          try:    attrs["outputSpaceHeaders"]   = gbAttrs[len(whereList)-1]["outputSpaceHeaders"].tolist()
          except: attrs["outputSpaceHeaders"]   = gbAttrs[len(whereList)-1]["outputSpaceHeaders"]
          try:    attrs["inputSpaceHeaders"]    = gbAttrs[len(whereList)-1]["inputSpaceHeaders"].tolist()
          except:
            try:    attrs["inputSpaceHeaders"]  = gbAttrs[len(whereList)-1]["inputSpaceHeaders"]
            except: pass
<<<<<<< HEAD
          try:    attrs["inputSpaceValues"]     = json.dumps(list(utils.toListFromNumpyOrC1arrayIterative(list( gbAttrs[len(whereList)-1]["inputSpaceValues"].tolist()))))
          except:
            try:    attrs["inputSpaceValues"]   = json.dumps(list(utils.toListFromNumpyOrC1arrayIterative(list( gbAttrs[len(whereList)-1]["inputSpaceValues"]))))
=======
          try:    attrs["inputSpaceValues"]     = list(utils.toListFromNumpyOrC1arrayIterative(list(gbAttrs[0]["inputSpaceValues"].tolist())))
          except:
            try:    attrs["inputSpaceValues"]   = list(utils.toListFromNumpyOrC1arrayIterative(list(json.loads(gbAttrs[0]["inputSpaceValues"]))))
>>>>>>> 7aafe4a4
            except: pass
          attrs["nParams"]        = gbAttrs[len(whereList)-1]["nParams"]
          attrs["parent"]         = whereList[0]
          attrs["startTime"]      = result[0,0]
          attrs["end_time"]       = result[result[:,0].size-1,0]
          attrs["nTimeSteps"]     = result[:,0].size
          attrs["sourceType"]     = gbAttrs[len(whereList)-1]["sourceType"]
          attrs["inputFile"]      = []
          attrs["sourceFile"]     = []
          for key in gbRes.keys():
            for attr in gbAttrs[key].keys():
              if attr not in ["outputSpaceHeaders","inputSpaceHeaders","inputSpaceValues","nParams","parentID","startTime","end_time","nTimeSteps","sourceType"]:
                if attr not in attrs.keys(): attrs[attr] = []
                try   : attrs[attr].append(json.loads(gbAttrs[key][attr]))
                except:
                  if type(attrs[attr]) == list: attrs[attr].append(gbAttrs[key][attr])
              if attrs["sourceType"] == 'csv': attrs["sourceFile"].append(gbAttrs[key]["sourceFile"])

        else: self.raiseAnError(IOError,'Filter not recognized in hdf5Database.retrieveHistory function. Filter = ' + str(filter))
    else: self.raiseAnError(IOError,'History named ' + name + ' not found in database')

    return(result,attrs)

  def closeDatabaseW(self):
    """
      Function to close the database
      @ In,  None
      @ Out, None
    """
    self.h5FileW.close()
    self.fileOpen       = False
    return

  def openDatabaseW(self,filename,mode='w'):
    """
      Function to open the database
      @ In, filename, string, name of the file (string)
      @ In, mode, string, open mode (default "w=write")
      @ Out, fh5, hdf5 object, instance of hdf5
    """
    fh5 = h5.File(filename,mode)
    self.fileOpen       = True
    return fh5

  def __returnParentGroupPath(self,parentName):
    """
      Function to return a parent group Path
      @ In, parentName, string, parent ID
      @ Out, parentGroupName, string, parent group path
    """
    if parentName != '/':
      parentGroupName = '-$' # control variable
      for index in xrange(len(self.allGroupPaths)):
        testList = self.allGroupPaths[index].split('/')
        if testList[len(testList)-1] == parentName:
          parentGroupName = self.allGroupPaths[index]
          break
    else: parentGroupName = None
    return parentGroupName

def is_number(s):
  """
    Function to check if s is a number
    @ In, s, object, the object to checkt
    @ Out, response, bool, is it a number?
  """
  response = False
  try:
    float(s)
    response = True
  except ValueError: pass
  return response<|MERGE_RESOLUTION|>--- conflicted
+++ resolved
@@ -712,11 +712,7 @@
         except:
           try:    attrs["inputSpaceHeaders"]  = gbAttrs[len(whereList)-1]["inputSpaceHeaders"]
           except: pass
-<<<<<<< HEAD
-        try:    attrs["inputSpaceValues"]     = list(utils.toListFromNumpyOrC1arrayIterative(list(json.loads(gbAttrs[len(whereList)-1]["inputSpaceValues"]).tolist())))  #json.loads(list(utils.toListFromNumpyOrC1arrayIterative(list(gbAttrs[0]["inputSpaceValues"].tolist())))) #json.dumps(list(utils.toListFromNumpyOrC1arrayIterative(list(gbAttrs[0]["inputSpaceValues"].tolist()))))
-=======
         try:    attrs["inputSpaceValues"]     = list(utils.toListFromNumpyOrC1arrayIterative(list(gbAttrs[0]["inputSpaceValues"].tolist())))
->>>>>>> 7aafe4a4
         except:
           try:    attrs["inputSpaceValues"]   = list(utils.toListFromNumpyOrC1arrayIterative(list(json.loads(gbAttrs[len(whereList)-1]["inputSpaceValues"]))))
           except: pass
@@ -795,15 +791,9 @@
           except:
             try:    attrs["inputSpaceHeaders"]  = gbAttrs[len(whereList)-1]["inputSpaceHeaders"]
             except: pass
-<<<<<<< HEAD
-          try:    attrs["inputSpaceValues"]     = json.dumps(list(utils.toListFromNumpyOrC1arrayIterative(list( gbAttrs[len(whereList)-1]["inputSpaceValues"].tolist()))))
-          except:
-            try:    attrs["inputSpaceValues"]   = json.dumps(list(utils.toListFromNumpyOrC1arrayIterative(list( gbAttrs[len(whereList)-1]["inputSpaceValues"]))))
-=======
           try:    attrs["inputSpaceValues"]     = list(utils.toListFromNumpyOrC1arrayIterative(list(gbAttrs[0]["inputSpaceValues"].tolist())))
           except:
             try:    attrs["inputSpaceValues"]   = list(utils.toListFromNumpyOrC1arrayIterative(list(json.loads(gbAttrs[0]["inputSpaceValues"]))))
->>>>>>> 7aafe4a4
             except: pass
           attrs["nParams"]        = gbAttrs[len(whereList)-1]["nParams"]
           attrs["parent"]         = whereList[0]
